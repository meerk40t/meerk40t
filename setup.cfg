[metadata]
name = meerk40t
<<<<<<< HEAD
version = 0.8.0-beta1
=======
version = 0.7.5001
>>>>>>> fa5a23bf
description = MeerK40t LaserCutter Software
long_description_content_type=text/markdown
long_description = file: README.md
classifiers =
    Development Status :: 5 - Production/Stable
    License :: OSI Approved :: MIT License
    Operating System :: OS Independent
    Programming Language :: Python
    Programming Language :: Python :: 3.6
    Programming Language :: Python :: 3.7
    Programming Language :: Python :: 3.8
    Programming Language :: Python :: 3.9
    Programming Language :: Python :: 3.10
    Topic :: Multimedia :: Graphics
    Topic :: Multimedia :: Graphics :: Editors :: Vector-Based
    Topic :: Utilities
keywords = lasercutter, laser, vector, parser
author = Tatarize
author_email = tatarize@gmail.com
url = https://github.com/meerk40t/meerk40t
license = MIT

[options]
zip_safe = True
include_package_data = True
packages = find:
package_dir =
    = .
test_suite =  test

[pep8]
max-line-length=100

[bdist_wheel]
universal=1

[options.entry_points]
console_scripts = meerk40t = meerk40t.main:run<|MERGE_RESOLUTION|>--- conflicted
+++ resolved
@@ -1,10 +1,6 @@
 [metadata]
 name = meerk40t
-<<<<<<< HEAD
-version = 0.8.0-beta1
-=======
-version = 0.7.5001
->>>>>>> fa5a23bf
+version = 0.8.0001
 description = MeerK40t LaserCutter Software
 long_description_content_type=text/markdown
 long_description = file: README.md
