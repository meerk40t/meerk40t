--- conflicted
+++ resolved
@@ -374,12 +374,9 @@
                 rastercut.path, "M 100,100 L 100,106 L 106,106 L 106,100 Z"
             )
 
-<<<<<<< HEAD
             laserop.settings.raster_step = (
                 i  # Raster_Step should be ignored, set for next loop
             )
-=======
-            laserop.settings.raster_step = i  # Raster_Step should be ignored, set for next loop
 
     def test_cutcode_direction_flags(self):
         """
@@ -415,5 +412,4 @@
             if major == 1:
                 self.assertNotEqual(y_dir, ry_dir)
             else:
-                self.assertNotEqual(x_dir, rx_dir)
->>>>>>> 4694c0c3
+                self.assertNotEqual(x_dir, rx_dir)