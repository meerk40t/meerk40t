--- conflicted
+++ resolved
@@ -1120,7 +1120,159 @@
         g.replace(0, 7, splits)
         self.assertEqual(g.index, steps - 2)
 
-<<<<<<< HEAD
+    def test_geomstr_svg(self):
+        gs = Geomstr.svg("M0,0 h100 v100 h-100 v-100 z")
+        self.assertEqual(gs.raw_length(), 400.0)
+
+    def test_geomstr_near(self):
+        """
+        Test geomstr near command to find number of segment points within a given range.
+        @return:
+        """
+        gs = Geomstr.circle(500, 0, 0)
+        q = gs.near(complex(0, 0), 499)
+        self.assertEqual(len(q), 0)
+        q = gs.near(complex(500, 0), 50)
+        self.assertEqual(len(q), 2)
+        gs.append(Geomstr.rect(0, 0, 10, 10))
+        gs.end()
+        gs.append(Geomstr.rect(5, 5, 10, 10))
+        q = gs.near(complex(0, 0), 499)
+        # 2 rectangles, 4 corners. 2 points each segment meeting at corners = 16
+        self.assertEqual(len(q), 16)
+
+    def test_geomstr_area(self):
+        gs = Geomstr.svg("M0,0 h100 v100 h-100 v-100 z")
+        self.assertAlmostEqual(gs.area(), 100 * 100)
+        gs = Geomstr.circle(100, 0, 0)
+        self.assertAlmostEqual(gs.area(density=1000), (tau / 2) * 100 * 100, delta=1)
+        gs = Geomstr.ellipse(100, 100, 0, 0)
+        self.assertAlmostEqual(gs.area(density=1000), (tau / 2) * 100 * 100, delta=1)
+        # We add another equally sized circle to the same geometry.
+        gs.append(Geomstr.ellipse(100, 100, 1000, 1000))
+        self.assertAlmostEqual(gs.area(density=1000), tau * 100 * 100, delta=1)
+
+    def test_geomstr_fractal_koch_snowflake(self):
+        # seed = Geomstr.svg("M0,0 1,0 2,1 3,0 4,0")
+        seed = Geomstr.turtle("F-F++F-F", n=6)
+
+        # design = Geomstr.turtle("F+F+F+F", n=4)
+        design = Geomstr.turtle("F+F+F+F", n=6)
+        design.uscale(500)
+        for i in range(5):
+            design.fractal(seed)
+            print(design)
+        bounds = design.bbox()
+        draw(
+            list(design.as_interpolated_points()),
+            *bounds,
+            buffer=50,
+            filename="koch.png",
+        )
+
+    def test_geomstr_fractal_swaps(self):
+        for i in range(4):
+            seed = Geomstr.svg("M0,0 h2 v1 l1,-1")
+            design = Geomstr.turtle("FFF", n=4)
+            design.segments[1][1] = i
+            design.segments[1][3] = i
+            design.uscale(500)
+            design.fractal(seed)
+            design.fractal(seed)
+            draw(
+                list(design.as_interpolated_points()),
+                *design.bbox(),
+                buffer=50,
+                filename=f"swaps{i}.png",
+            )
+
+    def test_geomstr_fractal_polya_sweep(self):
+        """
+        http://www.fractalcurves.com/images/2S_triangle_sweep.jpg
+        @return:
+        """
+        seed = Geomstr.turtle("f+B", n=4)
+        design = Geomstr.turtle("F", n=4)
+        design.uscale(500)
+        for _ in range(8):
+            design.fractal(seed)
+        draw(
+            list(design.as_interpolated_points()),
+            *design.bbox(),
+            buffer=50,
+            filename="polya.png",
+        )
+
+    def test_geomstr_fractal_terdragon(self):
+        """
+        http://www.fractalcurves.com/images/3T_ter.jpg
+        @return:
+        """
+        seed = Geomstr.turtle("F+F-F", n=3, d=math.sqrt(3))
+        design = copy(seed)
+        design.uscale(500)
+        for _ in range(5):
+            design.fractal(seed)
+        draw(
+            list(design.as_interpolated_points()),
+            *design.bbox(),
+            buffer=50,
+            filename="terdragon.png",
+        )
+
+    def test_geomstr_fractal_iterdragon(self):
+        """
+        http://www.fractalcurves.com/images/3T_butterfly.jpg
+        @return:
+        """
+        seed = Geomstr.turtle("b+b-b", n=3, d=math.sqrt(3))
+        design = copy(seed)
+        design.uscale(500)
+        for _ in range(8):
+            design.fractal(seed)
+        draw(
+            list(design.as_interpolated_points()),
+            *design.bbox(),
+            buffer=50,
+            filename="inverted-terdragon.png",
+        )
+
+    def test_geomstr_fractal_box(self):
+        """
+        http://www.fractalcurves.com/images/3T_block.jpg
+        @return:
+        """
+        seed = Geomstr.turtle("b+F-b", n=3, d=math.sqrt(3))
+        design = copy(seed)
+        design.uscale(500)
+        for _ in range(8):
+            design.fractal(seed)
+        draw(
+            list(design.as_interpolated_points()),
+            *design.bbox(),
+            buffer=50,
+            filename="box.png",
+        )
+
+    # def test_geomstr_hatch(self):
+    #     gs = Geomstr.svg(
+    #         "M 207770.064517,235321.124952 C 206605.069353,234992.732685 205977.289179,234250.951228 205980.879932,233207.034699 C 205983.217733,232527.380908 206063.501616,232426.095743 206731.813533,232259.66605 L 207288.352862,232121.071081 L 207207.998708,232804.759538 C 207106.904585,233664.912764 207367.871267,234231.469286 207960.295387,234437.989447 C 208960.760372,234786.753419 209959.046638,234459.536445 210380.398871,233644.731075 C 210672.441667,233079.98258 210772.793626,231736.144349 210569.029382,231118.732625 C 210379.268508,230543.75153 209783.667018,230128.095713 209148.499972,230127.379646 C 208627.98084,230126.79283 208274.720902,230294.472682 207747.763851,230792.258962 C 207377.90966,231141.639128 207320.755956,231155.543097 206798.920578,231023.087178 C 206328.09633,230903.579262 206253.35266,230839.656219 206307.510015,230602.818034 C 206382.366365,230275.460062 207158.299204,225839.458855 207158.299204,225738.863735 C 207158.299204,225701.269015 208426.401454,225670.509699 209976.304204,225670.509699 C 211869.528049,225670.509699 212794.309204,225715.990496 212794.309204,225809.099369 C 212794.309204,225885.323687 212726.683921,226357.175687 212644.030798,226857.659369 L 212493.752392,227767.629699 L 210171.516354,227767.629699 L 207849.280317,227767.629699 L 207771.086662,228324.677199 C 207728.080152,228631.053324 207654.900983,229067.454479 207608.466287,229294.457543 L 207524.039566,229707.190387 L 208182.568319,229381.288158 C 209664.399179,228647.938278 211467.922971,228893.537762 212548.92912,229975.888551 C 214130.813964,231559.741067 213569.470754,234195.253882 211455.779825,235108.237047 C 210589.985852,235482.206254 208723.891068,235589.992389 207770.064517,235321.124952 L 207770.064517,235321.124952Z"
+    #         "M 217143.554487,235251.491866 C 215510.313868,234687.408946 214629.289204,233029.479999 214629.289204,230520.099699 C 214629.289204,227300.669136 216066.08164,225539.439699 218692.459204,225539.439699 C 221318.836768,225539.439699 222755.629204,227300.669136 222755.629204,230520.099699 C 222755.629204,233768.619944 221313.285526,235510.883949 218635.902338,235496.480807 C 218198.433364,235494.127417 217526.876831,235383.882393 217143.554487,235251.491866 L 217143.554487,235251.491866Z"
+    #         "M 190905.619204,231712.322088 L 190905.619204,228054.954477 L 190248.863277,228304.502088 C 189887.647517,228441.753274 189445.286267,228554.049699 189265.838277,228554.049699 C 188966.73452,228554.049699 188939.569204,228505.149339 188939.569204,227966.731848 C 188939.569204,227432.097785 188971.901741,227372.495945 189300.011704,227302.291681 C 190198.545589,227110.036287 190884.012886,226765.589154 191414.377757,226239.823305 C 191971.194511,225687.834949 192014.073023,225670.509699 192823.380257,225670.509699 L 193658.089204,225670.509699 L 193658.089204,230520.099699 L 193658.089204,235369.689699 L 192281.854204,235369.689699 L 190905.619204,235369.689699 L 190905.619204,231712.322088 L 190905.619204,231712.322088"
+    #
+    #     )
+    #     # gs.uscale(0.05)
+    #     # bounds = gs.bbox()
+    #     # t = list(gs.as_interpolated_points(interpolate=5))
+    #     # draw(t, *bounds)
+    #     # return
+    #
+    #     hatch = Geomstr.hatch(gs, distance=200, angle=tau / 4)
+    #     # hatch = Geomstr.hatch(gs, distance=200, angle=0)
+    #     print(hatch)
+    #     bounds = hatch.bbox()
+    #     draw(list(hatch.as_interpolated_points()), *bounds)
+
     def test_polybool_crossed_lines(self):
         g = Geomstr()
         g.line(0 + 0j, 100 + 100j)
@@ -1173,158 +1325,4 @@
             try:
                 draw(pb.path.segments, 1000, 1000, "test.png")
             except PermissionError:
-                pass
-=======
-    def test_geomstr_svg(self):
-        gs = Geomstr.svg("M0,0 h100 v100 h-100 v-100 z")
-        self.assertEqual(gs.raw_length(), 400.0)
-
-    def test_geomstr_near(self):
-        """
-        Test geomstr near command to find number of segment points within a given range.
-        @return:
-        """
-        gs = Geomstr.circle(500, 0, 0)
-        q = gs.near(complex(0, 0), 499)
-        self.assertEqual(len(q), 0)
-        q = gs.near(complex(500, 0), 50)
-        self.assertEqual(len(q), 2)
-        gs.append(Geomstr.rect(0, 0, 10, 10))
-        gs.end()
-        gs.append(Geomstr.rect(5, 5, 10, 10))
-        q = gs.near(complex(0, 0), 499)
-        # 2 rectangles, 4 corners. 2 points each segment meeting at corners = 16
-        self.assertEqual(len(q), 16)
-
-    def test_geomstr_area(self):
-        gs = Geomstr.svg("M0,0 h100 v100 h-100 v-100 z")
-        self.assertAlmostEqual(gs.area(), 100 * 100)
-        gs = Geomstr.circle(100, 0, 0)
-        self.assertAlmostEqual(gs.area(density=1000), (tau / 2) * 100 * 100, delta=1)
-        gs = Geomstr.ellipse(100, 100, 0, 0)
-        self.assertAlmostEqual(gs.area(density=1000), (tau / 2) * 100 * 100, delta=1)
-        # We add another equally sized circle to the same geometry.
-        gs.append(Geomstr.ellipse(100, 100, 1000, 1000))
-        self.assertAlmostEqual(gs.area(density=1000), tau * 100 * 100, delta=1)
-
-    def test_geomstr_fractal_koch_snowflake(self):
-        # seed = Geomstr.svg("M0,0 1,0 2,1 3,0 4,0")
-        seed = Geomstr.turtle("F-F++F-F", n=6)
-
-        # design = Geomstr.turtle("F+F+F+F", n=4)
-        design = Geomstr.turtle("F+F+F+F", n=6)
-        design.uscale(500)
-        for i in range(5):
-            design.fractal(seed)
-            print(design)
-        bounds = design.bbox()
-        draw(
-            list(design.as_interpolated_points()),
-            *bounds,
-            buffer=50,
-            filename="koch.png",
-        )
-
-    def test_geomstr_fractal_swaps(self):
-        for i in range(4):
-            seed = Geomstr.svg("M0,0 h2 v1 l1,-1")
-            design = Geomstr.turtle("FFF", n=4)
-            design.segments[1][1] = i
-            design.segments[1][3] = i
-            design.uscale(500)
-            design.fractal(seed)
-            design.fractal(seed)
-            draw(
-                list(design.as_interpolated_points()),
-                *design.bbox(),
-                buffer=50,
-                filename=f"swaps{i}.png",
-            )
-
-    def test_geomstr_fractal_polya_sweep(self):
-        """
-        http://www.fractalcurves.com/images/2S_triangle_sweep.jpg
-        @return:
-        """
-        seed = Geomstr.turtle("f+B", n=4)
-        design = Geomstr.turtle("F", n=4)
-        design.uscale(500)
-        for _ in range(8):
-            design.fractal(seed)
-        draw(
-            list(design.as_interpolated_points()),
-            *design.bbox(),
-            buffer=50,
-            filename="polya.png",
-        )
-
-    def test_geomstr_fractal_terdragon(self):
-        """
-        http://www.fractalcurves.com/images/3T_ter.jpg
-        @return:
-        """
-        seed = Geomstr.turtle("F+F-F", n=3, d=math.sqrt(3))
-        design = copy(seed)
-        design.uscale(500)
-        for _ in range(5):
-            design.fractal(seed)
-        draw(
-            list(design.as_interpolated_points()),
-            *design.bbox(),
-            buffer=50,
-            filename="terdragon.png",
-        )
-
-    def test_geomstr_fractal_iterdragon(self):
-        """
-        http://www.fractalcurves.com/images/3T_butterfly.jpg
-        @return:
-        """
-        seed = Geomstr.turtle("b+b-b", n=3, d=math.sqrt(3))
-        design = copy(seed)
-        design.uscale(500)
-        for _ in range(8):
-            design.fractal(seed)
-        draw(
-            list(design.as_interpolated_points()),
-            *design.bbox(),
-            buffer=50,
-            filename="inverted-terdragon.png",
-        )
-
-    def test_geomstr_fractal_box(self):
-        """
-        http://www.fractalcurves.com/images/3T_block.jpg
-        @return:
-        """
-        seed = Geomstr.turtle("b+F-b", n=3, d=math.sqrt(3))
-        design = copy(seed)
-        design.uscale(500)
-        for _ in range(8):
-            design.fractal(seed)
-        draw(
-            list(design.as_interpolated_points()),
-            *design.bbox(),
-            buffer=50,
-            filename="box.png",
-        )
-
-    # def test_geomstr_hatch(self):
-    #     gs = Geomstr.svg(
-    #         "M 207770.064517,235321.124952 C 206605.069353,234992.732685 205977.289179,234250.951228 205980.879932,233207.034699 C 205983.217733,232527.380908 206063.501616,232426.095743 206731.813533,232259.66605 L 207288.352862,232121.071081 L 207207.998708,232804.759538 C 207106.904585,233664.912764 207367.871267,234231.469286 207960.295387,234437.989447 C 208960.760372,234786.753419 209959.046638,234459.536445 210380.398871,233644.731075 C 210672.441667,233079.98258 210772.793626,231736.144349 210569.029382,231118.732625 C 210379.268508,230543.75153 209783.667018,230128.095713 209148.499972,230127.379646 C 208627.98084,230126.79283 208274.720902,230294.472682 207747.763851,230792.258962 C 207377.90966,231141.639128 207320.755956,231155.543097 206798.920578,231023.087178 C 206328.09633,230903.579262 206253.35266,230839.656219 206307.510015,230602.818034 C 206382.366365,230275.460062 207158.299204,225839.458855 207158.299204,225738.863735 C 207158.299204,225701.269015 208426.401454,225670.509699 209976.304204,225670.509699 C 211869.528049,225670.509699 212794.309204,225715.990496 212794.309204,225809.099369 C 212794.309204,225885.323687 212726.683921,226357.175687 212644.030798,226857.659369 L 212493.752392,227767.629699 L 210171.516354,227767.629699 L 207849.280317,227767.629699 L 207771.086662,228324.677199 C 207728.080152,228631.053324 207654.900983,229067.454479 207608.466287,229294.457543 L 207524.039566,229707.190387 L 208182.568319,229381.288158 C 209664.399179,228647.938278 211467.922971,228893.537762 212548.92912,229975.888551 C 214130.813964,231559.741067 213569.470754,234195.253882 211455.779825,235108.237047 C 210589.985852,235482.206254 208723.891068,235589.992389 207770.064517,235321.124952 L 207770.064517,235321.124952Z"
-    #         "M 217143.554487,235251.491866 C 215510.313868,234687.408946 214629.289204,233029.479999 214629.289204,230520.099699 C 214629.289204,227300.669136 216066.08164,225539.439699 218692.459204,225539.439699 C 221318.836768,225539.439699 222755.629204,227300.669136 222755.629204,230520.099699 C 222755.629204,233768.619944 221313.285526,235510.883949 218635.902338,235496.480807 C 218198.433364,235494.127417 217526.876831,235383.882393 217143.554487,235251.491866 L 217143.554487,235251.491866Z"
-    #         "M 190905.619204,231712.322088 L 190905.619204,228054.954477 L 190248.863277,228304.502088 C 189887.647517,228441.753274 189445.286267,228554.049699 189265.838277,228554.049699 C 188966.73452,228554.049699 188939.569204,228505.149339 188939.569204,227966.731848 C 188939.569204,227432.097785 188971.901741,227372.495945 189300.011704,227302.291681 C 190198.545589,227110.036287 190884.012886,226765.589154 191414.377757,226239.823305 C 191971.194511,225687.834949 192014.073023,225670.509699 192823.380257,225670.509699 L 193658.089204,225670.509699 L 193658.089204,230520.099699 L 193658.089204,235369.689699 L 192281.854204,235369.689699 L 190905.619204,235369.689699 L 190905.619204,231712.322088 L 190905.619204,231712.322088"
-    #
-    #     )
-    #     # gs.uscale(0.05)
-    #     # bounds = gs.bbox()
-    #     # t = list(gs.as_interpolated_points(interpolate=5))
-    #     # draw(t, *bounds)
-    #     # return
-    #
-    #     hatch = Geomstr.hatch(gs, distance=200, angle=tau / 4)
-    #     # hatch = Geomstr.hatch(gs, distance=200, angle=0)
-    #     print(hatch)
-    #     bounds = hatch.bbox()
-    #     draw(list(hatch.as_interpolated_points()), *bounds)
->>>>>>> ac3748d0
+                pass