--- conflicted
+++ resolved
@@ -1,7 +1,6 @@
 import random
 import time
 import unittest
-<<<<<<< HEAD
 
 from meerk40t.tools.geomstr import (
     Geomstr,
@@ -15,8 +14,6 @@
 )
 
 import unittest
-=======
->>>>>>> 9c62949a
 from copy import copy
 from math import tau
 
