--- conflicted
+++ resolved
@@ -7660,7 +7660,6 @@
 msgid "This is not a valid length"
 msgstr "Das ist keine gültige Längenangabe"
 
-<<<<<<< HEAD
 #: meerk40t/gui/scene/scenewidgets.py:590
 msgid "Move element"
 msgstr "Element verschieben"
@@ -7708,7 +7707,7 @@
 #: meerk40t/gui/wxmmain.py:153
 msgid "Handle"
 msgstr "Größe"
-=======
+
 #: meerk40t/core/elements.py:3218
 msgid "Position of original in matrix (e.g '2,2' or '4,3')"
 msgstr "Platzierung des Originals im neuen Gitter (z.B. '2,2' oder '4,3')"
@@ -7779,5 +7778,4 @@
 
 #: meerk40t/core/elements.py:3684
 msgid "To hit all, the density parameters should be e.g. %s"
-msgstr "Um alle Eckpunkte zu 'erwischen', sollte eine der folgenden Kombinationen verwendet werden: %s"
->>>>>>> b65f9996
+msgstr "Um alle Eckpunkte zu 'erwischen', sollte eine der folgenden Kombinationen verwendet werden: %s"