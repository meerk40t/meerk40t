--- conflicted
+++ resolved
@@ -67,7 +67,7 @@
 UNITS_PERCENT = 100
 
 
-<<<<<<< HEAD
+
 class ViewMap:
     def __init__(self, source, destination):
         """
@@ -311,8 +311,6 @@
             self.swap_xy()
 
 
-=======
->>>>>>> b2e64314
 class ViewPort:
     """
     The width and height are of the viewport are stored in MK native units (1/65535) in.
