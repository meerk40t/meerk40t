--- conflicted
+++ resolved
@@ -828,9 +828,6 @@
         if self.requires_classification and self.elements.classify_new:
             self.elements.classify(self.element_list)
 
-<<<<<<< HEAD
-    def check_for_mk_attributes(self, node, element):
-=======
     def check_for_bound_information(self, node, element):
         # Do we have existing boundary information?
         if "bounds" not in element.values:
@@ -865,7 +862,6 @@
             return True
 
     def check_for_mk_path_attributes(self, node, element, skip=None):
->>>>>>> d0155c9f
         """
         Checks for some mk special parameters starting with mk. Especially mkparam, and uses this property to fill in
         the functional_parameter attribute for the node. This can be skipped if needed (eg. for basic shapes) as this
@@ -1046,36 +1042,6 @@
             return
 
         decor = element.values.get("text-decoration", "").lower()
-<<<<<<< HEAD
-        node = context_node.add(
-            id=ident,
-            text=element.text,
-            x=element.x,
-            y=element.y,
-            font=element.values.get("font"),
-            anchor=element.values.get(SVG_ATTR_TEXT_ANCHOR),
-            baseline=element.values.get(
-                SVG_ATTR_TEXT_ALIGNMENT_BASELINE,
-                element.values.get(SVG_ATTR_TEXT_DOMINANT_BASELINE, "baseline"),
-            ),
-            matrix=element.transform,
-            fill=element.fill,
-            stroke=element.stroke,
-            stroke_width=element.stroke_width,
-            stroke_scale=bool(
-                SVG_VALUE_NON_SCALING_STROKE
-                not in element.values.get(SVG_ATTR_VECTOR_EFFECT, "")
-            ),
-            underline="underline" in decor,
-            strikethrough="line-through" in decor,
-            overline="overline" in decor,
-            texttransform=element.values.get("text-transform"),
-            type="elem text",
-            label=label,
-            settings=element.values,
-        )
-        self.check_for_mk_attributes(node, element)
-=======
         with self.elements.node_lock:
             node = context_node.add(
                 id=ident,
@@ -1108,7 +1074,6 @@
 
         self.check_for_label_display(node, element)
         self.check_for_bound_information(node, element)
->>>>>>> d0155c9f
         e_list.append(node)
 
     def _parse_path(
@@ -1143,14 +1108,6 @@
         if element.values.get("type") == "elem line":
             pass
         element.approximate_arcs_with_cubics()
-<<<<<<< HEAD
-        node = context_node.add(
-            path=element, type="elem path", id=ident, label=label, lock=lock
-        )
-        self.check_for_line_attributes(node, element)
-        self.check_for_fill_attributes(node, element)
-        self.check_for_mk_attributes(node, element)
-=======
         with self.elements.node_lock:
             node = context_node.add(
                 path=element,
@@ -1165,7 +1122,6 @@
             self.check_for_fill_attributes(node, element)
             self.check_for_mk_path_attributes(node, element)
             self.check_for_bound_information(node, element)
->>>>>>> d0155c9f
         e_list.append(node)
 
     def _parse_polyline(
@@ -1184,19 +1140,6 @@
         """
         if element.is_degenerate():
             return
-<<<<<<< HEAD
-        node = context_node.add(
-            shape=element,
-            type="elem polyline",
-            id=ident,
-            label=label,
-            lock=lock,
-        )
-        self.check_for_line_attributes(node, element)
-        self.check_for_fill_attributes(node, element)
-        self.check_for_mk_attributes(node, element)
-        if self.precalc_bbox:
-=======
         with self.elements.node_lock:
             node = context_node.add(
                 shape=element,
@@ -1211,7 +1154,6 @@
             self.check_for_fill_attributes(node, element)
             self.check_for_mk_path_attributes(node, element, skip=("mkparam",))
         if not self.check_for_bound_information(node, element) and self.precalc_bbox:
->>>>>>> d0155c9f
             # bounds will be done here, paintbounds won't...
             if element.transform.is_identity():
                 points = element.points
@@ -1250,16 +1192,6 @@
         """
         if element.is_degenerate():
             return
-<<<<<<< HEAD
-        node = context_node.add(
-            shape=element,
-            type="elem ellipse",
-            id=ident,
-            label=label,
-            lock=lock,
-        )
-        self.check_for_mk_attributes(node, element)
-=======
         with self.elements.node_lock:
             node = context_node.add(
                 shape=element,
@@ -1273,7 +1205,6 @@
             self.check_for_line_attributes(node, element)
             self.check_for_mk_path_attributes(node, element, skip=("mkparam",))
             self.check_for_bound_information(node, element)
->>>>>>> d0155c9f
         e_list.append(node)
 
     def _parse_rect(
@@ -1292,14 +1223,6 @@
         """
         if element.is_degenerate():
             return
-<<<<<<< HEAD
-        node = context_node.add(
-            shape=element, type="elem rect", id=ident, label=label, lock=lock
-        )
-        self.check_for_line_attributes(node, element)
-        self.check_for_mk_attributes(node, element)
-        if self.precalc_bbox:
-=======
         with self.elements.node_lock:
             node = context_node.add(
                 shape=element,
@@ -1313,7 +1236,6 @@
             self.check_for_line_attributes(node, element)
             self.check_for_mk_path_attributes(node, element, skip=("mkparam",))
         if not self.check_for_bound_information(node, element) and self.precalc_bbox:
->>>>>>> d0155c9f
             # bounds will be done here, paintbounds won't...
             points = (
                 Point(element.x, element.y),
@@ -1354,14 +1276,6 @@
         """
         if element.is_degenerate():
             return
-<<<<<<< HEAD
-        node = context_node.add(
-            shape=element, type="elem line", id=ident, label=label, lock=lock
-        )
-        self.check_for_line_attributes(node, element)
-        self.check_for_mk_attributes(node, element)
-        if self.precalc_bbox:
-=======
         with self.elements.node_lock:
             node = context_node.add(
                 shape=element,
@@ -1375,7 +1289,6 @@
             self.check_for_line_attributes(node, element)
             self.check_for_mk_path_attributes(node, element, skip=("mkparam",))
         if not self.check_for_bound_information(node, element) and self.precalc_bbox:
->>>>>>> d0155c9f
             # bounds will be done here, paintbounds won't...
             points = (
                 Point(element.x1, element.y1),
@@ -1490,28 +1403,6 @@
                     _lightness = float(element.values.get("lightness"))
                 except (ValueError, TypeError):
                     pass
-<<<<<<< HEAD
-                node = context_node.add(
-                    image=element.image,
-                    matrix=element.transform,
-                    type="elem image",
-                    id=ident,
-                    overscan=_overscan,
-                    direction=_direction,
-                    dpi=_dpi,
-                    invert=_invert,
-                    dither=_dither,
-                    dither_type=_dither_type,
-                    red=_red,
-                    green=_green,
-                    blue=_blue,
-                    lightness=_lightness,
-                    label=label,
-                    operations=operations,
-                    lock=lock,
-                )
-                self.check_for_mk_attributes(node, element)
-=======
                 _is_depthmap = False
                 try:
                     _is_depthmap = bool(element.values.get("is_depthmap") == "True")
@@ -1550,7 +1441,6 @@
                     )
                     self.check_for_label_display(node, element)
                     self.check_for_bound_information(node, element)
->>>>>>> d0155c9f
                 e_list.append(node)
         except OSError:
             pass
