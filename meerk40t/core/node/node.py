"""
The 'elements' service stores all the element types in a bootstrapped tree. Specific node types added to the tree become
particular class types and the interactions between these types and functions applied are registered in the kernel.

Types:
* root: Root Tree element
* branch ops: Operation Branch
* branch elems: Elements Branch
* branch reg: Regmark Branch
* reference: Element below op branch which stores specific data.
* op: LayerOperation within Operation Branch.
* elem: Element with Element Branch or subgroup.
* file: File Group within Elements Branch
* group: Group type within Branch Elems or refelem.
* cutcode: CutCode type within Operation Branch and Element Branch.

rasternode: theoretical: would store all the refelems to be rastered. Such that we could store rasters in images.

Tree Functions are to be stored: tree/command/type. These store many functions like the commands.
"""
import ast
from copy import copy
from enum import IntEnum
from time import time


# LINEJOIN
# Value	arcs | bevel |miter | miter-clip | round
# Default value	miter
class Linejoin(IntEnum):
    JOIN_ARCS = 0
    JOIN_BEVEL = 1
    JOIN_MITER = 2
    JOIN_MITER_CLIP = 3
    JOIN_ROUND = 4


# LINECAP
# Value	butt | round | square
# Default value	butt
class Linecap(IntEnum):
    CAP_BUTT = 0
    CAP_ROUND = 1
    CAP_SQUARE = 2


# FILL-RULE
# Value	nonzero | evenodd
# Default value	nonzero
class Fillrule(IntEnum):
    FILLRULE_NONZERO = 0
    FILLRULE_EVENODD = 1


class Node:
    """
    Nodes are elements within the tree which stores most of the objects in Elements.

    All nodes have children, root, parent, and reference links. The children are subnodes,
    the root points to the tree root, the parent points to the immediate parent, and references
    refers to nodes that point to this node type.

    All nodes contain a type. This is a string value of the given node type and is used to delineate nodes.

    Node bounds exist, but not all nodes are have geometric bounds.
    Node paint_bounds exists, this is the size of the paint area bounds.

    Nodes can be emphasized. This is selecting the given node.
    Nodes can be highlighted.
    Nodes can be targeted.

    All nodes have a label.
    All nodes have an id. During saving, we make sure this is a unique id.

    """

    def __init__(self, *args, **kwargs):
        self.type = None
        self.id = None
        self.label = None
        self.lock = False

        for k, v in kwargs.items():
            if k.startswith("_"):
                continue
            if isinstance(v, str):
                try:
                    v = ast.literal_eval(v)
                except (ValueError, SyntaxError):
                    pass
            self.__dict__[k] = v

        self._children = list()
        self._root = None
        self._parent = None
        self._references = list()
        self._formatter = "{element_type}:{id}"

        self._points = list()
        self._points_dirty = True

        self._selected = False
        self._emphasized = False
        self._emphasized_time = None
        self._highlighted = False
        self._target = False

        self._opened = False

        self._bounds = None
        self._bounds_dirty = True

        self._paint_bounds = None
        self._paint_bounds_dirty = True

<<<<<<< HEAD
        # These are direct maps for gui values
        self.item = None
        self.icon = None
        self.cache = None
=======
        self._item = None
        self._cache = None
>>>>>>> aa7a4ab5

    def __repr__(self):
        return f"{self.__class__.__name__}('{self.type}', {str(self._parent)})"

    def __copy__(self):
        return self.__class__(**self.node_dict)

    def __str__(self):
        text = self._formatter
        if text is None:
            text = "{element_type}"
        default_map = self.default_map()
        try:
            return text.format_map(default_map)
        except KeyError as e:
            raise KeyError(
                f"mapping '{text}' did not contain a required key in {default_map} for {self.__class__}"
            ) from e

    def __eq__(self, other):
        return other is self

    def __hash__(self):
        return id(self)

    @property
    def node_dict(self):
        nd = dict()
        for k, v in self.__dict__.items():
            if k.startswith("_"):
                continue
            if k == "type":
                continue
            nd[k] = v
        return nd

    @property
    def children(self):
        return self._children

    @property
    def targeted(self):
        return self._target

    @targeted.setter
    def targeted(self, value):
        self._target = value
        self.notify_targeted(self)

    @property
    def highlighted(self):
        return self._highlighted

    @highlighted.setter
    def highlighted(self, value):
        self._highlighted = value
        self.notify_highlighted(self)

    @property
    def emphasized(self):
        return self._emphasized

    @emphasized.setter
    def emphasized(self, value):
        if value != self._emphasized:
            self._emphasized = value
            self._emphasized_time = time() if value else None
        self.notify_emphasized(self)

    @property
    def emphasized_time(self):
        # we intentionally reduce the resolution to 1/100 sec.
        # to allow simultaneous assignments to return the same delta
        factor = 100
        if self._emphasized_time is None:
            # Insanely high
            result = float("inf")
        else:
            result = self._emphasized_time
            result = round(result * factor) / factor
        return result

    def emphasized_since(self, reftime=None, fullres=False):
        # we intentionally reduce the resolution to 1/100 sec.
        # to allow simultaneous assignments to return the same delta
        factor = 100
        if reftime is None:
            reftime = time()
        if self._emphasized_time is None:
            delta = 0
        else:
            delta = reftime - self._emphasized_time
            if not fullres:
                delta = round(delta * factor) / factor
        return delta

    @property
    def selected(self):
        return self._selected

    @selected.setter
    def selected(self, value):
        self._selected = value
        self.notify_selected(self)

    @property
    def parent(self):
        return self._parent

    @property
    def root(self):
        return self._root

    @property
    def can_emphasize(self):
        return not self.lock

    @property
    def can_highlight(self):
        return not self.lock

    @property
    def can_target(self):
        return not self.lock

    @property
    def can_move(self):
        return not self.lock

    @property
    def can_scale(self):
        return not self.lock

    @property
    def can_rotate(self):
        return not self.lock

    @property
    def can_skew(self):
        return not self.lock

    @property
    def can_modify(self):
        return not self.lock

    @property
    def can_alter(self):
        return not self.lock

    @property
    def can_update(self):
        return not self.lock

    @property
    def can_remove(self):
        return not self.lock

    @property
    def bounds(self):
        if not self._bounds_dirty:
            return self._bounds

        try:
            self._bounds = self.bbox(with_stroke=False)
        except AttributeError:
            self._bounds = None

        if self._children:
            self._bounds = Node.union_bounds(self._children, bounds=self._bounds)
        self._bounds_dirty = False
        return self._bounds

    @property
    def paint_bounds(self):
        if not self._paint_bounds_dirty:
            return self._paint_bounds

        try:
            self._paint_bounds = self.bbox(with_stroke=True)
        except AttributeError:
            self._paint_bounds = None

        if self._children:
            self._paint_bounds = Node.union_bounds(
                self._children, bounds=self._paint_bounds, attr="paint_bounds"
            )
        self._paint_bounds_dirty = False
        return self._paint_bounds

    def set_dirty_bounds(self):
        self._paint_bounds_dirty = True
        self._bounds_dirty = True

    @property
    def formatter(self):
        return self._formatter

    @formatter.setter
    def formatter(self, formatter):
        self._formatter = formatter

    @property
    def points(self):
        """
        Returns the node points values

        @return: validated node point values, this is a list of lists of 3 elements.
        """
        if self._points_dirty:
            self.revalidate_points()
        self._points_dirty = False
        return self._points

    def restore_tree(self, tree_data):
        self._children.clear()
        self._children.extend(tree_data)
        self._validate_tree()

    def _validate_tree(self):
        for c in self._children:
            assert c._parent is self
            assert c._root is self._root
            assert c in c._parent._children
            for q in c._references:
                assert q.node is c
            if c.type == "reference":
                assert c in c.node._references
            c._validate_tree()

    def _build_copy_nodes(self, links=None):
        """
        Creates a copy of each node, linked to the ID of the original node. This will create
        a map between id of original node and copy node. Without any structure. The original
        root will link to `None` since root copies are in-effective.

        @param links:
        @return:
        """
        if links is None:
            links = {id(self): (self, None)}
        for c in self._children:
            c._build_copy_nodes(links=links)
            node_copy = copy(c)
            node_copy._root = self._root
            links[id(c)] = (c, node_copy)
        return links

    def backup_tree(self):
        """
        Creates structured copy of the branches of the tree at the current node.

        This creates copied nodes, relinks the structure and returns branches of
        the current node.
        @return:
        """
        links = self._build_copy_nodes()

        # Rebuild structure.
        for uid, n in links.items():
            node, node_copy = n
            if node._parent is None:
                # Root.
                continue
            # Find copy-parent of copy-node and link.
            original_parent, copied_parent = links[id(node._parent)]
            if copied_parent is None:
                # copy_parent should have been copied root, but roots don't copy
                node_copy._parent = self._root
                continue
            node_copy._parent = copied_parent
            copied_parent._children.append(node_copy)
            if node.type == "reference":
                original_referenced, copied_referenced = links[id(node.node)]
                node_copy.node = copied_referenced
                copied_referenced._references.append(node_copy)
        branches = [links[id(c)][1] for c in self._children]
        return branches

    def create_label(self, text=None):
        if text is None:
            text = "{element_type}:{id}"
        # Just for the optical impression (who understands what a "Rect: None" means),
        # lets replace some of the more obvious ones...
        mymap = self.default_map()
        for key in mymap:
            if hasattr(self, key) and mymap[key] == "None":
                if getattr(self, key) is None:
                    mymap[key] = "-"
        # slist = text.split("{")
        # for item in slist:
        #     idx = item.find("}")
        #     if idx>0:
        #         sitem = item[0:idx]
        #     else:
        #         sitem = item
        #     try:
        #         dummy = mymap[sitem]
        #     except KeyError:
        #         # Addit
        #         mymap[sitem] = "??ERR??"
        try:
            result = text.format_map(mymap)
        except ValueError:
            result = "<invalid pattern>"
        return result

    def default_map(self, default_map=None):
        if default_map is None:
            default_map = dict()
        default_map["id"] = str(self.id) if self.id is not None else "-"
        default_map["label"] = self.label if self.label is not None else ""
        default_map["desc"] = (
            self.label
            if self.label is not None
            else str(self.id)
            if self.id is not None
            else "-"
        )
        default_map["element_type"] = "Node"
        default_map["node_type"] = self.type
        return default_map

    def valid_node_for_reference(self, node):
        return True

    def is_draggable(self):
        return True

    def drop(self, drag_node, modify=True):
        """
        Process drag and drop node values for tree reordering.

        @param drag_node:
        @param modify:
        @return:
        """
        return False

    def reverse(self):
        self._children.reverse()
        self.notify_reorder()

    def load(self, settings, section):
        """
        Default loading will read the persistence object, such that any values found in the given section of the
        settings file. Will load parse the file to the correct type and set the attributes on this node.

        @param settings:
        @param section:
        @return:
        """
        settings.read_persistent_object(section, self)

    def save(self, settings, section):
        """
        The default node saving to a settings will write the persistence dictionary of the instance dictionary. This
        will save to that section any non `_` attributes.

        @param settings:
        @param section:
        @return:
        """
        settings.write_persistent_dict(section, self.__dict__)

    def revalidate_points(self):
        """
        Ensure the points values for the node are valid with regard to the node's
        current state. By default, this calls bounds but valid nodes can be overloaded
        based on specific node type.

        Should be overloaded by subclasses.

        @return:
        """
        bounds = self.bounds
        if bounds is None:
            return
        if len(self._points) < 5:
            self._points.extend([None] * (5 - len(self._points)))
        self._points[0] = [bounds[0], bounds[1], "bounds top_left"]
        self._points[1] = [bounds[2], bounds[1], "bounds top_right"]
        self._points[2] = [bounds[0], bounds[3], "bounds bottom_left"]
        self._points[3] = [bounds[2], bounds[3], "bounds bottom_right"]
        cx = (bounds[0] + bounds[2]) / 2
        cy = (bounds[1] + bounds[3]) / 2
        self._points[4] = [cx, cy, "bounds center_center"]

    def update_point(self, index, point):
        """
        Attempt to update a node value, located at a specific index with the new
        point provided.

        Should be overloaded by subclasses.

        @param index: index of the updating point
        @param point: Point to be updated
        @return: Whether update was successful
        """
        return False

    def add_point(self, point, index=None):
        """
        Attempts to add a point into node.points.

        Should be overloaded by subclasses.

        @param point: point to be added
        @return: Whether append was successful
        """
        # return self._insert_point(point, index)
        return False

    def _insert_point(self, point, index=None):
        """
        Default implementation of inserting point into points.

        @param point:
        @param index:
        @return:
        """
        x = None
        y = None
        point_type = None
        try:
            x = point[0]
            y = point[1]
            point_type = point[3]
        except IndexError:
            pass
        if index is None:
            self._points.append([x, y, point_type])
        else:
            try:
                self._points.insert(index, [x, y, point_type])
            except IndexError:
                return False
        return True

    def notify_created(self, node=None, **kwargs):
        if self._root is not None:
            if node is None:
                node = self
            self._root.notify_created(node=node, **kwargs)

    def notify_destroyed(self, node=None, **kwargs):
        if self._root is not None:
            if node is None:
                node = self
            self._root.notify_destroyed(node=node, **kwargs)

    def notify_attached(self, node=None, **kwargs):
        if self._root is not None:
            if node is None:
                node = self
            self._root.notify_attached(node=node, **kwargs)

    def notify_detached(self, node=None, **kwargs):
        if self._root is not None:
            if node is None:
                node = self
            self._root.notify_detached(node=node, **kwargs)

    def notify_changed(self, node, **kwargs):
        if self._root is not None:
            if node is None:
                node = self
            self._root.notify_changed(node=node, **kwargs)

    def notify_selected(self, node=None, **kwargs):
        if self._root is not None:
            if node is None:
                node = self
            self._root.notify_selected(node=node, **kwargs)

    def notify_emphasized(self, node=None, **kwargs):
        if self._root is not None:
            if node is None:
                node = self
            self._root.notify_emphasized(node=node, **kwargs)

    def notify_targeted(self, node=None, **kwargs):
        if self._root is not None:
            if node is None:
                node = self
            self._root.notify_targeted(node=node, **kwargs)

    def notify_highlighted(self, node=None, **kwargs):
        if self._root is not None:
            if node is None:
                node = self
            self._root.notify_highlighted(node=node, **kwargs)

    def notify_modified(self, node=None, **kwargs):
        if self._root is not None:
            if node is None:
                node = self
            self._root.notify_modified(node=node, **kwargs)

    def notify_altered(self, node=None, **kwargs):
        if self._root is not None:
            if node is None:
                node = self
            self._root.notify_altered(node=node, **kwargs)

    def notify_expand(self, node=None, **kwargs):
        if self._root is not None:
            if node is None:
                node = self
            self._root.notify_expand(node=node, **kwargs)

    def notify_collapse(self, node=None, **kwargs):
        if self._root is not None:
            if node is None:
                node = self
            self._root.notify_collapse(node=node, **kwargs)

    def notify_reorder(self, node=None, **kwargs):
        if self._root is not None:
            if node is None:
                node = self
            self._root.notify_reorder(node=node, **kwargs)

    def notify_update(self, node=None, **kwargs):
        if self._root is not None:
            if node is None:
                node = self
            self._root.notify_update(node=node, **kwargs)

    def notify_focus(self, node=None, **kwargs):
        if self._root is not None:
            if node is None:
                node = self
            self._root.notify_focus(node=node, **kwargs)

    def focus(self):
        self.notify_focus(self)

    def invalidated_node(self):
        """
        Invalidation of the individual node.
        """
        self._points_dirty = True
        self.set_dirty_bounds()
        self._bounds = None
        self._paint_bounds = None

    def invalidated(self):
        """
        Invalidation occurs when the underlying data is altered or modified. This propagates up from children to
        invalidate the entire parental line.
        """
        self.invalidated_node()
        if self._parent is not None:
            self._parent.invalidated()

    def updated(self):
        """
        The nodes display information may have changed but nothing about the matrix or the internal data is altered.
        """
        self.notify_update(self)

    def modified(self):
        """
        The matrix transformation was changed. The object is shaped differently but fundamentally the same structure of
        data.
        """
        self.invalidated()
        self.notify_modified(self)

    def altered(self):
        """
        The data structure was changed. Any assumptions about what this object is/was are void.
        """
        try:
            self._cache.UnGetNativePath(self._cache.NativePath)
        except AttributeError:
            pass
        try:
            del self._cache
        except AttributeError:
            pass
        self._cache = None
        self.invalidated()
        self.notify_altered(self)

    def unregister_object(self):
        try:
            self._cache.UngetNativePath(self._cache.NativePath)
        except AttributeError:
            pass
        try:
            del self._cache
        except AttributeError:
            pass

    def unregister(self):
        self.unregister_object()
        try:
            self.targeted = False
            self.emphasized = False
            self.highlighted = False
        except AttributeError:
            pass

    def add_reference(self, node=None, pos=None, **kwargs):
        """
        Add a new node bound to the data_object of the type to the current node.
        If the data_object itself is a node already it is merely attached.

        @param node:
        @param pos:
        @return:
        """
        if node is None:
            return
        if not self.valid_node_for_reference(node):
            # We could raise a ValueError but that will break things...
            return
        ref = self.add(node=node, type="reference", pos=pos, **kwargs)
        node._references.append(ref)

    def add_node(self, node, pos=None):
        """
        Attach an already created node to the tree.

        Requires that this node be validated to avoid loops.

        @param node:
        @param pos:
        @return:
        """
        if node._parent is not None:
            raise ValueError("Cannot reparent node on add.")
        self._attach_node(node, pos=pos)

    def create(self, type, **kwargs):
        """
        Create node of type with attributes via node bootstrapping. Apply node defaults to values with defaults.

        @param type:
        @param kwargs:
        @return:
        """
        node_class = self._root.bootstrap.get(type, Node)
        node_defaults = self._root.defaults.get(type, {})
        nd = dict(node_defaults)
        nd.update(kwargs)
        node = node_class(**nd)
        if self._root is not None:
            self._root.notify_created(node)
        return node

    def _attach_node(self, node, pos=None):
        """
        Attach a valid and created node to tree.
        @param node:
        @param pos:
        @return:
        """
        node._parent = self
        node._root = self._root
        if pos is None:
            self._children.append(node)
        else:
            self._children.insert(pos, node)
        node.notify_attached(node, parent=self, pos=pos)
        return node

    def add(self, type=None, pos=None, **kwargs):
        """
        Add a new node bound to the data_object of the type to the current node.
        If the data_object itself is a node already it is merely attached.

        @param type: Node type to be bootstrapped
        @param pos: Position within current node to add this node
        @return:
        """
        node = self.create(type=type, **kwargs)
        self._attach_node(node, pos=pos)
        return node

    def _flatten(self, node):
        """
        Yield this node and all descendants in a flat generation.

        @param node: starting node
        @return:
        """
        yield node
        for c in self._flatten_children(node):
            yield c

    def _flatten_children(self, node):
        """
        Yield all descendants in a flat generation.

        @param node: starting node
        @return:
        """
        for child in node.children:
            yield child
            for c in self._flatten_children(child):
                yield c

    def flat(
        self,
        types=None,
        cascade=True,
        depth=None,
        selected=None,
        emphasized=None,
        targeted=None,
        highlighted=None,
    ):
        """
        Returned flat list of matching nodes. If cascade is set then any matching group will give all the descendants
        of the given type, even if those descendants are beyond the depth limit. The sub-elements do not need to match
        the criteria with respect to either the depth or the emphases.

        @param types: types of nodes permitted to be returned
        @param cascade: cascade all subitems if a group matches the criteria.
        @param depth: depth to search within the tree.
        @param selected: match only selected nodes
        @param emphasized: match only emphasized nodes.
        @param targeted: match only targeted nodes
        @param highlighted: match only highlighted nodes
        @return:
        """
        node = self
        if (
            (targeted is None or targeted == node.targeted)
            and (emphasized is None or emphasized == node.emphasized)
            and (selected is None or selected == node.selected)
            and (highlighted is None or highlighted != node.highlighted)
        ):
            # Matches the emphases.
            if cascade:
                # Give every type-matched descendant.
                for c in self._flatten(node):
                    if types is None or c.type in types:
                        yield c
                # Do not recurse further. This node is end node.
                return
            else:
                if types is None or node.type in types:
                    yield node
        if depth is not None:
            if depth <= 0:
                # Depth limit reached. Do not evaluate children.
                return
            depth -= 1
        # Check all children.
        for c in node.children:
            yield from c.flat(
                types, cascade, depth, selected, emphasized, targeted, highlighted
            )

    def count_children(self):
        return len(self._children)

    def append_child(self, new_child):
        """
        Add the new_child node as the last child of the current node.
        """
        new_parent = self
        source_siblings = new_child.parent.children
        destination_siblings = new_parent.children

        source_siblings.remove(new_child)  # Remove child
        new_child.notify_detached(new_child)

        destination_siblings.append(new_child)  # Add child.
        new_child._parent = new_parent
        new_child.notify_attached(new_child)

    def insert_sibling(self, new_sibling):
        """
        Add the new_sibling node next to the current node.
        """
        reference_sibling = self
        source_siblings = new_sibling.parent.children
        destination_siblings = reference_sibling.parent.children

        reference_position = destination_siblings.index(reference_sibling)

        source_siblings.remove(new_sibling)

        new_sibling.notify_detached(new_sibling)
        destination_siblings.insert(reference_position, new_sibling)
        new_sibling._parent = reference_sibling._parent
        new_sibling.notify_attached(new_sibling, pos=reference_position)

    def replace_node(self, keep_children=None, *args, **kwargs):
        """
        Replace this current node with a bootstrapped replacement node.
        """
        if keep_children is None:
            keep_children = False
        parent = self._parent
        index = parent._children.index(self)
        parent._children.remove(self)
        self.notify_detached(self)
        node = parent.add(*args, **kwargs, pos=index)
        self.notify_destroyed()
        for ref in list(self._references):
            ref.remove_node()
        if keep_children:
            for ref in list(self._children):
                node._children.append(ref)
                ref._parent = node
                # Don't call attach / detach, as the tree
                # doesn't know about the new node yet...
        self._item = None
        self._parent = None
        self._root = None
        self.type = None
        self.unregister()
        return node

    def remove_node(self, children=True, references=True):
        """
        Remove the current node from the tree.
        This function must iterate down and first remove all children from the bottom.
        """
        if children:
            self.remove_all_children()
        self._parent._children.remove(self)
        self.notify_detached(self)
        self.notify_destroyed(self)
        if references:
            for ref in list(self._references):
                ref.remove_node()
        self._item = None
        self._parent = None
        self._root = None
        self.type = None
        self.unregister()

    def remove_all_children(self):
        """
        Removes all children of the current node.
        """
        for child in list(self.children):
            child.remove_all_children()
            child.remove_node()

    def get(self, type=None):
        """
        Recursive call for get to find first sub-nodes with the given type.
        @param type:
        @return:
        """
        if type is None or type == self.type:
            return self
        for n in self._children:
            node = n.get(type)
            if node is not None:
                return node
        return None

    def move(self, dest, pos=None):
        self._parent.remove(self)
        dest.insert_node(self, pos=pos)

    @staticmethod
    def union_bounds(nodes, bounds=None, attr="bounds"):
        """
        Returns the union of the node list given, optionally unioned the given bounds value

        @return: union of all bounds within the iterable.
        """
        if bounds is None:
            xmin = float("inf")
            ymin = float("inf")
            xmax = -xmin
            ymax = -ymin
        else:
            xmin, ymin, xmax, ymax = bounds
        for e in nodes:
            box = getattr(e, attr)
            if box is None:
                continue
            if box[0] < xmin:
                xmin = box[0]
            if box[2] > xmax:
                xmax = box[2]
            if box[1] < ymin:
                ymin = box[1]
            if box[3] > ymax:
                ymax = box[3]
        return xmin, ymin, xmax, ymax

    @property
    def name(self):
        return self.__str__()<|MERGE_RESOLUTION|>--- conflicted
+++ resolved
@@ -113,15 +113,8 @@
         self._paint_bounds = None
         self._paint_bounds_dirty = True
 
-<<<<<<< HEAD
-        # These are direct maps for gui values
-        self.item = None
-        self.icon = None
-        self.cache = None
-=======
         self._item = None
         self._cache = None
->>>>>>> aa7a4ab5
 
     def __repr__(self):
         return f"{self.__class__.__name__}('{self.type}', {str(self._parent)})"
