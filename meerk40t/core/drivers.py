import platform
import os
import time

from ..core.cutcode import LaserSettings
from ..device.lasercommandconstants import *
from .plotplanner import PlotPlanner

DRIVER_STATE_RAPID = 0
DRIVER_STATE_FINISH = 1
DRIVER_STATE_PROGRAM = 2
DRIVER_STATE_RASTER = 3
DRIVER_STATE_MODECHANGE = 4

PLOT_FINISH = 256
PLOT_RAPID = 4
PLOT_JOG = 2
PLOT_SETTING = 128
PLOT_AXIS = 64
PLOT_DIRECTION = 32


class Driver:
    """
    A driver takes spoolable commands and turns those commands into states and code in a language
    agnostic fashion. This is intended to be overridden by a subclass or class with the required methods.

    These drive hardware specific backend information from the reusable spoolers and server objects that may also be
    common within devices.
    """

    def __init__(self, context, name=None):
        self.context = context
        self.name = name
        self.root_context = context.root
        self.settings = LaserSettings()

        self.next = None
        self.prev = None

        self.spooler = None
        self.output = None

        self.process_item = None
        self.spooled_item = None
        self.holds = []
        self.temp_holds = []

        self.current_x = 0
        self.current_y = 0

        context.setting(bool, "plot_shift", False)
        self.plot_planner = PlotPlanner(self.settings)
        self.plot_planner.force_shift = context.plot_shift
        self.plot = None

        self.state = DRIVER_STATE_RAPID
        self.properties = 0
        self.is_relative = False
        self.laser = False
        self.root_context.setting(bool, "opt_rapid_between", True)
        self.root_context.setting(int, "opt_jog_mode", 0)
        self.root_context.setting(int, "opt_jog_minimum", 127)
        context._quit = False

        self.rapid = self.root_context.opt_rapid_between
        self.jog = self.root_context.opt_jog_mode
        self.rapid_override = False
        self.rapid_override_speed_x = 50.0
        self.rapid_override_speed_y = 50.0
        self._thread = None
        self._shutdown = False
        self.context.kernel.listen("lifecycle;start", "", self.start_driver)
        self.context.kernel.listen("lifecycle;shutdown", "", self.shutdown)

        self.last_fetch = None

    def shutdown(self, *args, **kwargs):
        self.context.kernel.unlisten("lifecycle;start", "", self.start_driver)
        self.context.kernel.unlisten("lifecycle;shutdown", "", self.shutdown)
        self._shutdown = True

    def start_driver(self, origin=None, *args):
        if self._thread is None:

            def clear_thread(*a):
                self._shutdown = True

            self._thread = self.context.threaded(
                self._driver_threaded,
                result=clear_thread,
                thread_name="Driver(%s)" % self.context.path,
            )
            self._thread.stop = clear_thread

    def _driver_threaded(self, *args):
        """
        Fetch and Execute.

        :param args:
        :return:
        """
        while True:
            if self._shutdown:
                return
            if self.spooled_item is None:
                self._fetch_next_item_from_spooler()
            if self.spooled_item is None:
                # There is no data to interpret. Fetch Failed.
                if self.context._quit:
                    self.context("quit\n")
                    self._shutdown = True
                    return
                time.sleep(0.1)
            self._process_spooled_item()

    def _process_spooled_item(self):
        """
        Default Execution Cycle. If Held, we wait. Otherwise we process the spooler.

        Processes one item in the spooler. If the spooler item is a generator. Process one generated item.
        """
        if self.hold():
            time.sleep(0.01)
            return
        if self.plotplanner_process():
            return
        if self.spooled_item is None:
            return  # Fetch Next.

        # We have a spooled item to process.
        if self.command(self.spooled_item):
            self.spooled_item = None
            self.spooler.pop()
            return

        # We are dealing with an iterator/generator
        try:
            e = next(self.spooled_item)
            if not self.command(e):
                raise ValueError
        except StopIteration:
            # The spooled item is finished.
            self.spooled_item = None
            self.spooler.pop()

    def plotplanner_process(self):
        """
        Processes any data in the plot planner. Getting all relevant (x,y,on) plot values and performing the cardinal
        movements. Or updating the laser state based on the settings of the cutcode.

        :return: if execute tick was processed.
        """
        return False

    def _fetch_next_item_from_spooler(self):
        """
        Fetches the next item from the spooler.

        :return:
        """
        if self.spooler is None:
            return  # Spooler does not exist.
        element = self.spooler.peek()

        if self.last_fetch is not None:
            self.context.channel("spooler")(
                "Time between fetches: %f" % (time.time() - self.last_fetch)
            )
            self.last_fetch = None

        if element is None:
            return  # Spooler is empty.

        self.last_fetch = time.time()

        # self.spooler.pop()
        if isinstance(element, int):
            self.spooled_item = (element,)
        elif isinstance(element, tuple):
            self.spooled_item = element
        else:
            self.rapid = self.root_context.opt_rapid_between
            self.jog = self.root_context.opt_jog_mode
            try:
                self.spooled_item = element.generate()
            except AttributeError:
                try:
                    self.spooled_item = element()
                except TypeError:
                    # This could be a text element, some unrecognized type.
                    return

    def command(self, command, *values):
        """Commands are middle language LaserCommandConstants there values are given."""
        if isinstance(command, tuple):
            values = command[1:]
            command = command[0]
        if not isinstance(command, int):
            return False  # Command type is not recognized.

        try:
            if command == COMMAND_LASER_OFF:
                self.laser_off()
            elif command == COMMAND_LASER_ON:
                self.laser_on()
            elif command == COMMAND_LASER_DISABLE:
                self.laser_disable()
            elif command == COMMAND_LASER_ENABLE:
                self.laser_enable()
            elif command == COMMAND_CUT:
                x, y = values
                self.cut(x, y)
            elif command == COMMAND_MOVE:
                x, y = values
                self.move(x, y)
            elif command == COMMAND_JOG:
                x, y = values
                self.jog(x, y, mode=0, min_jog=self.context.opt_jog_minimum)
            elif command == COMMAND_JOG_SWITCH:
                x, y = values
                self.jog(x, y, mode=1, min_jog=self.context.opt_jog_minimum)
            elif command == COMMAND_JOG_FINISH:
                x, y = values
                self.jog(x, y, mode=2, min_jog=self.context.opt_jog_minimum)
            elif command == COMMAND_HOME:
                self.home(*values)
            elif command == COMMAND_LOCK:
                self.lock_rail()
            elif command == COMMAND_UNLOCK:
                self.unlock_rail()
            elif command == COMMAND_PLOT:
                self.plot_plot(values[0])
            elif command == COMMAND_BLOB:
                self.send_blob(values[0], values[1])
            elif command == COMMAND_PLOT_START:
                self.plot_start()
            elif command == COMMAND_SET_SPEED:
                self.set_speed(values[0])
            elif command == COMMAND_SET_POWER:
                self.set_power(values[0])
            elif command == COMMAND_SET_PPI:
                self.set_ppi(values[0])
            elif command == COMMAND_SET_PWM:
                self.set_pwm(values[0])
            elif command == COMMAND_SET_STEP:
                self.set_step(values[0])
            elif command == COMMAND_SET_OVERSCAN:
                self.set_overscan(values[0])
            elif command == COMMAND_SET_ACCELERATION:
                self.set_acceleration(values[0])
            elif command == COMMAND_SET_D_RATIO:
                self.set_d_ratio(values[0])
            elif command == COMMAND_SET_DIRECTION:
                self.set_directions(values[0], values[1], values[2], values[3])
            elif command == COMMAND_SET_INCREMENTAL:
                self.set_incremental()
            elif command == COMMAND_SET_ABSOLUTE:
                self.set_absolute()
            elif command == COMMAND_SET_POSITION:
                self.set_position(values[0], values[1])
            elif command == COMMAND_MODE_RAPID:
                self.ensure_rapid_mode(*values)
            elif command == COMMAND_MODE_PROGRAM:
                self.ensure_program_mode(*values)
            elif command == COMMAND_MODE_RASTER:
                self.ensure_raster_mode(*values)
            elif command == COMMAND_MODE_FINISHED:
                self.ensure_finished_mode(*values)
            elif command == COMMAND_WAIT:
                self.wait(values[0])
            elif command == COMMAND_WAIT_FINISH:
                self.wait_finish()
            elif command == COMMAND_BEEP:
                OS_NAME = platform.system()
                if OS_NAME == "Windows":
                    try:
                        import winsound

                        for x in range(5):
                            winsound.Beep(2000, 100)
                    except Exception:
                        pass
                elif OS_NAME == "Darwin": # Mac
                    os.system('afplay /System/Library/Sounds/Ping.aiff')
                else: # Assuming other linux like system
                    print("\a")  # Beep.
            elif command == COMMAND_FUNCTION:
                if len(values) >= 1:
                    t = values[0]
                    if callable(t):
                        t()
            elif command == COMMAND_SIGNAL:
                if isinstance(values, str):
                    self.context.signal(values, None)
                elif len(values) >= 2:
                    self.context.signal(values[0], *values[1:])
        except AttributeError:
            pass
        return True

    def realtime_command(self, command, *values):
        """Asks for the execution of a realtime command. Unlike the spooled commands these
        return False if rejected and something else if able to be performed. These will not
        be queued. If rejected. They must be performed in realtime or cancelled.
        """
        try:
            if command == REALTIME_PAUSE:
                self.pause()
            elif command == REALTIME_RESUME:
                self.resume()
            elif command == REALTIME_RESET:
                self.reset()
            elif command == REALTIME_STATUS:
                self.status()
            elif command == REALTIME_SAFETY_DOOR:
                self.safety_door()
            elif command == REALTIME_JOG_CANCEL:
                self.jog_cancel(*values)
            elif command == REALTIME_SPEED_PERCENT:
                self.realtime_speed_percent(*values)
            elif command == REALTIME_SPEED:
                self.realtime_speed(*values)
            elif command == REALTIME_RAPID_PERCENT:
                self.realtime_rapid_percent(*values)
            elif command == REALTIME_RAPID:
                self.realtime_rapid(*values)
            elif command == REALTIME_POWER_PERCENT:
                self.realtime_power_percent(*values)
            elif command == REALTIME_POWER:
                self.realtime_power(*values)
            elif command == REALTIME_OVERSCAN:
                self.realtime_overscan(*values)
            elif command == REALTIME_LASER_DISABLE:
                self.realtime_laser_disable(*values)
            elif command == REALTIME_LASER_ENABLE:
                self.realtime_laser_enable(*values)
            elif command == REALTIME_FLOOD_COOLANT:
                self.realtime_flood_coolant(*values)
            elif command == REALTIME_MIST_COOLANT:
                self.realtime_mist_coolant(*values)
        except AttributeError:
            pass  # Method doesn't exist.

    def data_output(self, e):
        self.output.write(e)

    def hold(self):
        """
        Holds are criteria to use to pause the data interpretation. These halt the production of new data until the
        criteria is met. A hold is constant and will always halt the data while true. A temp_hold will be removed
        as soon as it does not hold the data.

        :return: Whether data interpretation should hold.
        """
        temp_hold = False
        fail_hold = False
        for i, hold in enumerate(self.temp_holds):
            if not hold():
                self.temp_holds[i] = None
                fail_hold = True
            else:
                temp_hold = True
        if fail_hold:
            self.temp_holds = [hold for hold in self.temp_holds if hold is not None]
        if temp_hold:
            return True
        for hold in self.holds:
            if hold():
                return True
        return False

    def laser_off(self, *values):
        self.laser = False

    def laser_on(self, *values):
        self.laser = True

    def laser_disable(self, *values):
        self.settings.laser_enabled = False

    def laser_enable(self, *values):
        self.settings.laser_enabled = True

    def plot_plot(self, plot):
        """
        :param plot:
        :return:
        """
        self.plot_planner.push(plot)

    def plot_start(self):
        if self.plot is None:
            self.plot = self.plot_planner.gen()

    def jog(self, x, y, mode=0, min_jog=127):
        self.current_x = x
        self.current_y = y

    def move(self, x, y):
        self.current_x = x
        self.current_y = y

    def cut(self, x, y):
        self.current_x = x
        self.current_y = y

    def home(self, *values):
        self.current_x = 0
        self.current_y = 0

    def ensure_rapid_mode(self, *values):
        if self.state == DRIVER_STATE_RAPID:
            return
        self.state = DRIVER_STATE_RAPID
        self.context.signal("driver;mode", self.state)

    def ensure_finished_mode(self, *values):
        if self.state == DRIVER_STATE_FINISH:
            return
        self.state = DRIVER_STATE_FINISH
        self.context.signal("driver;mode", self.state)

    def ensure_program_mode(self, *values):
        if self.state == DRIVER_STATE_PROGRAM:
            return
        self.state = DRIVER_STATE_PROGRAM
        self.context.signal("driver;mode", self.state)

    def ensure_raster_mode(self, *values):
        if self.state == DRIVER_STATE_RASTER:
            return
        self.state = DRIVER_STATE_RASTER
        self.context.signal("driver;mode", self.state)

    def set_speed(self, speed=None):
        self.settings.speed = speed

    def set_power(self, power=1000.0):
        self.settings.power = power
        if self.settings.power > 1000.0:
            self.settings.power = 1000.0
        if self.settings.power <= 0:
            self.settings.power = 0.0

    def set_ppi(self, power=1000.0):
        self.settings.power = power
        if self.settings.power > 1000.0:
            self.settings.power = 1000.0
        if self.settings.power <= 0:
            self.settings.power = 0.0

    def set_pwm(self, power=1000.0):
        self.settings.power = power
        if self.settings.power > 1000.0:
            self.settings.power = 1000.0
        if self.settings.power <= 0:
            self.settings.power = 0.0

    def set_d_ratio(self, d_ratio=None):
        self.settings.d_ratio = d_ratio

    def set_acceleration(self, accel=None):
        self.settings.acceleration = accel

    def set_step(self, step=None):
        self.settings.raster_step = step

    def set_overscan(self, overscan=None):
        self.settings.overscan = overscan

    def set_incremental(self, *values):
        self.is_relative = True

    def set_absolute(self, *values):
        self.is_relative = False

    def set_position(self, x, y):
        self.current_x = x
        self.current_y = y

    def wait(self, t):
        time.sleep(float(t))

    def wait_finish(self, *values):
        """Adds an additional holding requirement if the pipe has any data."""
        self.temp_holds.append(lambda: len(self.output) != 0)

    def reset(self):
        if self.spooler is not None:
            self.spooler.clear_queue()
        self.plot_planner.clear()
        self.spooled_item = None
        self.temp_holds.clear()

    def status(self):
        parts = list()
        parts.append("x=%f" % self.current_x)
        parts.append("y=%f" % self.current_y)
        parts.append("speed=%f" % self.settings.speed)
        parts.append("power=%d" % self.settings.power)
        status = ";".join(parts)
        self.context.signal("driver;status", status)

    def set_prop(self, mask):
        self.properties |= mask

    def unset_prop(self, mask):
        self.properties &= ~mask

    def is_prop(self, mask):
        return bool(self.properties & mask)

    def toggle_prop(self, mask):
        if self.is_prop(mask):
            self.unset_prop(mask)
        else:
<<<<<<< HEAD
            self.set_prop(mask)
=======
            self.set_prop(mask)


class Drivers(Modifier):
    def __init__(self, context, name=None, channel=None, *args, **kwargs):
        Modifier.__init__(self, context, name, channel)

    def get_driver(self, driver_name, **kwargs):
        dev = "device/%s" % driver_name
        try:
            return self.context.registered[dev][1]
        except (KeyError, IndexError):
            return None

    def get_or_make_driver(self, device_name, driver_type=None, **kwargs):
        dev = "device/%s" % device_name
        try:
            device = self.context.registered[dev]
        except KeyError:
            device = [None, None, None]
            self.context.registered[dev] = device
            self.context.signal("legacy_spooler_label", device_name)
        if device[1] is not None and driver_type is None:
            return device[1]
        try:
            for itype in self.context.match("driver/%s" % driver_type):
                driver_class = self.context.registered[itype]
                driver = driver_class(self.context, device_name, **kwargs)
                device[1] = driver
                self.context.signal("legacy_spooler_label", device_name)
                return driver
        except (KeyError, IndexError):
            return None

    def default_driver(self):
        return self.get_driver(self.context.root.active)

    def attach(self, *a, **kwargs):
        context = self.context
        context.drivers = self

        _ = self.context._

        @context.console_option("new", "n", type=str, help=_("new driver type"))
        @self.context.console_command(
            "driver",
            help=_("driver<?> <command>"),
            regex=True,
            input_type=(None, "spooler"),
            output_type="driver",
        )
        def driver_base(
            command, channel, _, data=None, new=None, remainder=None, **kwgs
        ):
            spooler = None
            if data is None:
                if len(command) > 6:
                    device_name = command[6:]
                    self.context.active = device_name
                else:
                    device_name = self.context.active
            else:
                spooler, device_name = data

            driver = self.get_or_make_driver(device_name, new)
            if driver is None:
                raise SyntaxError("No Driver.")

            if spooler is not None:
                try:
                    driver.spooler = spooler
                    spooler.next = driver
                    driver.prev = spooler
                except AttributeError:
                    pass
            elif remainder is None:
                channel(_("----------"))
                channel(_("Driver:"))
                for i, drv in enumerate(self.context.root.match("device", suffix=True)):
                    channel("%d: %s" % (i, drv))
                channel(_("----------"))
                channel(_("Driver %s:" % device_name))
                channel(str(driver))
                channel(_("----------"))
            return "driver", (driver, device_name)

        @self.context.console_command(
            "list",
            help=_("driver<?> list"),
            input_type="driver",
            output_type="driver",
        )
        def driver_list(command, channel, _, data_type=None, data=None, **kwgs):
            driver_obj, name = data
            channel(_("----------"))
            channel(_("Driver:"))
            for i, drv in enumerate(self.context.root.match("device", suffix=True)):
                channel("%d: %s" % (i, drv))
            channel(_("----------"))
            channel(_("Driver %s:" % name))
            channel(str(driver_obj))
            channel(_("----------"))
            return data_type, data

        @context.console_command(
            "type",
            help=_("list driver types"),
            input_type="driver",
        )
        def list_type(channel, _, **kwgs):
            channel(_("----------"))
            channel(_("Drivers permitted:"))
            for i, name in enumerate(context.match("driver/", suffix=True)):
                channel("%d: %s" % (i + 1, name))
            channel(_("----------"))

        @self.context.console_command(
            "reset",
            help=_("driver<?> reset"),
            input_type="driver",
            output_type="driver",
        )
        def driver_reset(data_type=None, data=None, **kwargs):
            driver_obj, name = data
            driver_obj.reset()
            return data_type, data
>>>>>>> 3b14a16b
<|MERGE_RESOLUTION|>--- conflicted
+++ resolved
@@ -1,4 +1,3 @@
-import platform
 import os
 import time
 
@@ -515,133 +514,4 @@
         if self.is_prop(mask):
             self.unset_prop(mask)
         else:
-<<<<<<< HEAD
-            self.set_prop(mask)
-=======
-            self.set_prop(mask)
-
-
-class Drivers(Modifier):
-    def __init__(self, context, name=None, channel=None, *args, **kwargs):
-        Modifier.__init__(self, context, name, channel)
-
-    def get_driver(self, driver_name, **kwargs):
-        dev = "device/%s" % driver_name
-        try:
-            return self.context.registered[dev][1]
-        except (KeyError, IndexError):
-            return None
-
-    def get_or_make_driver(self, device_name, driver_type=None, **kwargs):
-        dev = "device/%s" % device_name
-        try:
-            device = self.context.registered[dev]
-        except KeyError:
-            device = [None, None, None]
-            self.context.registered[dev] = device
-            self.context.signal("legacy_spooler_label", device_name)
-        if device[1] is not None and driver_type is None:
-            return device[1]
-        try:
-            for itype in self.context.match("driver/%s" % driver_type):
-                driver_class = self.context.registered[itype]
-                driver = driver_class(self.context, device_name, **kwargs)
-                device[1] = driver
-                self.context.signal("legacy_spooler_label", device_name)
-                return driver
-        except (KeyError, IndexError):
-            return None
-
-    def default_driver(self):
-        return self.get_driver(self.context.root.active)
-
-    def attach(self, *a, **kwargs):
-        context = self.context
-        context.drivers = self
-
-        _ = self.context._
-
-        @context.console_option("new", "n", type=str, help=_("new driver type"))
-        @self.context.console_command(
-            "driver",
-            help=_("driver<?> <command>"),
-            regex=True,
-            input_type=(None, "spooler"),
-            output_type="driver",
-        )
-        def driver_base(
-            command, channel, _, data=None, new=None, remainder=None, **kwgs
-        ):
-            spooler = None
-            if data is None:
-                if len(command) > 6:
-                    device_name = command[6:]
-                    self.context.active = device_name
-                else:
-                    device_name = self.context.active
-            else:
-                spooler, device_name = data
-
-            driver = self.get_or_make_driver(device_name, new)
-            if driver is None:
-                raise SyntaxError("No Driver.")
-
-            if spooler is not None:
-                try:
-                    driver.spooler = spooler
-                    spooler.next = driver
-                    driver.prev = spooler
-                except AttributeError:
-                    pass
-            elif remainder is None:
-                channel(_("----------"))
-                channel(_("Driver:"))
-                for i, drv in enumerate(self.context.root.match("device", suffix=True)):
-                    channel("%d: %s" % (i, drv))
-                channel(_("----------"))
-                channel(_("Driver %s:" % device_name))
-                channel(str(driver))
-                channel(_("----------"))
-            return "driver", (driver, device_name)
-
-        @self.context.console_command(
-            "list",
-            help=_("driver<?> list"),
-            input_type="driver",
-            output_type="driver",
-        )
-        def driver_list(command, channel, _, data_type=None, data=None, **kwgs):
-            driver_obj, name = data
-            channel(_("----------"))
-            channel(_("Driver:"))
-            for i, drv in enumerate(self.context.root.match("device", suffix=True)):
-                channel("%d: %s" % (i, drv))
-            channel(_("----------"))
-            channel(_("Driver %s:" % name))
-            channel(str(driver_obj))
-            channel(_("----------"))
-            return data_type, data
-
-        @context.console_command(
-            "type",
-            help=_("list driver types"),
-            input_type="driver",
-        )
-        def list_type(channel, _, **kwgs):
-            channel(_("----------"))
-            channel(_("Drivers permitted:"))
-            for i, name in enumerate(context.match("driver/", suffix=True)):
-                channel("%d: %s" % (i + 1, name))
-            channel(_("----------"))
-
-        @self.context.console_command(
-            "reset",
-            help=_("driver<?> reset"),
-            input_type="driver",
-            output_type="driver",
-        )
-        def driver_reset(data_type=None, data=None, **kwargs):
-            driver_obj, name = data
-            driver_obj.reset()
-            return data_type, data
->>>>>>> 3b14a16b
+            self.set_prop(mask)