--- conflicted
+++ resolved
@@ -159,13 +159,7 @@
         self.penbox = {}
         self.load_persistent_penbox()
 
-<<<<<<< HEAD
         self.wordlists = {"version": [1, self.kernel.version]}
-=======
-        self.penbox = {
-            "value": [{"power": str(1000.0 * i / 255.0)} for i in range(256)]
-        }
->>>>>>> e360f967
 
         self._init_commands(kernel)
         self._init_tree(kernel)
@@ -177,7 +171,6 @@
         if not len(ops) and self.operation_default_empty:
             self.load_default()
 
-<<<<<<< HEAD
     def load_persistent_penbox(self):
         settings = self.pen_data
         pens = settings.read_persistent_string_dict("pens", suffix=True)
@@ -210,15 +203,6 @@
         except IndexError:
             wordlist[0] = 1
             return wordlist[wordlist[0]]
-
-    def wordlist_reset(self, key=None):
-        if key is None:
-            for key in self.wordlists:
-                self.wordlists[key][0] = 1
-        else:
-            self.wordlists[key][0] = 1
-=======
->>>>>>> e360f967
 
 
     def index_range(self, index_string):
