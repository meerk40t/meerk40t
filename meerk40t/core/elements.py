import functools
import os.path
import re
from copy import copy
from math import sin, cos, pi

from ..device.lasercommandconstants import (
    COMMAND_BEEP,
    COMMAND_CONSOLE,
    COMMAND_FUNCTION,
    COMMAND_HOME,
    COMMAND_LASER_OFF,
    COMMAND_LASER_ON,
    COMMAND_MODE_RAPID,
    COMMAND_MOVE,
    COMMAND_SET_ABSOLUTE,
    COMMAND_WAIT,
    COMMAND_WAIT_FINISH,
)
from ..image.actualize import actualize
from ..kernel import Modifier
from ..svgelements import (
    SVG_STRUCT_ATTRIB,
    Angle,
    Circle,
    Close,
    Color,
    CubicBezier,
    Ellipse,
    Group,
    Length as SVGLength,
    Line,
    Matrix,
    Move,
    Path,
    Point,
    Polygon,
    Polyline,
    QuadraticBezier,
    Rect,
    Shape,
    SimpleLine,
    SVGElement,
    SVGImage,
    SVGText,
    Viewbox,
    PATTERN_LENGTH_UNITS,
    PATTERN_PERCENT,
    PATTERN_FLOAT,
    REGEX_LENGTH,
)
from ..tools.rastergrouping import group_overlapped_rasters
from .cutcode import (
    CubicCut,
    CutCode,
    CutGroup,
    LaserSettings,
    LineCut,
    QuadCut,
    RasterCut,
)


def plugin(kernel, lifecycle=None):
    if lifecycle == "register":
        kernel.register("modifier/Elemental", Elemental)
    elif lifecycle == "boot":
        kernel_root = kernel.root
        kernel_root.activate("modifier/Elemental")
    elif lifecycle == "ready":
        context = kernel.root
        context.signal("rebuild_tree")
        context.signal("refresh_tree")


MILS_IN_MM = 39.3701

# Regex expressions
label_truncate_re = re.compile("(:.*)|(\([^ )]*\s.*)")
group_simplify_re = re.compile(
    "(\([^()]+?\))|(SVG(?=Image|Text))|(Simple(?=Line))", re.IGNORECASE
)
subgroup_simplify_re = re.compile("\[[^][]*\]", re.IGNORECASE)
# I deally we would show the positions in the same UoM as set in Settings (with variable precision depending on UoM,
# but until then element descriptions are shown in mils and 2 decimal places (for opacity) should be sufficient for user to see
element_simplify_re = re.compile("(^Simple(?=Line))|((?<=\.\d{2})(\d+))", re.IGNORECASE)
# image_simplify_re = re.compile("(^SVG(?=Image))|((,\s*)?href=('|\")data:.*?('|\")(,\s?|\s|(?=\))))|((?<=\.\d{2})(\d+))", re.IGNORECASE)
image_simplify_re = re.compile(
    "(^SVG(?=Image))|((,\s*)?href=('|\")data:.*?('|\")(,\s?|\s|(?=\))))|((?<=\d)(\.\d*))",
    re.IGNORECASE,
)

OP_PRIORITIES = ["Dots", "Image", "Raster", "Engrave", "Cut"]

# Overload svgelement Length class by adding a validity check
class Length(SVGLength):
    is_valid_length = False

    def __init__(self, *args, **kwargs):
        # Call super_init...
        super().__init__(*args, **kwargs)
        self.is_valid_length = False
        if len(args) == 1:
            value = args[0]
            if value is None:
                return
            s = str(value)
            for m in REGEX_LENGTH.findall(s):
                if len(m[1]) == 0 or m[1] in (PATTERN_LENGTH_UNITS + "|"  + PATTERN_PERCENT):
                    self.is_valid_length = True
                return
        elif len(args) == 2:
            try:
                x = float(args[0])
                if len(args[1]) == 0 or args[1] in (PATTERN_LENGTH_UNITS + "|"  + PATTERN_PERCENT):
                    self.is_valid_length = True
            except ValueError:
                pass
            return


def reversed_enumerate(collection: list):
    for i in range(len(collection) - 1, -1, -1):
        yield i, collection[i]


def isDot(element):
    if not isinstance(element, Shape):
        return False
    if isinstance(element, Path):
        path = element
    else:
        path = element.segments()

    if len(path) == 2 and isinstance(path[0], Move):
        if isinstance(path[1], Close):
            return True
        if isinstance(path[1], Line) and path[1].length() == 0:
            return True
    return False


def isStraightLine(element):
    if not isinstance(element, Shape):
        return False
    if isinstance(element, Path):
        path = element
    else:
        path = element.segments()

    if len(path) == 2 and isinstance(path[0], Move):
        if isinstance(path[1], Line) and path[1].length() > 0:
            return True
    return False


"""
The elements modifier stores all the element types in a bootstrapped tree. Specific node types added to the tree become
particular class types and the interactions between these types and functions applied are registered in the kernel.

Types:
root: Root Tree element
branch ops: Operation Branch
branch elems: Elements Branch
opnode: Element below op branch which stores specific data.
op: LayerOperation within Operation Branch.
opcmd: CommandOperation within Operation Branch.
elem: Element with Element Branch or subgroup.
file: File Group within Elements Branch
group: Group type within Branch Elems or opnode.
cutcode: CutCode type within Operation Branch and Element Branch.

rasternode: theoretical: would store all the opnodes to be rastered. Such that we could store rasters in images.

Tree Functions are to be stored: tree/command/type. These store many functions like the commands.
"""


class Node:
    """
    Nodes are elements within the tree which stores most of the objects in Elements.
    """

    def __init__(self, data_object=None, type=None, *args, **kwargs):
        super().__init__()
        self._children = list()
        self._root = None
        self._parent = None
        self._references = list()

        self.object = data_object
        self.type = type

        self._selected = False
        self._emphasized = False
        self._highlighted = False
        self._target = False

        self._opened = False

        self._bounds = None
        self._bounds_dirty = True
        self.label = None

        self.item = None
        self.icon = None
        self.cache = None
        self.last_transform = None

    def __repr__(self):
        return "Node('%s', %s, %s)" % (self.type, str(self.object), str(self._parent))

    def __eq__(self, other):
        return other is self

    def is_movable(self):
        return self.type not in ("branch elems", "branch ops", "root")

    def drop(self, drag_node):
        drop_node = self
        if drag_node.type == "elem":
            if drop_node.type == "op":
                # Disallow drop of non-image elems onto an Image op.
                # Disallow drop of image elems onto a Dot op.
                if (
                    not isinstance(drag_node.object, SVGImage)
                    and drop_node.operation == "Image"
                ) or (
                    isinstance(drag_node.object, SVGImage)
                    and drop_node.operation == "Dots"
                ):
                    return False
                # Dragging element onto operation adds that element to the op.
                drop_node.add(drag_node.object, type="opnode", pos=0)
                return True
            elif drop_node.type == "opnode":
                op = drop_node.parent
                # Disallow drop of non-image elems onto an opnode inside an Image op.
                # Disallow drop of image elems onto an opnode inside a Dot op.
                if (
                    not isinstance(drag_node.object, SVGImage)
                    and op.operation == "Image"
                ) or (
                    isinstance(drag_node.object, SVGImage) and op.operation == "Dots"
                ):
                    return False
                # Dragging element onto existing opnode in operation adds that element to the op after the opnode.
                drop_index = op.children.index(drop_node)
                op.add(drag_node.object, type="opnode", pos=drop_index)
                return True
            elif drop_node.type == "group":
                # Dragging element onto a group moves it to the group node.
                drop_node.append_child(drag_node)
                return True
        elif drag_node.type == "opnode":
            if drop_node.type == "op":
                # Disallow drop of non-image opnodes onto an Image op.
                # Disallow drop of image opnodes onto a Dot op.
                if (
                    not isinstance(drag_node.object, SVGImage)
                    and drop_node.operation == "Image"
                ) or (
                    isinstance(drag_node.object, SVGImage)
                    and drop_node.operation == "Dots"
                ):
                    return False
                # Move an opnode to end of op.
                drop_node.append_child(drag_node)
                return True
            if drop_node.type == "opnode":
                op = drop_node.parent
                # Disallow drop of non-image opnodes onto an opnode inside an Image op.
                # Disallow drop of image opnodes onto an opnode inside a Dot op.
                if (
                    not isinstance(drag_node.object, SVGImage)
                    and op.operation == "Image"
                ) or (
                    isinstance(drag_node.object, SVGImage) and op.operation == "Dots"
                ):
                    return False
                # Move an opnode to after another opnode.
                drop_node.insert_sibling(drag_node)
                return True
        elif drag_node.type in ("op", "cmdop", "consoleop"):
            if drop_node.type in ("op", "cmdop", "consoleop"):
                # Move operation to a different position.
                drop_node.insert_sibling(drag_node)
                return True
            elif drop_node.type == "branch ops":
                # Dragging operation to op branch to effectively move to bottom.
                drop_node.append_child(drag_node)
                return True
        elif drag_node.type in "file":
            if drop_node.type == "op":
                some_nodes = False
                for e in drag_node.flat("elem"):
                    # Disallow drop of non-image elems onto an Image op.
                    # Disallow drop of image elems onto a Dot op.
                    if (
                        not isinstance(e.object, SVGImage)
                        and drop_node.operation == "Image"
                    ) or (
                        isinstance(e.object, SVGImage) and drop_node.operation == "Dots"
                    ):
                        continue
                    # Add element to operation
                    drop_node.add(e.object, type="opnode")
                    some_nodes = True
                return some_nodes
        elif drag_node.type == "group":
            if drop_node.type == "elem":
                # Move a group
                drop_node.insert_sibling(drag_node)
                return True
            elif drop_node.type in ("group", "file"):
                # Move a group
                drop_node.append_child(drag_node)
                return True
            elif drop_node.type == "op":
                some_nodes = False
                for e in drag_node.flat("elem"):
                    # Disallow drop of non-image elems onto an Image op.
                    # Disallow drop of image elems onto a Dot op.
                    if (
                        not isinstance(e.object, SVGImage)
                        and drop_node.operation == "Image"
                    ) or (
                        isinstance(e.object, SVGImage) and drop_node.operation == "Dots"
                    ):
                        continue
                    # Add element to operation
                    drop_node.add(e.object, type="opnode")
                    some_nodes = True
                return some_nodes
        return False

    def reverse(self):
        self._children.reverse()
        self.notify_reorder()

    @property
    def children(self):
        return self._children

    @property
    def targeted(self):
        return self._target

    @targeted.setter
    def targeted(self, value):
        self._target = value
        self.notify_targeted(self)

    @property
    def highlighted(self):
        return self._highlighted

    @highlighted.setter
    def highlighted(self, value):
        self._highlighted = value
        self.notify_highlighted(self)

    @property
    def emphasized(self):
        return self._emphasized

    @emphasized.setter
    def emphasized(self, value):
        self._emphasized = value
        self.notify_emphasized(self)

    @property
    def selected(self):
        return self._selected

    @selected.setter
    def selected(self, value):
        self._selected = value
        self.notify_selected(self)

    @property
    def parent(self):
        return self._parent

    @property
    def root(self):
        return self._root

    @staticmethod
    def node_bbox(node):
        for n in node._children:
            Node.node_bbox(n)
        # Recurse depth first. All children have been processed.
        node._bounds_dirty = False
        node._bounds = None
        if node.type in ("file", "group"):
            for c in node._children:
                # Every child in n is already solved.
                assert not c._bounds_dirty
                if c._bounds is None:
                    continue
                if node._bounds is None:
                    node._bounds = c._bounds
                    continue
                node._bounds = (
                    min(node._bounds[0], c._bounds[0]),
                    min(node._bounds[1], c._bounds[1]),
                    max(node._bounds[2], c._bounds[2]),
                    max(node._bounds[3], c._bounds[3]),
                )
        else:
            e = node.object
            if node.type == "elem" and hasattr(e, "bbox"):
                node._bounds = e.bbox()

    @property
    def bounds(self):
        if self._bounds_dirty:
            self.node_bbox(self)
        return self._bounds

    def notify_created(self, node=None, **kwargs):
        if self._root is not None:
            if node is None:
                node = self
            self._root.notify_created(node=node, **kwargs)

    def notify_destroyed(self, node=None, **kwargs):
        if self._root is not None:
            if node is None:
                node = self
            self._root.notify_destroyed(node=node, **kwargs)

    def notify_attached(self, node=None, **kwargs):
        if self._root is not None:
            if node is None:
                node = self
            self._root.notify_attached(node=node, **kwargs)

    def notify_detached(self, node=None, **kwargs):
        if self._root is not None:
            if node is None:
                node = self
            self._root.notify_detached(node=node, **kwargs)

    def notify_changed(self, node, **kwargs):
        if self._root is not None:
            if node is None:
                node = self
            self._root.notify_changed(node=node, **kwargs)

    def notify_selected(self, node=None, **kwargs):
        if self._root is not None:
            if node is None:
                node = self
            self._root.notify_selected(node=node, **kwargs)

    def notify_emphasized(self, node=None, **kwargs):
        if self._root is not None:
            if node is None:
                node = self
            self._root.notify_emphasized(node=node, **kwargs)

    def notify_targeted(self, node=None, **kwargs):
        if self._root is not None:
            if node is None:
                node = self
            self._root.notify_targeted(node=node, **kwargs)

    def notify_highlighted(self, node=None, **kwargs):
        if self._root is not None:
            if node is None:
                node = self
            self._root.notify_highlighted(node=node, **kwargs)

    def notify_modified(self, node=None, **kwargs):
        if self._root is not None:
            if node is None:
                node = self
            self._root.notify_modified(node=node, **kwargs)

    def notify_altered(self, node=None, **kwargs):
        if self._root is not None:
            if node is None:
                node = self
            self._root.notify_altered(node=node, **kwargs)

    def notify_expand(self, node=None, **kwargs):
        if self._root is not None:
            if node is None:
                node = self
            self._root.notify_expand(node=node, **kwargs)

    def notify_collapse(self, node=None, **kwargs):
        if self._root is not None:
            if node is None:
                node = self
            self._root.notify_collapse(node=node, **kwargs)

    def notify_reorder(self, node=None, **kwargs):
        if self._root is not None:
            if node is None:
                node = self
            self._root.notify_reorder(node=node, **kwargs)

    def notify_update(self, node=None, **kwargs):
        if self._root is not None:
            if node is None:
                node = self
            self._root.notify_update(node=node, **kwargs)

    def notify_focus(self, node=None, **kwargs):
        if self._root is not None:
            if node is None:
                node = self
            self._root.notify_focus(node=node, **kwargs)

    def focus(self):
        self.notify_focus(self)

    def invalidated_node(self):
        """
        Invalidation of the individual node.
        """
        self._bounds_dirty = True
        self._bounds = None

    def invalidated(self):
        """
        Invalidation occurs when the underlying data is altered or modified. This propagates up from children to
        invalidate the entire parental line.
        """
        self.invalidated_node()
        if self._parent is not None:
            self._parent.invalidated()

    def modified(self):
        """
        The matrix transformation was changed. The object is shaped differently but fundamentally the same structure of
        data.
        """
        self.invalidated()
        self.notify_modified(self)

    def altered(self):
        """
        The data structure was changed. Any assumptions about what this object is/was are void.
        """
        try:
            self.cache.UnGetNativePath(self.object.cache.NativePath)
        except AttributeError:
            pass
        try:
            del self.cache
            del self.icon
        except AttributeError:
            pass
        self.cache = None
        self.icon = None
        self.invalidated()
        self.notify_altered(self)

    def unregister_object(self):
        try:
            self.cache.UngetNativePath(self.cache.NativePath)
        except AttributeError:
            pass
        try:
            del self.cache
        except AttributeError:
            pass
        try:
            del self.icon
        except AttributeError:
            pass

    def unregister(self):
        self.unregister_object()
        try:
            self.targeted = False
            self.emphasized = False
            self.highlighted = False
        except AttributeError:
            pass

    def add_all(self, objects, type=None, name=None, pos=None):
        for obj in objects:
            self.add(obj, type=type, label=name, pos=pos)
            if pos is not None:
                pos += 1

    def add(self, data_object=None, type=None, label=None, pos=None):
        """
        Add a new node bound to the data_object of the type to the current node.
        If the data_object itself is a node already it is merely attached.

        :param data_object:
        :param type:
        :param label: display name for this node
        :param pos:
        :return:
        """
        if isinstance(data_object, Node):
            node = data_object
            if node._parent is not None:
                raise ValueError("Cannot reparent node on add.")
        else:
            node_class = Node
            if type is not None:
                try:
                    node_class = self._root.bootstrap[type]
                except (KeyError, AttributeError):
                    # AttributeError indicates that we are adding a node with a type to an object which is NOT part of the tree.
                    # This should be treated as an exception, however when we run Execute Job (and possibly other tasks)
                    # it adds nodes even though the object isn't part of the tree.
                    pass
                # except AttributeError:
                #    raise AttributeError('%s needs to be added to tree before adding "%s" for %s' % (self.__class__.__name__, type, data_object.__class__.__name__))
            node = node_class(data_object)
            node.set_label(label)
            if self._root is not None:
                self._root.notify_created(node)
        node.type = type

        node._parent = self
        node._root = self._root
        if pos is None:
            self._children.append(node)
        else:
            self._children.insert(pos, node)
        node.notify_attached(node, pos=pos)
        return node

    def label_from_source_cascade(self, element) -> str:
        """
        Creates a cascade of different values that could give the node name. Label, inkscape:label, id, node-object str,
        node str. If something else provides a superior name it should be added in here.
        """
        element_type = element.__class__.__name__
        if element_type == "SVGImage":
            element_type = "Image"
        elif element_type == "SVGText":
            element_type = "Text"
        elif element_type == "SimpleLine":
            element_type = "Line"
        elif isDot(element):
            element_type = "Dot"

        if element is not None:
            desc = str(element)
            if isinstance(element, Path):
                desc = element_simplify_re.sub("", desc)
                if len(desc) > 100:
                    desc = desc[:100] + "…"
                values = []
                if element.stroke is not None:
                    values.append("%s='%s'" % ("stroke", element.stroke))
                if element.fill is not None:
                    values.append("%s='%s'" % ("fill", element.fill))
                if element.stroke_width is not None and element.stroke_width != 1.0:
                    values.append(
                        "%s=%s" % ("stroke-width", str(round(element.stroke_width, 2)))
                    )
                if not element.transform.is_identity():
                    values.append("%s=%s" % ("transform", repr(element.transform)))
                if element.id is not None:
                    values.append("%s='%s'" % ("id", element.id))
                if values:
                    desc = "d='%s', %s" % (desc, ", ".join(values))
                desc = element_type + "(" + desc + ")"
            elif element_type == "Group":  # Group
                desc = desc[1:-1]  # strip leading and trailing []
                n = 1
                while n:
                    desc, n = group_simplify_re.subn("", desc)
                n = 1
                while n:
                    desc, n = subgroup_simplify_re.subn("Group", desc)
                desc = "%s(%s)" % (element_type, desc)
            elif element_type == "Image":  # Image
                desc = image_simplify_re.sub("", desc)
            else:
                desc = element_simplify_re.sub("", desc)
        else:
            desc = None

        try:
            attribs = element.values[SVG_STRUCT_ATTRIB]
            return attribs["label"] + (": " + desc if desc else "")
        except (AttributeError, KeyError):
            pass

        try:
            attribs = element.values[SVG_STRUCT_ATTRIB]
            return attribs["{http://www.inkscape.org/namespaces/inkscape}label"] + (
                ": " + desc if desc else ""
            )
        except (AttributeError, KeyError):
            pass

        try:
            if element.id is not None:
                return str(element.id) + (": " + desc if desc else "")
        except AttributeError:
            pass

        return desc if desc else str(element)

    def set_label(self, name=None):
        self.label = self.create_label(name)

    def create_label(self, name=None):
        """
        Create a label for this node.
        If a name is not specified either use a cascade (primarily for elements) or
        use the string representation
        :param name: Name to be set for this node.
        :return: label
        """
        if name is not None:
            return name
        if self.object is not None:
            return self.label_from_source_cascade(self.object)
        return str(self)

    def _flatten(self, node):
        """
        Yield this node and all descendants in a flat generation.

        :param node: starting node
        :return:
        """
        yield node
        for c in self._flatten_children(node):
            yield c

    def _flatten_children(self, node):
        """
        Yield all descendants in a flat generation.

        :param node: starting node
        :return:
        """
        for child in node.children:
            yield child
            for c in self._flatten_children(child):
                yield c

    def flat(
        self,
        types=None,
        cascade=True,
        depth=None,
        selected=None,
        emphasized=None,
        targeted=None,
        highlighted=None,
    ):
        """
        Returned flat list of matching nodes. If cascade is set then any matching group will give all the descendants
        of the given type, even if those descendants are beyond the depth limit. The sub-elements do not need to match
        the criteria with respect to either the depth or the emphases.

        :param types: types of nodes permitted to be returned
        :param cascade: cascade all subitems if a group matches the criteria.
        :param depth: depth to search within the tree.
        :param selected: match only selected nodes
        :param emphasized: match only emphasized nodes.
        :param targeted: match only targeted nodes
        :param highlighted: match only highlighted nodes
        :return:
        """
        node = self
        if (
            (targeted is None or targeted == node.targeted)
            and (emphasized is None or emphasized == node.emphasized)
            and (selected is None or selected == node.selected)
            and (highlighted is None or highlighted != node.highlighted)
        ):
            # Matches the emphases.
            if cascade:
                # Give every type-matched descendant.
                for c in self._flatten(node):
                    if types is None or c.type in types:
                        yield c
                # Do not recurse further. This node is end node.
                return
            else:
                if types is None or node.type in types:
                    yield node
        if depth is not None:
            if depth <= 0:
                # Depth limit reached. Do not evaluate children.
                return
            depth -= 1
        # Check all children.
        for c in node.children:
            yield from c.flat(
                types, cascade, depth, selected, emphasized, targeted, highlighted
            )

    def count_children(self):
        return len(self._children)

    def objects_of_children(self, types):
        if isinstance(self.object, types):
            yield self.object
        for q in self._children:
            for o in q.objects_of_children(types):
                yield o

    def append_child(self, new_child):
        """
        Add the new_child node as the last child of the current node.
        """
        new_parent = self
        source_siblings = new_child.parent.children
        destination_siblings = new_parent.children

        source_siblings.remove(new_child)  # Remove child
        new_child.notify_detached(new_child)

        destination_siblings.append(new_child)  # Add child.
        new_child._parent = new_parent
        new_child.notify_attached(new_child)

    def insert_sibling(self, new_sibling):
        """
        Add the new_sibling node next to the current node.
        """
        reference_sibling = self
        source_siblings = new_sibling.parent.children
        destination_siblings = reference_sibling.parent.children

        reference_position = destination_siblings.index(reference_sibling)

        source_siblings.remove(new_sibling)

        new_sibling.notify_detached(new_sibling)
        destination_siblings.insert(reference_position, new_sibling)
        new_sibling._parent = reference_sibling._parent
        new_sibling.notify_attached(new_sibling, pos=reference_position)

    def replace_object(self, new_object):
        """
        Replace this node's object with a new object.
        """
        if hasattr(self.object, "node"):
            del self.object.node
        for ref in list(self._references):
            ref.object = new_object
            ref.altered()
        new_object.node = self
        self.unregister_object()
        self.object = new_object

    def replace_node(self, *args, **kwargs):
        """
        Replace this current node with a bootstrapped replacement node.
        """
        parent = self._parent
        index = parent._children.index(self)
        parent._children.remove(self)
        self.notify_detached(self)
        node = parent.add(*args, **kwargs, pos=index)
        self.notify_destroyed()
        for ref in list(self._references):
            ref.remove_node()
        self.item = None
        self._parent = None
        self._root = None
        self.type = None
        self.unregister()
        return node

    def remove_node(self):
        """
        Remove the current node from the tree.

        This function must iterate down and first remove all children from the bottom.
        """
        self.remove_all_children()
        self._parent._children.remove(self)
        self.notify_detached(self)
        self.notify_destroyed(self)
        for ref in list(self._references):
            ref.remove_node()
        self.item = None
        self._parent = None
        self._root = None
        self.type = None
        self.unregister()

    def remove_all_children(self):
        """
        Removes all children of the current node.
        """
        for child in list(self.children):
            child.remove_all_children()
            child.remove_node()

    def get(self, obj=None, type=None):
        if (obj is None or obj == self.object) and (type is None or type == self.type):
            return self
        for n in self._children:
            node = n.get(obj, type)
            if node is not None:
                return node

    def move(self, dest, pos=None):
        self._parent.remove(self)
        dest.insert_node(self, pos=pos)


class OpNode(Node):
    """
    OpNode is the bootstrapped node type for the opnode type.

    OpNodes track referenced copies of vector element data.
    """

    def __init__(self, data_object):
        super(OpNode, self).__init__(data_object)
        data_object.node._references.append(self)

    def __repr__(self):
        return "OpNode('%s', %s, %s)" % (
            self.type,
            str(self.object),
            str(self._parent),
        )

    def notify_destroyed(self, node=None, **kwargs):
        self.object.node._references.remove(self)
        super(OpNode, self).notify_destroyed()


class ElemNode(Node):
    """
    ElemNode is the bootstrapped node type for the elem type. All elem types are bootstrapped into this node object.
    """

    def __init__(self, data_object):
        super(ElemNode, self).__init__(data_object)
        self.last_transform = None
        data_object.node = self

    def __repr__(self):
        return "ElemNode('%s', %s, %s)" % (
            self.type,
            str(self.object),
            str(self._parent),
        )

    def drop(self, drag_node):
        drop_node = self
        # Dragging element into element.
        if drag_node.type == "elem":
            drop_node.insert_sibling(drag_node)
            return True
        return False


class GroupNode(Node):
    """
    GroupNode is the bootstrapped node type for the group type.
    All group types are bootstrapped into this node object.
    """

    def __init__(self, data_object=None):
        if data_object is None:
            data_object = Group()
        super(GroupNode, self).__init__(data_object)
        self.last_transform = None
        data_object.node = self

    def __repr__(self):
        return "GroupNode('%s', %s, %s)" % (
            self.type,
            str(self.object),
            str(self._parent),
        )

    def drop(self, drag_node):
        drop_node = self
        # Dragging element into element.
        if drag_node.type == "elem":
            drop_node.insert_sibling(drag_node)
            return True
        return False


class LaserOperation(Node):
    """
    Default object defining any operation done on the laser.

    This is an Node type "op".
    """

    def __init__(self, *args, **kwargs):
        super().__init__()
        self._operation = None
        try:
            self._operation = kwargs["operation"]
        except KeyError:
            self._operation = "Unknown"
        self.color = None
        self.output = True
        self.show = True
        self.default = False

        self._status_value = "Queued"
        self.settings = LaserSettings(*args, **kwargs)

        try:
            self.color = Color(kwargs["color"])
        except (ValueError, TypeError, KeyError):
            pass
        try:
            self.output = bool(kwargs["output"])
        except (ValueError, TypeError, KeyError):
            pass
        try:
            self.show = bool(kwargs["show"])
        except (ValueError, TypeError, KeyError):
            pass
        try:
            self.default = bool(kwargs["default"])
        except (ValueError, TypeError, KeyError):
            pass

        if len(args) == 1:
            obj = args[0]
            if isinstance(obj, SVGElement):
                self.add(obj, type="opnode")
            elif isinstance(obj, LaserOperation):
                self._operation = obj.operation
                self.color = Color(obj.color)
                self.output = obj.output
                self.show = obj.show
                self.default = obj.default
                self.settings = LaserSettings(obj.settings)

        if self.operation == "Cut":
            if self.settings.speed is None:
                self.settings.speed = 10.0
            if self.settings.power is None:
                self.settings.power = 1000.0
            if self.color is None:
                self.color = Color("red")
        elif self.operation == "Engrave":
            if self.settings.speed is None:
                self.settings.speed = 35.0
            if self.settings.power is None:
                self.settings.power = 1000.0
            if self.color is None:
                self.color = Color("blue")
        elif self.operation == "Raster":
            if self.settings.raster_step == 0:
                self.settings.raster_step = 2
            if self.settings.speed is None:
                self.settings.speed = 150.0
            if self.settings.power is None:
                self.settings.power = 1000.0
            if self.color is None:
                self.color = Color("black")
        elif self.operation == "Image":
            if self.settings.speed is None:
                self.settings.speed = 150.0
            if self.settings.power is None:
                self.settings.power = 1000.0
            if self.color is None:
                self.color = Color("transparent")
        elif self.operation == "Dots":
            if self.settings.speed is None:
                self.settings.speed = 35.0
            if self.settings.power is None:
                self.settings.power = 1000.0
            if self.color is None:
                self.color = Color("transparent")
        else:
            if self.settings.speed is None:
                self.settings.speed = 10.0
            if self.settings.power is None:
                self.settings.power = 1000.0
            if self.color is None:
                self.color = Color("white")

    def __repr__(self):
        return "LaserOperation('%s', %s)" % (self.type, str(self._operation))

    def __str__(self):
        op = self._operation
        parts = list()
        if not self.output:
            parts.append("(Disabled)")
        if (
            (self._operation in ("Raster", "Image") and self.settings.speed > 500)
            or (self._operation in ("Cut", "Engrave") and self.settings.speed > 50)
            or self.settings.power <= 100
        ):
            parts.append("❌")
        if self.default:
            parts.append("✓")
        if self.settings.passes_custom and self.settings.passes != 1:
            parts.append("%dX" % self.settings.passes)
        if op is None:
            op = "Unknown"
        if self._operation == "Raster":
            op += str(self.settings.raster_step)
        parts.append(op)
        if op == "Dots":
            parts.append("%gms dwell" % self.settings.speed)
            return " ".join(parts)
        parts.append("%gmm/s" % self.settings.speed)
        if self._operation in ("Raster", "Image"):
            if self.settings.raster_swing:
                raster_dir = "-"
            else:
                raster_dir = "="
            if self.settings.raster_direction == 0:
                raster_dir += "T2B"
            elif self.settings.raster_direction == 1:
                raster_dir += "B2T"
            elif self.settings.raster_direction == 2:
                raster_dir += "R2L"
            elif self.settings.raster_direction == 3:
                raster_dir += "L2R"
            elif self.settings.raster_direction == 4:
                raster_dir += "X"
            else:
                raster_dir += "%d" % self.settings.raster_direction
            parts.append(raster_dir)
        parts.append("%gppi" % self.settings.power)
        if self._operation in ("Raster", "Image"):
            if isinstance(self.settings.overscan, str):
                parts.append("±%s" % self.settings.overscan)
            else:
                parts.append("±%d" % self.settings.overscan)
        if (
            self.operation in ("Cut", "Engrave", "Raster")
            and not self.default
            and self.color is not None
        ):
            parts.append("%s" % self.color.hex)
        if self.settings.dratio_custom:
            parts.append("d:%g" % self.settings.dratio)
        if self.settings.acceleration_custom:
            parts.append("a:%d" % self.settings.acceleration)
        if self.settings.dot_length_custom:
            parts.append("dot: %d" % self.settings.dot_length)
        return " ".join(parts)

    def __copy__(self):
        return LaserOperation(self)

    def copy_children(self, obj):
        for element in obj.children:
            self.add(element.object, type="opnode")

    def deep_copy_children(self, obj):
        for element in obj.children:
            self.add(copy(element.object), type="elem")

    @property
    def operation(self):
        return self._operation

    @operation.setter
    def operation(self, v):
        if self._operation != v:
            self._operation = v
            self.notify_update()

    def time_estimate(self):
        if self._operation in ("Cut", "Engrave"):
            estimate = 0
            for e in self.children:
                e = e.object
                if isinstance(e, Shape):
                    try:
                        length = e.length(error=1e-2, min_depth=2)
                    except AttributeError:
                        length = 0
                    try:
                        estimate += length / (MILS_IN_MM * self.settings.speed)
                    except ZeroDivisionError:
                        estimate = float("inf")
            hours, remainder = divmod(estimate, 3600)
            minutes, seconds = divmod(remainder, 60)
            return "%s:%s:%s" % (
                int(hours),
                str(int(minutes)).zfill(2),
                str(int(seconds)).zfill(2),
            )
        elif self._operation in ("Raster", "Image"):
            estimate = 0
            for e in self.children:
                e = e.object
                if isinstance(e, SVGImage):
                    try:
                        step = e.raster_step
                    except AttributeError:
                        try:
                            step = int(e.values["raster_step"])
                        except (KeyError, ValueError):
                            step = 1
                    estimate += (e.image_width * e.image_height * step) / (
                        MILS_IN_MM * self.settings.speed
                    )
            hours, remainder = divmod(estimate, 3600)
            minutes, seconds = divmod(remainder, 60)
            return "%s:%s:%s" % (
                int(hours),
                str(int(minutes)).zfill(2),
                str(int(seconds)).zfill(2),
            )
        return "Unknown"

    def generate(self):
        if self.operation == "Dots":
            yield COMMAND_MODE_RAPID
            yield COMMAND_SET_ABSOLUTE
            for path_node in self.children:
                try:
                    obj = abs(path_node.object)
                    first = obj.first_point
                except (IndexError, AttributeError):
                    continue
                if first is None:
                    continue
                yield COMMAND_MOVE, first[0], first[1]
                yield COMMAND_WAIT, 4.000  # I don't know how long the move will take to finish.
                yield COMMAND_WAIT_FINISH
                yield COMMAND_LASER_ON  # This can't be sent early since these are timed operations.
                yield COMMAND_WAIT, (self.settings.speed / 1000.0)
                yield COMMAND_LASER_OFF

    def as_cutobjects(self, closed_distance=15, passes=1):
        """
        Generator of cutobjects for a particular operation.
        """
        settings = self.settings

        if self._operation in ("Cut", "Engrave"):
            for element in self.children:
                object_path = element.object
                if isinstance(object_path, SVGImage):
                    box = object_path.bbox()
                    path = Path(
                        Polygon(
                            (box[0], box[1]),
                            (box[0], box[3]),
                            (box[2], box[3]),
                            (box[2], box[1]),
                        )
                    )
                else:
                    # Is a shape or path.
                    if not isinstance(object_path, Path):
                        path = abs(Path(object_path))
                    else:
                        path = abs(object_path)
                    path.approximate_arcs_with_cubics()
                settings.line_color = path.stroke
                for subpath in path.as_subpaths():
                    sp = Path(subpath)
                    if len(sp) == 0:
                        continue
                    closed = (
                        isinstance(sp[-1], Close)
                        or abs(sp.z_point - sp.current_point) <= closed_distance
                    )
                    group = CutGroup(
                        None,
                        closed=closed,
                        settings=settings,
                        passes=passes,
                    )
                    group.path = sp
                    group.original_op = self._operation
                    for seg in subpath:
                        if isinstance(seg, Move):
                            pass  # Move operations are ignored.
                        elif isinstance(seg, Close):
                            if seg.start != seg.end:
                                group.append(
                                    LineCut(
                                        seg.start,
                                        seg.end,
                                        settings=settings,
                                    )
                                )
                        elif isinstance(seg, Line):
                            if seg.start != seg.end:
                                group.append(
                                    LineCut(
                                        seg.start,
                                        seg.end,
                                        settings=settings,
                                    )
                                )
                        elif isinstance(seg, QuadraticBezier):
                            group.append(
                                QuadCut(
                                    seg.start,
                                    seg.control,
                                    seg.end,
                                    settings=settings,
                                )
                            )
                        elif isinstance(seg, CubicBezier):
                            group.append(
                                CubicCut(
                                    seg.start,
                                    seg.control1,
                                    seg.control2,
                                    seg.end,
                                    settings=settings,
                                )
                            )
                    if len(group) > 0:
                        group[0].first = True
                    for i, cut_obj in enumerate(group):
                        cut_obj.closed = closed
                        cut_obj.passes = passes
                        cut_obj.parent = group
                        try:
                            cut_obj.next = group[i + 1]
                        except IndexError:
                            cut_obj.last = True
                            cut_obj.next = group[0]
                        cut_obj.previous = group[i - 1]
                    yield group
        elif self._operation == "Raster":
            # By the time as_cutobject has been called, the elements in raster operations
            # have already been converted to images.
            step = settings.raster_step
            assert step > 0
            direction = settings.raster_direction
            for element in self.children:
                svg_image = element.object
                if not isinstance(svg_image, SVGImage):
                    continue

                matrix = svg_image.transform
                pil_image = svg_image.image
                pil_image, matrix = actualize(pil_image, matrix, step)
                box = (
                    matrix.value_trans_x(),
                    matrix.value_trans_y(),
                    matrix.value_trans_x() + pil_image.width * step,
                    matrix.value_trans_y() + pil_image.height * step,
                )
                path = Path(
                    Polygon(
                        (box[0], box[1]),
                        (box[0], box[3]),
                        (box[2], box[3]),
                        (box[2], box[1]),
                    )
                )
                cut = RasterCut(
                    pil_image,
                    matrix.value_trans_x(),
                    matrix.value_trans_y(),
                    settings=settings,
                    passes=passes,
                )
                cut.path = path
                cut.original_op = self._operation
                yield cut
                if direction == 4:
                    cut = RasterCut(
                        pil_image,
                        matrix.value_trans_x(),
                        matrix.value_trans_y(),
                        crosshatch=True,
                        settings=settings,
                        passes=passes,
                    )
                    cut.path = path
                    cut.original_op = self._operation
                    yield cut
        elif self._operation == "Image":
            for svg_image in self.children:
                svg_image = svg_image.object
                if not isinstance(svg_image, SVGImage):
                    continue
                settings = LaserSettings(self.settings)
                try:
                    settings.raster_step = int(svg_image.values["raster_step"])
                except KeyError:
                    # This overwrites any step that may have been defined in settings.
                    settings.raster_step = (
                        1  # If raster_step is not set image defaults to 1.
                    )
                if settings.raster_step <= 0:
                    settings.raster_step = 1
                try:
                    settings.raster_direction = int(
                        svg_image.values["raster_direction"]
                    )
                except KeyError:
                    pass
                step = settings.raster_step
                matrix = svg_image.transform
                pil_image = svg_image.image
                pil_image, matrix = actualize(pil_image, matrix, step)
                box = (
                    matrix.value_trans_x(),
                    matrix.value_trans_y(),
                    matrix.value_trans_x() + pil_image.width * step,
                    matrix.value_trans_y() + pil_image.height * step,
                )
                path = Path(
                    Polygon(
                        (box[0], box[1]),
                        (box[0], box[3]),
                        (box[2], box[3]),
                        (box[2], box[1]),
                    )
                )
                cut = RasterCut(
                    pil_image,
                    matrix.value_trans_x(),
                    matrix.value_trans_y(),
                    settings=settings,
                    passes=passes,
                )
                cut.path = path
                cut.original_op = self._operation
                yield cut

                if settings.raster_direction == 4:
                    cut = RasterCut(
                        pil_image,
                        matrix.value_trans_x(),
                        matrix.value_trans_y(),
                        crosshatch=True,
                        settings=settings,
                        passes=passes,
                    )
                    cut.path = path
                    cut.original_op = self._operation
                    yield cut


class CutNode(Node):
    """
    Node type "cutcode"
    Cutcode nodes store cutcode within the tree. When processing in a plan this should be converted to a normal cutcode
    object.
    """

    def __init__(self, data_object, **kwargs):
        super().__init__(data_object, type="cutcode", **kwargs)
        self.output = True
        self.operation = "Cutcode"

    def __repr__(self):
        return "CutNode('%s', %s, %s)" % (
            self.type,
            str(self.object),
            str(self._parent),
        )

    def __copy__(self):
        return CutNode(self.object)

    def __len__(self):
        return 1

    def as_cutobjects(self, closed_distance=15):
        yield from self.object


class ConsoleOperation(Node):
    """
    ConsoleOperation contains a console command (as a string) to be run.

    NOTE: This will eventually replace ConsoleOperation.

    Node type "consoleop"
    """

    def __init__(self, command, **kwargs):
        super().__init__(type="consoleop")
        self.command = command
        self.output = True
        self.operation = "Console"

    def set_command(self, command):
        self.command = command
        self.label = command

    def __repr__(self):
        return "ConsoleOperation('%s', '%s')" % (self.command)

    def __str__(self):
        parts = list()
        if not self.output:
            parts.append("(Disabled)")
        parts.append(self.command)
        return " ".join(parts)

    def __copy__(self):
        return ConsoleOperation(self.command)

    def __len__(self):
        return 1

    def generate(self):
        command = self.command
        if not command.endswith("\n"):
            command += "\n"
        yield (COMMAND_CONSOLE, command)


class CommandOperation(Node):
    """
    CommandOperation is a basic command operation. It contains nothing except a single command to be executed.

    Node type "cmdop"
    """

    def __init__(self, name, command, *args, **kwargs):
        super().__init__(type="cmdop")
        self.label = self.name = name
        self.command = command
        self.args = args
        self.output = True
        self.operation = "Command"

    def __repr__(self):
        return "CommandOperation('%s', '%s')" % (self.label, str(self.command))

    def __str__(self):
        parts = list()
        if not self.output:
            parts.append("(Disabled)")
        parts.append(self.name)
        return " ".join(parts)

    def __copy__(self):
        return CommandOperation(self.label, self.command, *self.args)

    def __len__(self):
        return 1

    def generate(self):
        yield (self.command,) + self.args


class LaserCodeNode(Node):
    """
    LaserCode is basic command operations. It contains nothing except a list of commands to be executed.

    Node type "lasercode"
    """

    def __init__(self, commands, **kwargs):
        super().__init__(commands, type="lasercode")
        if "name" in kwargs:
            self.name = kwargs["name"]
        else:
            self.name = "LaserCode"
        self.commands = commands
        self.output = True
        self.operation = "LaserCode"

    def __repr__(self):
        return "LaserCode('%s', '%s')" % (self.name, str(self.commands))

    def __str__(self):
        return "LaserCode: %s, %s commands" % (self.name, str(len(self.commands)))

    def __copy__(self):
        return LaserCodeNode(self.commands, name=self.name)

    def __len__(self):
        return len(self.commands)

    def generate(self):
        for cmd in self.commands:
            yield cmd


class RootNode(Node):
    """
    RootNode is one of the few directly declarable node-types and serves as the base type for all Node classes.

    The notifications are shallow. They refer *only* to the node in question, not to any children or parents.
    """

    def __init__(self, context):
        _ = context._
        super().__init__(None)
        self._root = self
        self.set_label("Project")
        self.type = "root"
        self.context = context
        self.listeners = []

        self.elements = context.elements
        self.bootstrap = {
            "op": LaserOperation,
            "cmdop": CommandOperation,
            "consoleop": ConsoleOperation,
            "lasercode": LaserCodeNode,
            "group": GroupNode,
            "elem": ElemNode,
            "opnode": OpNode,
            "cutcode": CutNode,
        }
        self.add(type="branch ops", label=_("Operations"))
        self.add(type="branch elems", label=_("Elements"))

    def __repr__(self):
        return "RootNode(%s)" % (str(self.context))

    def listen(self, listener):
        self.listeners.append(listener)

    def unlisten(self, listener):
        self.listeners.remove(listener)

    def notify_created(self, node=None, **kwargs):
        if node is None:
            node = self
        for listen in self.listeners:
            if hasattr(listen, "node_created"):
                listen.node_created(node, **kwargs)

    def notify_destroyed(self, node=None, **kwargs):
        if node is None:
            node = self
        for listen in self.listeners:
            if hasattr(listen, "node_destroyed"):
                listen.node_destroyed(node, **kwargs)

    def notify_attached(self, node=None, **kwargs):
        if node is None:
            node = self
        for listen in self.listeners:
            if hasattr(listen, "node_attached"):
                listen.node_attached(node, **kwargs)

    def notify_detached(self, node=None, **kwargs):
        if node is None:
            node = self
        for listen in self.listeners:
            if hasattr(listen, "node_detached"):
                listen.node_detached(node, **kwargs)

    def notify_changed(self, node=None, **kwargs):
        if node is None:
            node = self
        for listen in self.listeners:
            if hasattr(listen, "node_changed"):
                listen.node_changed(node, **kwargs)

    def notify_selected(self, node=None, **kwargs):
        if node is None:
            node = self
        for listen in self.listeners:
            if hasattr(listen, "selected"):
                listen.selected(node, **kwargs)

    def notify_emphasized(self, node=None, **kwargs):
        if node is None:
            node = self
        for listen in self.listeners:
            if hasattr(listen, "emphasized"):
                listen.emphasized(node, **kwargs)

    def notify_targeted(self, node=None, **kwargs):
        if node is None:
            node = self
        for listen in self.listeners:
            if hasattr(listen, "targeted"):
                listen.targeted(node, **kwargs)

    def notify_highlighted(self, node=None, **kwargs):
        if node is None:
            node = self
        for listen in self.listeners:
            if hasattr(listen, "highlighted"):
                listen.highlighted(node, **kwargs)

    def notify_modified(self, node=None, **kwargs):
        """
        Notifies any listeners that a value in the tree has been changed such that the matrix or other property
        values have changed. But that the underlying data object itself remains intact.
        @param node: node that was modified.
        @param kwargs:
        @return:
        """
        if node is None:
            node = self
        self._bounds = None
        for listen in self.listeners:
            if hasattr(listen, "modified"):
                listen.modified(node, **kwargs)

    def notify_altered(self, node=None, **kwargs):
        """
        Notifies any listeners that a value in the tree has had it's underlying data fundamentally changed and while
        this may not be reflected by the properties any assumptions about the content of this node are no longer
        valid.

        @param node:
        @param kwargs:
        @return:
        """
        if node is None:
            node = self
        for listen in self.listeners:
            if hasattr(listen, "altered"):
                listen.altered(node, **kwargs)

    def notify_expand(self, node=None, **kwargs):
        if node is None:
            node = self
        for listen in self.listeners:
            if hasattr(listen, "expand"):
                listen.expand(node, **kwargs)

    def notify_collapse(self, node=None, **kwargs):
        if node is None:
            node = self
        for listen in self.listeners:
            if hasattr(listen, "collapse"):
                listen.collapse(node, **kwargs)

    def notify_reorder(self, node=None, **kwargs):
        if node is None:
            node = self
        for listen in self.listeners:
            if hasattr(listen, "reorder"):
                listen.reorder(node, **kwargs)

    def notify_update(self, node=None, **kwargs):
        if node is None:
            node = self
        for listen in self.listeners:
            if hasattr(listen, "update"):
                listen.update(node, **kwargs)

    def notify_focus(self, node=None, **kwargs):
        if node is None:
            node = self
        for listen in self.listeners:
            if hasattr(listen, "focus"):
                listen.focus(node, **kwargs)


class Elemental(Modifier):
    """
    The elemental module is governs all the interactions with the various elements,
    operations, and filenodes. Handling structure change and selection, emphasis, and
    highlighting changes. The goal of this module is to make sure that the life cycle
    of the elements is strictly enforced. For example, every element that is removed
    must have had the .cache deleted. And anything selecting an element must propagate
    that information out to inform other interested modules.
    """

    def __init__(self, context, name=None, channel=None, *args, **kwargs):
        Modifier.__init__(self, context, name, channel)

        self._clipboard = {}
        self._clipboard_default = "0"

        self.note = None
        self._emphasized_bounds = None
        self._emphasized_bounds_dirty = True
        self._tree = None

    def tree_operations_for_node(self, node):
        for m in self.context.match("tree/%s/.*" % node.type):
            func = self.context.registered[m]
            reject = False
            for cond in func.conditionals:
                if not cond(node):
                    reject = True
                    break
            if reject:
                continue
            for cond in func.try_conditionals:
                try:
                    if not cond(node):
                        reject = True
                        break
                except Exception:
                    continue
            if reject:
                continue
            func_dict = {
                "name": label_truncate_re.sub("", str(node.label)),
                "label": str(node.label),
            }

            iterator = func.values
            if iterator is None:
                iterator = [0]
            else:
                try:
                    iterator = list(iterator())
                except TypeError:
                    pass
            for i, value in enumerate(iterator):
                func_dict["iterator"] = i
                func_dict["value"] = value
                try:
                    func_dict[func.value_name] = value
                except AttributeError:
                    pass

                for calc in func.calcs:
                    key, c = calc
                    value = c(value)
                    func_dict[key] = value
                if func.radio is not None:
                    try:
                        func.radio_state = func.radio(node, **func_dict)
                    except:
                        func.radio_state = False
                else:
                    func.radio_state = None
                name = func.name.format_map(func_dict)
                func.func_dict = func_dict
                func.real_name = name

                yield func

    def flat(self, **kwargs):
        yield from self._tree.flat(**kwargs)

    @staticmethod
    def tree_calc(value_name, calc_func):
        def decor(func):
            func.calcs.append((value_name, calc_func))
            return func

        return decor

    @staticmethod
    def tree_values(value_name, values):
        def decor(func):
            func.value_name = value_name
            func.values = values
            return func

        return decor

    @staticmethod
    def tree_iterate(value_name, start, stop, step=1):
        def decor(func):
            func.value_name = value_name
            func.values = range(start, stop, step)
            return func

        return decor

    @staticmethod
    def tree_radio(radio_function):
        def decor(func):
            func.radio = radio_function
            return func

        return decor

    @staticmethod
    def tree_submenu(submenu):
        def decor(func):
            func.submenu = submenu
            return func

        return decor

    @staticmethod
    def tree_conditional(conditional):
        def decor(func):
            func.conditionals.append(conditional)
            return func

        return decor

    @staticmethod
    def tree_conditional_try(conditional):
        def decor(func):
            func.try_conditionals.append(conditional)
            return func

        return decor

    @staticmethod
    def tree_reference(node):
        def decor(func):
            func.reference = node
            return func

        return decor

    @staticmethod
    def tree_separator_after():
        def decor(func):
            func.separate_after = True
            return func

        return decor

    @staticmethod
    def tree_separator_before():
        def decor(func):
            func.separate_before = True
            return func

        return decor

    def tree_operation(self, name, node_type=None, help="", **kwargs):
        def decorator(func):
            @functools.wraps(func)
            def inner(node, **ik):
                returned = func(node, **ik, **kwargs)
                return returned

            kernel = self.context.kernel
            if isinstance(node_type, tuple):
                ins = node_type
            else:
                ins = (node_type,)

            # inner.long_help = func.__doc__
            inner.help = help
            inner.node_type = ins
            inner.name = name
            inner.radio = None
            inner.submenu = None
            inner.reference = None
            inner.separate_after = False
            inner.separate_before = False
            inner.conditionals = list()
            inner.try_conditionals = list()
            inner.calcs = list()
            inner.values = [0]
            registered_name = inner.__name__

            for _in in ins:
                p = "tree/%s/%s" % (_in, registered_name)
                if p in kernel.registered:
                    raise NameError(
                        "A function of this name was already registered: %s" % p
                    )
                kernel.register(p, inner)
            return inner

        return decorator

    def attach(self, *a, **kwargs):
        context = self.context
        _ = context._
        context.elements = self
        context.classify = self.classify
        context.save = self.save
        context.save_types = self.save_types
        context.load = self.load
        context.load_types = self.load_types
        context = self.context
        self._tree = RootNode(context)
        bed_dim = context.root
        bed_dim.setting(int, "bed_width", 310)
        bed_dim.setting(int, "bed_height", 210)
        context.root.setting(bool, "classify_reverse", False)
        context.root.setting(bool, "legacy_classification", False)

        # ==========
        # OPERATION BASE
        # ==========
        @context.console_command(
            "operations", help=_("Show information about operations")
        )
        def element(**kwargs):
            context(".operation* list\n")

        @context.console_command(
            "operation.*", help=_("operation.*: selected operations"), output_type="ops"
        )
        def operation(**kwargs):
            return "ops", list(self.ops(emphasized=True))

        @context.console_command(
            "operation*", help=_("operation*: all operations"), output_type="ops"
        )
        def operation(**kwargs):
            return "ops", list(self.ops())

        @context.console_command(
            "operation~",
            help=_("operation~: non selected operations."),
            output_type="ops",
        )
        def operation(**kwargs):
            return "ops", list(self.ops(emphasized=False))

        @context.console_command(
            "operation", help=_("operation: selected operations."), output_type="ops"
        )
        def operation(**kwargs):
            return "ops", list(self.ops(emphasized=True))

        @context.console_command(
            r"operation([0-9]+,?)+",
            help=_("operation0,2: operation #0 and #2"),
            regex=True,
            output_type="ops",
        )
        def operation(command, channel, _, **kwargs):
            arg = command[9:]
            op_values = []
            for value in arg.split(","):
                try:
                    value = int(value)
                except ValueError:
                    continue
                try:
                    op = self.get_op(value)
                    op_values.append(op)
                except IndexError:
                    channel(_("index %d out of range") % value)
            return "ops", op_values

        # ==========
        # OPERATION SUBCOMMANDS
        # ==========

        @context.console_argument("name", help=_("Name to save the operation under"))
        @context.console_command(
            "save",
            help=_("Save current operations to persistent settings"),
            input_type="ops",
            output_type="ops",
        )
        def save_operations(command, channel, _, data=None, name=None, **kwargs):
            if name is None:
                raise SyntaxError
            if "/" in name:
                raise SyntaxError
            self.save_persistent_operations(name)
            return "ops", list(self.ops())

        @context.console_argument("name", help=_("Name to load the operation from"))
        @context.console_command(
            "load",
            help=_("Load operations from persistent settings"),
            input_type="ops",
            output_type="ops",
        )
        def load_operations(name=None, **kwargs):
            if name is None:
                raise SyntaxError
            if "/" in name:
                raise SyntaxError
            self.load_persistent_operations(name)
            return "ops", list(self.ops())

        @context.console_command(
            "select",
            help=_("Set these values as the selection."),
            input_type="ops",
            output_type="ops",
        )
        def operation_select(data=None, **kwargs):
            self.set_emphasis(data)
            return "ops", data

        @context.console_command(
            "select+",
            help=_("Add the input to the selection"),
            input_type="ops",
            output_type="ops",
        )
        def operation_select_plus(data=None, **kwargs):
            ops = list(self.ops(emphasized=True))
            ops.extend(data)
            self.set_emphasis(ops)
            return "ops", ops

        @context.console_command(
            "select-",
            help=_("Remove the input data from the selection"),
            input_type="ops",
            output_type="ops",
        )
        def operation_select_minus(data=None, **kwargs):
            ops = list(self.ops(emphasized=True))
            for e in data:
                try:
                    ops.remove(e)
                except ValueError:
                    pass
            self.set_emphasis(ops)
            return "ops", ops

        @context.console_command(
            "select^",
            help=_("Toggle the input data in the selection"),
            input_type="ops",
            output_type="ops",
        )
        def operation_select_xor(data=None, **kwargs):
            ops = list(self.ops(emphasized=True))
            for e in data:
                try:
                    ops.remove(e)
                except ValueError:
                    ops.append(e)
            self.set_emphasis(ops)
            return "ops", ops

        @context.console_argument("start", type=int, help=_("operation start"))
        @context.console_argument("end", type=int, help=_("operation end"))
        @context.console_argument("step", type=int, help=_("operation step"))
        @context.console_command(
            "range",
            help=_("Subset existing selection by begin and end indices and step"),
            input_type="ops",
            output_type="ops",
        )
        def operation_select_range(data=None, start=None, end=None, step=1, **kwargs):
            subops = list()
            for e in range(start, end, step):
                try:
                    subops.append(data[e])
                except IndexError:
                    pass
            self.set_emphasis(subops)
            return "ops", subops

        @context.console_argument("filter", type=str, help=_("Filter to apply"))
        @context.console_command(
            "filter",
            help=_("Filter data by given value"),
            input_type="ops",
            output_type="ops",
        )
        def operation_filter(channel=None, data=None, filter=None, **kwargs):
            """
            Apply a filter string to a filter particular operations from the current data.
            Operations are evaluated in an infix prioritized stack format without spaces.
            Qualified values are speed, power, step, acceleration, passes, color, op, overscan, len
            Valid operators are >, >=, <, <=, =, ==, +, -, *, /, &, &&, |, and ||
            eg. filter speed>=10, filter speed=5+5, filter speed>power/10, filter speed==2*4+2
            eg. filter engrave=op&speed=35|cut=op&speed=10
            eg. filter len=0
            """
            subops = list()
            _filter_parse = [
                ("SKIP", r"[ ,\t\n\x09\x0A\x0C\x0D]+"),
                ("OP20", r"(\*|/)"),
                ("OP15", r"(\+|-)"),
                ("OP11", r"(<=|>=|==|!=)"),
                ("OP10", r"(<|>|=)"),
                ("OP5", r"(&&)"),
                ("OP4", r"(&)"),
                ("OP3", r"(\|\|)"),
                ("OP2", r"(\|)"),
                ("NUM", r"([-+]?[0-9]*\.?[0-9]+(?:[eE][-+]?[0-9]+)?)"),
                (
                    "COLOR",
                    r"(#[0123456789abcdefABCDEF]{6}|#[0123456789abcdefABCDEF]{3})",
                ),
                (
                    "TYPE",
                    r"(raster|image|cut|engrave|dots|unknown|command|cutcode|lasercode)",
                ),
                (
                    "VAL",
                    r"(speed|power|step|acceleration|passes|color|op|overscan|len)",
                ),
            ]
            filter_re = re.compile(
                "|".join("(?P<%s>%s)" % pair for pair in _filter_parse)
            )
            operator = list()
            operand = list()

            def filter_parser(text: str):
                pos = 0
                limit = len(text)
                while pos < limit:
                    match = filter_re.match(text, pos)
                    if match is None:
                        break  # No more matches.
                    kind = match.lastgroup
                    start = pos
                    pos = match.end()
                    if kind == "SKIP":
                        continue
                    value = match.group()
                    yield kind, value, start, pos

            def solve_to(order: int):
                try:
                    while len(operator) and operator[0][0] >= order:
                        _p, op = operator.pop()
                        v2 = operand.pop()
                        v1 = operand.pop()
                        try:
                            if op == "==" or op == "=":
                                operand.append(v1 == v2)
                            elif op == "!=":
                                operand.append(v1 != v2)
                            elif op == ">":
                                operand.append(v1 > v2)
                            elif op == "<":
                                operand.append(v1 < v2)
                            elif op == "<=":
                                operand.append(v1 <= v2)
                            elif op == ">=":
                                operand.append(v1 >= v2)
                            elif op == "&&" or op == "&":
                                operand.append(v1 and v2)
                            elif op == "||" or op == "|":
                                operand.append(v1 or v2)
                            elif op == "*":
                                operand.append(v1 * v2)
                            elif op == "/":
                                operand.append(v1 / v2)
                            elif op == "+":
                                operand.append(v1 + v2)
                            elif op == "-":
                                operand.append(v1 - v2)
                        except TypeError:
                            raise SyntaxError("Cannot evaluate expression")
                        except ZeroDivisionError:
                            operand.append(float("inf"))
                except IndexError:
                    pass

            for e in data:
                for kind, value, start, pos in filter_parser(filter):
                    if kind == "COLOR":
                        operand.append(Color(value))
                    elif kind == "VAL":
                        if value == "step":
                            operand.append(e.settings.raster_step)
                        elif value == "color":
                            operand.append(e.color)
                        elif value == "op":
                            operand.append(e.operation.lower())
                        elif value == "len":
                            operand.append(len(e.children))
                        else:
                            operand.append(getattr(e.settings, value))

                    elif kind == "NUM":
                        operand.append(float(value))
                    elif kind == "TYPE":
                        operand.append(value)
                    elif kind.startswith("OP"):
                        prec = int(kind[2:])
                        solve_to(prec)
                        operator.append((prec, value))
                solve_to(0)
                if len(operand) == 1:
                    if operand.pop():
                        subops.append(e)
                else:
                    raise SyntaxError(_("Filter parse failed"))

            self.set_emphasis(subops)
            return "ops", subops

        @context.console_command(
            "list",
            help=_("Show information about the chained data"),
            input_type="ops",
            output_type="ops",
        )
        def operation_list(channel, _, data=None, **kwargs):
            channel("----------")
            channel(_("Operations:"))
            index_ops = list(self.ops())
            for op_obj in data:
                i = index_ops.index(op_obj)
                select_piece = "*" if op_obj.emphasized else " "
                name = "%s %d: %s" % (select_piece, i, str(op_obj))
                channel(name)
                if isinstance(op_obj, list):
                    for q, oe in enumerate(op_obj):
                        stroke_piece = (
                            "None"
                            if (not hasattr(oe, "stroke") or oe.stroke) is None
                            else oe.stroke.hex
                        )
                        fill_piece = (
                            "None"
                            if (not hasattr(oe, "stroke") or oe.fill) is None
                            else oe.fill.hex
                        )
                        ident_piece = str(oe.id)
                        name = "%s%d: %s-%s s:%s f:%s" % (
                            "".ljust(5),
                            q,
                            str(type(oe).__name__),
                            ident_piece,
                            stroke_piece,
                            fill_piece,
                        )
                        channel(name)
            channel("----------")

        @context.console_option("color", "c", type=Color)
        @context.console_option("default", "d", type=bool)
        @context.console_option("speed", "s", type=float)
        @context.console_option("power", "p", type=float)
        @context.console_option("step", "S", type=int)
        @context.console_option("overscan", "o", type=Length)
        @context.console_option("passes", "x", type=int)
        @context.console_command(
            ("cut", "engrave", "raster", "imageop", "dots"),
            help=_(
                "<cut/engrave/raster/imageop/dots> - group the elements into this operation"
            ),
            input_type=(None, "elements"),
            output_type="ops",
        )
        def makeop(
            command,
            data=None,
            color=None,
            default=None,
            speed=None,
            power=None,
            step=None,
            overscan=None,
            passes=None,
            **kwargs,
        ):
            op = LaserOperation()
            if color is not None:
                op.color = color
            if default is not None:
                op.default = default
            if speed is not None:
                op.settings.speed = speed
            if power is not None:
                op.settings.power = power
            if passes is not None:
                op.settings.passes_custom = True
                op.settings.passes = passes
            if step is not None:
                op.settings.raster_step = step
            if overscan is not None:
                op.settings.overscan = int(
                    overscan.value(
                        ppi=1000.0, relative_length=bed_dim.bed_width * MILS_IN_MM
                    )
                )
            if command == "cut":
                op.operation = "Cut"
            elif command == "engrave":
                op.operation = "Engrave"
            elif command == "raster":
                op.operation = "Raster"
            elif command == "imageop":
                op.operation = "Image"
            elif command == "dots":
                op.operation = "Dots"
            self.add_op(op)
            if data is not None:
                for item in data:
                    op.add(item, type="opnode")
            return "ops", [op]

        @context.console_argument("step_size", type=int, help=_("raster step size"))
        @context.console_command(
            "step", help=_("step <raster-step-size>"), input_type="ops"
        )
        def op_step(command, channel, _, data, step_size=None, **kwrgs):
            if step_size is None:
                found = False
                for op in data:
                    if op.operation in ("Raster", "Image"):
                        step = op.settings.raster_step
                        channel(_("Step for %s is currently: %d") % (str(op), step))
                        found = True
                if not found:
                    channel(_("No raster operations selected."))
                return
            for op in data:
                if op.operation in ("Raster", "Image"):
                    op.settings.raster_step = step_size
                    op.notify_update()
            return "ops", data

        @context.console_option(
            "difference",
            "d",
            type=bool,
            action="store_true",
            help=_("Change speed by this amount."),
        )
        @context.console_argument("speed", type=str, help=_("operation speed in mm/s"))
        @context.console_command(
            "speed", help=_("speed <speed>"), input_type="ops", output_type="ops"
        )
        def op_speed(
            command, channel, _, speed=None, difference=None, data=None, **kwrgs
        ):
            if speed is None:
                for op in data:
                    old_speed = op.settings.speed
                    channel(_("Speed for '%s' is currently: %f") % (str(op), old_speed))
                return
            if speed.endswith("%"):
                speed = speed[:-1]
                percent = True
            else:
                percent = False

            try:
                new_speed = float(speed)
            except ValueError:
                channel(_("Not a valid speed or percent."))
                return

            for op in data:
                old_speed = op.settings.speed
                if percent and difference:
                    s = old_speed + old_speed * (new_speed / 100.0)
                elif difference:
                    s = old_speed + new_speed
                elif percent:
                    s = old_speed * (new_speed / 100.0)
                else:
                    s = new_speed
                op.settings.speed = s
                channel(
                    _("Speed for '%s' updated %f -> %f")
                    % (str(op), old_speed, new_speed)
                )
                op.notify_update()
            return "ops", data

        @context.console_argument(
            "power", type=int, help=_("power in pulses per inch (ppi, 1000=max)")
        )
        @context.console_command(
            "power", help=_("power <ppi>"), input_type="ops", output_type="ops"
        )
        def op_power(command, channel, _, power=None, data=None, **kwrgs):
            if power is None:
                for op in data:
                    old_ppi = op.settings.power
                    channel(_("Power for '%s' is currently: %d") % (str(op), old_ppi))
                return
            for op in data:
                old_ppi = op.settings.power
                op.settings.power = power
                channel(
                    _("Power for '%s' updated %d -> %d") % (str(op), old_ppi, power)
                )
                op.notify_update()
            return "ops", data

        @context.console_argument("passes", type=int, help=_("Set operation passes"))
        @context.console_command(
            "passes", help=_("passes <passes>"), input_type="ops", output_type="ops"
        )
        def op_passes(command, channel, _, passes=None, data=None, **kwrgs):
            if passes is None:
                for op in data:
                    old_passes = op.settings.passes
                    channel(
                        _("Passes for '%s' is currently: %d") % (str(op), old_passes)
                    )
                return
            for op in data:
                old_passes = op.settings.passes
                op.settings.passes = passes
                if passes >= 1:
                    op.settings.passes_custom = True
                channel(
                    _("Passes for '%s' updated %d -> %d")
                    % (str(op), old_passes, passes)
                )
                op.notify_update()
            return "ops", data

        @context.console_command(
            "disable",
            help=_("Disable the given operations"),
            input_type="ops",
            output_type="ops",
        )
        def op_disable(command, channel, _, data=None, **kwrgs):
            for op in data:
                op.output = False
                channel(_("Operation '%s' disabled.") % str(op))
                op.notify_update()
            return "ops", data

        @context.console_command(
            "enable",
            help=_("Enable the given operations"),
            input_type="ops",
            output_type="ops",
        )
        def op_enable(command, channel, _, data=None, **kwrgs):
            for op in data:
                op.output = True
                channel(_("Operation '%s' enabled.") % str(op))
                op.notify_update()
            return "ops", data

        # ==========
        # ELEMENT/OPERATION SUBCOMMANDS
        # ==========
        @context.console_command(
            "copy",
            help=_("Duplicate elements"),
            input_type=("elements", "ops"),
            output_type=("elements", "ops"),
        )
        def e_copy(data=None, data_type=None, **kwargs):
            add_elem = list(map(copy, data))
            if data_type == "ops":
                self.add_ops(add_elem)
            else:
                self.add_elems(add_elem)
            return data_type, add_elem

        @context.console_command(
            "delete", help=_("Delete elements"), input_type=("elements", "ops")
        )
        def e_delete(command, channel, _, data=None, data_type=None, **kwargs):
            channel(_("Deleting…"))
            if data_type == "elements":
                self.remove_elements(data)
            else:
                self.remove_operations(data)
            self.context.signal("refresh_scene", 0)

        # ==========
        # ELEMENT BASE
        # ==========

        @context.console_command(
            "elements",
            help=_("Show information about elements"),
        )
        def element(**kwargs):
            context(".element* list\n")

        @context.console_command(
            "element*",
            help=_("element*, all elements"),
            output_type="elements",
        )
        def element_star(**kwargs):
            return "elements", list(self.elems())

        @context.console_command(
            "element~",
            help=_("element~, all non-selected elements"),
            output_type="elements",
        )
        def element_not(**kwargs):
            return "elements", list(self.elems(emphasized=False))

        @context.console_command(
            "element",
            help=_("element, selected elements"),
            output_type="elements",
        )
        def element_base(**kwargs):
            return "elements", list(self.elems(emphasized=True))

        @context.console_command(
            r"element([0-9]+,?)+",
            help=_("element0,3,4,5: chain a list of specific elements"),
            regex=True,
            output_type="elements",
        )
        def element_chain(command, channel, _, **kwargs):
            arg = command[7:]
            elements_list = []
            for value in arg.split(","):
                try:
                    value = int(value)
                except ValueError:
                    continue
                try:
                    e = self.get_elem(value)
                    elements_list.append(e)
                except IndexError:
                    channel(_("index %d out of range") % value)
            return "elements", elements_list

        # ==========
        # ELEMENT SUBCOMMANDS
        # ==========

        @context.console_argument("step_size", type=int, help=_("element step size"))
        @context.console_command(
            "step",
            help=_("step <element step-size>"),
            input_type="elements",
            output_type="elements",
        )
        def step_command(command, channel, _, data, step_size=None, **kwrgs):
            if step_size is None:
                found = False
                for element in data:
                    if isinstance(element, SVGImage):
                        try:
                            step = element.values["raster_step"]
                        except KeyError:
                            step = 1
                        channel(
                            _("Image step for %s is currently: %s")
                            % (str(element), step)
                        )
                        found = True
                if not found:
                    channel(_("No image element selected."))
                return
            for element in data:
                element.values["raster_step"] = str(step_size)
                m = element.transform
                tx = m.e
                ty = m.f
                element.transform = Matrix.scale(float(step_size), float(step_size))
                element.transform.post_translate(tx, ty)
                if hasattr(element, "node"):
                    element.node.modified()
                self.context.signal("element_property_reload", element)
                self.context.signal("refresh_scene")
            return ("elements",)

        @context.console_command(
            "select",
            help=_("Set these values as the selection."),
            input_type="elements",
            output_type="elements",
        )
        def element_select_base(data=None, **kwargs):
            self.set_emphasis(data)
            return "elements", data

        @context.console_command(
            "select+",
            help=_("Add the input to the selection"),
            input_type="elements",
            output_type="elements",
        )
        def element_select_plus(data=None, **kwargs):
            elems = list(self.elems(emphasized=True))
            elems.extend(data)
            self.set_emphasis(elems)
            return "elements", elems

        @context.console_command(
            "select-",
            help=_("Remove the input data from the selection"),
            input_type="elements",
            output_type="elements",
        )
        def element_select_minus(data=None, **kwargs):
            elems = list(self.elems(emphasized=True))
            for e in data:
                try:
                    elems.remove(e)
                except ValueError:
                    pass
            self.set_emphasis(elems)
            return "elements", elems

        @context.console_command(
            "select^",
            help=_("Toggle the input data in the selection"),
            input_type="elements",
            output_type="elements",
        )
        def element_select_xor(data=None, **kwargs):
            elems = list(self.elems(emphasized=True))
            for e in data:
                try:
                    elems.remove(e)
                except ValueError:
                    elems.append(e)
            self.set_emphasis(elems)
            return "elements", elems

        @context.console_command(
            "list",
            help=_("Show information about the chained data"),
            input_type="elements",
            output_type="elements",
        )
        def element_list(command, channel, _, data=None, **kwargs):
            channel("----------")
            channel(_("Graphical Elements:"))
            index_list = list(self.elems())
            for e in data:
                i = index_list.index(e)
                name = str(e)
                if len(name) > 50:
                    name = name[:50] + "…"
                if e.node.emphasized:
                    channel("%d: * %s" % (i, name))
                else:
                    channel("%d: %s" % (i, name))
            channel("----------")
            return "elements", data

        @context.console_argument("start", type=int, help=_("elements start"))
        @context.console_argument("end", type=int, help=_("elements end"))
        @context.console_argument("step", type=int, help=_("elements step"))
        @context.console_command(
            "range",
            help=_("Subset selection by begin & end indices and step"),
            input_type="elements",
            output_type="elements",
        )
        def element_select_range(data=None, start=None, end=None, step=1, **kwargs):
            subelem = list()
            for e in range(start, end, step):
                try:
                    subelem.append(data[e])
                except IndexError:
                    pass
            self.set_emphasis(subelem)
            return "elements", subelem

        @context.console_command(
            "merge",
            help=_("merge elements"),
            input_type="elements",
            output_type="elements",
        )
        def element_merge(data=None, **kwargs):
            super_element = Path()
            for e in data:
                if not isinstance(e, Shape):
                    continue
                if super_element.stroke is None:
                    super_element.stroke = e.stroke
                if super_element.fill is None:
                    super_element.fill = e.fill
                super_element += abs(e)
            self.remove_elements(data)
            self.add_elem(super_element).emphasized = True
            self.classify([super_element])
            return "elements", [super_element]

        @context.console_command(
            "subpath",
            help=_("break elements"),
            input_type="elements",
            output_type="elements",
        )
        def element_subpath(data=None, **kwargs):
            if not isinstance(data, list):
                data = list(data)
            elements_nodes = []
            elements = []
            for e in data:
                node = e.node
                group_node = node.replace_node(type="group", label=node.label)
                if isinstance(e, Shape) and not isinstance(e, Path):
                    e = Path(e)
                elif isinstance(e, SVGText):
                    continue
                p = abs(e)
                for subpath in p.as_subpaths():
                    subelement = Path(subpath)
                    elements.append(subelement)
                    group_node.add(subelement, type="elem")
                elements_nodes.append(group_node)
                self.classify(elements)
            return "elements", elements_nodes

        # ==========
        # ALIGN SUBTYPE
        # Align consist of top level node objects that can be manipulated within the scene.
        # ==========

        @context.console_command(
            "align",
            help=_("align selected elements"),
            input_type=("elements", None),
            output_type="align",
        )
        def subtype_align(command, channel, _, data=None, remainder=None, **kwargs):
            if not remainder:
                channel(
                    "top\nbottom\nleft\nright\ncenter\ncenterh\ncenterv\nspaceh\nspacev\n"
                    "<any valid svg:Preserve Aspect Ratio, eg xminymin>"
                )
                return
            if data is None:
                data = list(self.elems(emphasized=True))

            # Element conversion.
            d = list()
            elem_branch = self.elem_branch
            for elem in data:
                node = elem.node
                while node.parent and node.parent is not elem_branch:
                    node = node.parent
                if node not in d:
                    d.append(node)
            data = d
            return "align", data

        @context.console_command(
            "top",
            help=_("align elements at top"),
            input_type="align",
            output_type="align",
        )
        def subtype_align(command, channel, _, data=None, **kwargs):
            boundary_points = []
            for node in data:
                boundary_points.append(node.bounds)
            if not len(boundary_points):
                return
            top_edge = min([e[1] for e in boundary_points])
            for node in data:
                subbox = node.bounds
                top = subbox[1] - top_edge
                matrix = "translate(0, %f)" % -top
                if top != 0:
                    for q in node.flat(types="elem"):
                        obj = q.object
                        if obj is not None:
                            obj *= matrix
                        q.modified()
            return "align", data

        @context.console_command(
            "bottom",
            help=_("align elements at bottom"),
            input_type="align",
            output_type="align",
        )
        def subtype_align(command, channel, _, data=None, **kwargs):
            boundary_points = []
            for node in data:
                boundary_points.append(node.bounds)
            if not len(boundary_points):
                return
            bottom_edge = max([e[3] for e in boundary_points])
            for node in data:
                subbox = node.bounds
                bottom = subbox[3] - bottom_edge
                matrix = "translate(0, %f)" % -bottom
                if bottom != 0:
                    for q in node.flat(types="elem"):
                        obj = q.object
                        if obj is not None:
                            obj *= matrix
                        q.modified()
            return "align", data

        @context.console_command(
            "left",
            help=_("align elements at left"),
            input_type="align",
            output_type="align",
        )
        def subtype_align(command, channel, _, data=None, **kwargs):
            boundary_points = []
            for node in data:
                boundary_points.append(node.bounds)
            if not len(boundary_points):
                return
            left_edge = min([e[0] for e in boundary_points])
            for node in data:
                subbox = node.bounds
                left = subbox[0] - left_edge
                matrix = "translate(%f, 0)" % -left
                if left != 0:
                    for q in node.flat(types="elem"):
                        obj = q.object
                        if obj is not None:
                            obj *= matrix
                        q.modified()
            return "align", data

        @context.console_command(
            "right",
            help=_("align elements at right"),
            input_type="align",
            output_type="align",
        )
        def subtype_align(command, channel, _, data=None, **kwargs):
            boundary_points = []
            for node in data:
                boundary_points.append(node.bounds)
            if not len(boundary_points):
                return
            right_edge = max([e[2] for e in boundary_points])
            for node in data:
                subbox = node.bounds
                right = subbox[2] - right_edge
                matrix = "translate(%f, 0)" % -right
                if right != 0:
                    for q in node.flat(types="elem"):
                        obj = q.object
                        if obj is not None:
                            obj *= matrix
                        q.modified()
            return "align", data

        @context.console_command(
            "center",
            help=_("align elements at center"),
            input_type="align",
            output_type="align",
        )
        def subtype_align(command, channel, _, data=None, **kwargs):
            boundary_points = []
            for node in data:
                boundary_points.append(node.bounds)
            if not len(boundary_points):
                return
            left_edge = min([e[0] for e in boundary_points])
            top_edge = min([e[1] for e in boundary_points])
            right_edge = max([e[2] for e in boundary_points])
            bottom_edge = max([e[3] for e in boundary_points])
            for node in data:
                subbox = node.bounds
                dx = (subbox[0] + subbox[2] - left_edge - right_edge) / 2.0
                dy = (subbox[1] + subbox[3] - top_edge - bottom_edge) / 2.0
                matrix = "translate(%f, %f)" % (-dx, -dy)
                for q in node.flat(types="elem"):
                    obj = q.object
                    if obj is not None:
                        obj *= matrix
                    q.modified()
            return "align", data

        @context.console_command(
            "centerv",
            help=_("align elements at center vertical"),
            input_type="align",
            output_type="align",
        )
        def subtype_align(command, channel, _, data=None, **kwargs):
            boundary_points = []
            for node in data:
                boundary_points.append(node.bounds)
            if not len(boundary_points):
                return
            left_edge = min([e[0] for e in boundary_points])
            right_edge = max([e[2] for e in boundary_points])
            for node in data:
                subbox = node.bounds
                dx = (subbox[0] + subbox[2] - left_edge - right_edge) / 2.0
                matrix = "translate(%f, 0)" % -dx
                for q in node.flat(types="elem"):
                    obj = q.object
                    if obj is not None:
                        obj *= matrix
                    q.modified()
            return "align", data

        @context.console_command(
            "centerh",
            help=_("align elements at center horizontal"),
            input_type="align",
            output_type="align",
        )
        def subtype_align(command, channel, _, data=None, **kwargs):
            boundary_points = []
            for node in data:
                boundary_points.append(node.bounds)
            if not len(boundary_points):
                return
            top_edge = min([e[1] for e in boundary_points])
            bottom_edge = max([e[3] for e in boundary_points])
            for node in data:
                subbox = node.bounds
                dy = (subbox[1] + subbox[3] - top_edge - bottom_edge) / 2.0
                matrix = "translate(0, %f)" % -dy
                for q in node.flat(types="elem"):
                    obj = q.object
                    if obj is not None:
                        obj *= matrix
                    q.modified()
            return "align", data

        @context.console_command(
            "spaceh",
            help=_("align elements across horizontal space"),
            input_type="align",
            output_type="align",
        )
        def subtype_align(command, channel, _, data=None, **kwargs):
            boundary_points = []
            for node in data:
                boundary_points.append(node.bounds)
            if not len(boundary_points):
                return
            if len(data) <= 2:  # Cannot distribute 2 or fewer items.
                return "align", data
            left_edge = min([e[0] for e in boundary_points])
            right_edge = max([e[2] for e in boundary_points])
            dim_total = right_edge - left_edge
            dim_available = dim_total
            for node in data:
                bounds = node.bounds
                dim_available -= bounds[2] - bounds[0]
            distributed_distance = dim_available / (len(data) - 1)
            data.sort(key=lambda n: n.bounds[0])  # sort by left edge
            dim_pos = left_edge
            for node in data:
                subbox = node.bounds
                delta = subbox[0] - dim_pos
                matrix = "translate(%f, 0)" % -delta
                if delta != 0:
                    for q in node.flat(types="elem"):
                        obj = q.object
                        if obj is not None:
                            obj *= matrix
                        q.modified()
                dim_pos += subbox[2] - subbox[0] + distributed_distance
            return "align", data

        @context.console_command(
            "spacev",
            help=_("align elements down vertical space"),
            input_type="align",
            output_type="align",
        )
        def subtype_align(command, channel, _, data=None, **kwargs):
            boundary_points = []
            for node in data:
                boundary_points.append(node.bounds)
            if not len(boundary_points):
                return
            if len(data) <= 2:  # Cannot distribute 2 or fewer items.
                return "align", data
            top_edge = min([e[1] for e in boundary_points])
            bottom_edge = max([e[3] for e in boundary_points])
            dim_total = bottom_edge - top_edge
            dim_available = dim_total
            for node in data:
                bounds = node.bounds
                dim_available -= bounds[3] - bounds[1]
            distributed_distance = dim_available / (len(data) - 1)
            data.sort(key=lambda n: n.bounds[1])  # sort by top edge
            dim_pos = top_edge
            for node in data:
                subbox = node.bounds
                delta = subbox[1] - dim_pos
                matrix = "translate(0, %f)" % -delta
                if delta != 0:
                    for q in node.flat(types="elem"):
                        obj = q.object
                        if obj is not None:
                            obj *= matrix
                        q.modified()
                dim_pos += subbox[3] - subbox[1] + distributed_distance
            return "align", data

        @context.console_command(
            "bedcenter",
            help=_("align elements to bedcenter"),
            input_type="align",
            output_type="align",
        )
        def subtype_align(command, channel, _, data=None, **kwargs):
            boundary_points = []
            for node in data:
                boundary_points.append(node.bounds)
            if not len(boundary_points):
                return
            left_edge = min([e[0] for e in boundary_points])
            top_edge = min([e[1] for e in boundary_points])
            right_edge = max([e[2] for e in boundary_points])
            bottom_edge = max([e[3] for e in boundary_points])
            for node in data:
                bw = bed_dim.bed_width
                bh = bed_dim.bed_height
                dx = (bw * MILS_IN_MM - left_edge - right_edge) / 2.0
                dy = (bh * MILS_IN_MM - top_edge - bottom_edge) / 2.0
                matrix = "translate(%f, %f)" % (dx, dy)
                for q in node.flat(types="elem"):
                    obj = q.object
                    if obj is not None:
                        obj *= matrix
                    q.modified()
            self.context.signal("refresh_scene")
            return "align", data

        @context.console_argument(
            "preserve_aspect_ratio",
            type=str,
            default="none",
            help="preserve aspect ratio value",
        )
        @context.console_command(
            "view",
            help=_("align elements within viewbox"),
            input_type="align",
            output_type="align",
        )
        def subtype_align(
            command, channel, _, data=None, preserve_aspect_ratio="none", **kwargs
        ):
            """
            Align the elements to within the bed according to SVG Viewbox rules. The following aspect ratios
            are valid. These should define all the valid methods of centering data within the laser bed.
            "xminymin",
            "xmidymin",
            "xmaxymin",
            "xminymid",
            "xmidymid",
            "xmaxymid",
            "xminymax",
            "xmidymax",
            "xmaxymax",
            "xminymin meet",
            "xmidymin meet",
            "xmaxymin meet",
            "xminymid meet",
            "xmidymid meet",
            "xmaxymid meet",
            "xminymax meet",
            "xmidymax meet",
            "xmaxymax meet",
            "xminymin slice",
            "xmidymin slice",
            "xmaxymin slice",
            "xminymid slice",
            "xmidymid slice",
            "xmaxymid slice",
            "xminymax slice",
            "xmidymax slice",
            "xmaxymax slice",
            "none"
            """

            boundary_points = []
            for node in data:
                boundary_points.append(node.bounds)
            if not len(boundary_points):
                return
            left_edge = min([e[0] for e in boundary_points])
            top_edge = min([e[1] for e in boundary_points])
            right_edge = max([e[2] for e in boundary_points])
            bottom_edge = max([e[3] for e in boundary_points])

            if preserve_aspect_ratio in (
                "xminymin",
                "xmidymin",
                "xmaxymin",
                "xminymid",
                "xmidymid",
                "xmaxymid",
                "xminymax",
                "xmidymax",
                "xmaxymax",
                "xminymin meet",
                "xmidymin meet",
                "xmaxymin meet",
                "xminymid meet",
                "xmidymid meet",
                "xmaxymid meet",
                "xminymax meet",
                "xmidymax meet",
                "xmaxymax meet",
                "xminymin slice",
                "xmidymin slice",
                "xmaxymin slice",
                "xminymid slice",
                "xmidymid slice",
                "xmaxymid slice",
                "xminymax slice",
                "xmidymax slice",
                "xmaxymax slice",
                "none",
            ):
                for node in data:
                    bw = bed_dim.bed_width
                    bh = bed_dim.bed_height

                    matrix = Viewbox.viewbox_transform(
                        0,
                        0,
                        bw * MILS_IN_MM,
                        bh * MILS_IN_MM,
                        left_edge,
                        top_edge,
                        right_edge - left_edge,
                        bottom_edge - top_edge,
                        preserve_aspect_ratio,
                    )
                    for q in node.flat(types="elem"):
                        obj = q.object
                        if obj is not None:
                            obj *= matrix
                        q.modified()
                    for q in node.flat(types=("file", "group")):
                        q.modified()
                self.context.signal("refresh_scene")
            return "align", data

        @context.console_argument("c", type=int, help=_("Number of columns"))
        @context.console_argument("r", type=int, help=_("Number of rows"))
        @context.console_argument("x", type=Length, help=_("x distance"))
        @context.console_argument("y", type=Length, help=_("y distance"))
        @context.console_argument("origin", type=int, help=_("Point of origin (1-9)"))
        @context.console_command(
            "grid",
            help=_("grid <columns> <rows> <x_distance> <y_distance> <origin>"),
            input_type=(None, "elements"),
            output_type="elements",
        )
        def element_grid(
            command,
            channel,
            _,
            c: int,
            r: int,
            x: Length,
            y: Length,
            origin: int,
            data=None,
            **kwargs,
        ):
            if data is None:
                data = list(self.elems(emphasized=True))
            if len(data) == 0 and self._emphasized_bounds is None:
                channel(_("No item selected."))
                return
            if r is None:
                raise SyntaxError
            if x is None:
                x = Length("100%")
<<<<<<< HEAD
#            else:
#               if not x.is_valid_length:
#                    raise SyntaxError("x: " + _("This is not a valid length"))
            if y is None:
                y = Length("100%")
#                if not y.is_valid_length:
#                    raise SyntaxError("x: " + _("This is not a valid length"))
=======
            else:
                if not x.is_valid_length:
                    raise SyntaxError("x: " + _("This is not a valid length"))
            if y is None:
                y = Length("100%")
            else:
                if not y.is_valid_length:
                    raise SyntaxError("y: " + _("This is not a valid length"))
>>>>>>> 9867ae92
            try:
                bounds = self._emphasized_bounds
                width = bounds[2] - bounds[0]
                height = bounds[3] - bounds[1]
            except Exception:
                raise SyntaxError
            x = x.value(ppi=1000, relative_length=width)
            y = y.value(ppi=1000, relative_length=height)
            if isinstance(x, Length) or isinstance(y, Length):
                raise SyntaxError
            if origin is None:
                origin = 1
            if origin < 1:
                origin = 1
            if origin > 9:
                origin = 9
            # origin defines where the original elements will be placed in the to created grid
            #  1 2 3                  i.e. 1 is the 'old' way create copies to the right and to the bottom,
            #  4 5 6                  9 is creating copies to the left and upwards
            #  7 8 9                  NB: if use a center position then eerything works fine for odd c and r
            #                         for even values we are taking a precedence to put the original just left
            #                         respectively just above the center
            pos_idx_x = (0, max(0, c // 2 + c % 2 - 1), c - 1)
            pos_idx_y = (0, max(0, r // 2 + r % 2 - 1), r - 1)

            data_out = list(data)
            # Tell whether original is at the left / middle / or right
            org_x = (origin - 1) % 3   # 1, 4, 7 = 0 | 2, 5, 8 = 1 | 3, 6, 9 = 2
            org_y = (origin - 1) // 3  # 1, 2, 3 = 0 | 4, 5, 6 = 1 | 7, 8, 9 = 2
            start_x = -1 * x * (pos_idx_x[org_x])
            start_y = -1 * y * (pos_idx_y[org_y])
            y_pos = start_y
            for j in range(r):
                x_pos = start_x
                for k in range(c):
                    if j != pos_idx_y[org_y] or k != pos_idx_x[org_x]:
                        add_elem = list(map(copy, data))
                        for e in add_elem:
                            e *= "translate(%f, %f)" % (x_pos, y_pos)
                        self.add_elems(add_elem)
                        data_out.extend(add_elem)
                    x_pos += x
                y_pos += y

            self.context.signal("refresh_scene")
            return "elements", data_out

        @context.console_argument("copies", type=int, help=_("Number of copies"))
        @context.console_argument("radius", type=Length, help=_("Radius"))
        @context.console_argument("startangle", type=Angle.parse, help=_("Start-Angle"))
        @context.console_argument("endangle", type=Angle.parse, help=_("End-Angle"))
        @context.console_argument("rotate", type=int, help=_("Rotate copies (1=yes)"))
        @context.console_command(
            "circ_copy",
            help=_("circ_copy <copies> <radius> <startangle> <endangle> <rotate>"),
            input_type=(None, "elements"),
            output_type="elements",
        )
        def element_circularcopies(
            command,
            channel,
            _,
            copies: int,
            radius=None,
            startangle=None,
            endangle=None,
            rotate=None,
            data=None,
            **kwargs,
        ):
            if data is None:
                data = list(self.elems(emphasized=True))
            if len(data) == 0 and self._emphasized_bounds is None:
                channel(_("No item selected."))
                return

            if copies is None:
                raise SyntaxError
            if copies <= 0:
                copies = 1
            if radius is None:
                radius = Length(0)
            else:
                pass
#                if not radius.is_valid_length:
#                   raise SyntaxError("radius: " + _("This is not a valid length"))
            if startangle is None:
                startangle = Angle.parse("0deg")
            if endangle is None:
                endangle = Angle.parse("360deg")
            if rotate is None:
                rotate = 0

            # print ("Segment to cover: %f - %f" % (startangle.as_degrees, endangle.as_degrees))

            try:
                bounds = self._emphasized_bounds
                width = bounds[2] - bounds[0]
                height = bounds[3] - bounds[1]
            except Exception:
                raise SyntaxError
            radius = radius.value(ppi=1000, relative_length=width)
            if isinstance(radius, Length):
                raise SyntaxError

            data_out = list(data)
            # Notabene: we are not following the cartesian system here, but as the Y-Axis is top screen to bottom screen,
            # the perceive angle travel is CCW (which is counter-intuitive)
            segment_len = (endangle.as_radians - startangle.as_radians) / copies
            currentangle = startangle.as_radians
            bounds = self._emphasized_bounds
            center_x = (bounds[2] + bounds[0]) / 2.0
            center_y = (bounds[3] + bounds[1]) / 2.0
            for cc in range(copies):
                # print ("Angle: %f rad = %f deg" % (currentangle, currentangle/pi * 180))
                add_elem = list(map(copy, data))
                for e in add_elem:
                    if rotate != 0:
                        x_pos = radius
                        y_pos = 0
                        e *= "translate(%f, %f)" % (x_pos, y_pos)
                        e *= "rotate(%frad, %f, %f)" % (currentangle, center_x, center_y)
                    else:
                        x_pos = radius * cos(currentangle)
                        y_pos = radius * sin(currentangle)
                        e *= "translate(%f, %f)" % (x_pos, y_pos)

                self.add_elems(add_elem)
                data_out.extend(add_elem)
                currentangle += segment_len

            self.context.signal("refresh_scene")
            return "elements", data_out


        @context.console_option("step", "s", default=2.0, type=float)
        @context.console_command(
            "render",
            help=_("Convert given elements to a raster image"),
            input_type=(None, "elements"),
            output_type="image",
        )
        def make_raster_image(command, channel, _, step=2.0, data=None, **kwargs):
            context = self.context
            if data is None:
                data = list(self.elems(emphasized=True))
            reverse = context.classify_reverse
            if reverse:
                data = list(reversed(data))
            elements = context.elements
            make_raster = self.context.registered.get("render-op/make_raster")
            if not make_raster:
                channel(_("No renderer is registered to perform render."))
                return
            bounds = Group.union_bbox(data, with_stroke=True)
            if bounds is None:
                return
            if step <= 0:
                step = 1
            xmin, ymin, xmax, ymax = bounds

            image = make_raster(
                [n.node for n in data],
                bounds,
                step=step,
            )
            image_element = SVGImage(image=image)
            image_element.transform.post_scale(step, step)
            image_element.transform.post_translate(xmin, ymin)
            image_element.values["raster_step"] = step
            elements.add_elem(image_element)
            return "image", [image_element]

        # ==========
        # ELEMENT/SHAPE COMMANDS
        # ==========
        @context.console_argument("x_pos", type=Length)
        @context.console_argument("y_pos", type=Length)
        @context.console_argument("r_pos", type=Length)
        @context.console_command(
            "circle",
            help=_("circle <x> <y> <r> or circle <r>"),
            input_type=("elements", None),
            output_type="elements",
        )
        def element_circle(x_pos, y_pos, r_pos, data=None, **kwargs):
            if x_pos is None:
                raise SyntaxError
            else:
                if r_pos is None:
                    r_pos = x_pos
                    x_pos = 0
                    y_pos = 0
            circ = Circle(cx=x_pos, cy=y_pos, r=r_pos)
            circ.render(
                ppi=1000.0,
                width="%fmm" % bed_dim.bed_width,
                height="%fmm" % bed_dim.bed_height,
            )
            self.add_element(circ)
            if data is None:
                return "elements", [circ]
            else:
                data.append(circ)
                return "elements", data

        @context.console_argument("x_pos", type=Length)
        @context.console_argument("y_pos", type=Length)
        @context.console_argument("rx_pos", type=Length)
        @context.console_argument("ry_pos", type=Length)
        @context.console_command(
            "ellipse",
            help=_("ellipse <cx> <cy> <rx> <ry>"),
            input_type=("elements", None),
            output_type="elements",
        )
        def element_ellipse(x_pos, y_pos, rx_pos, ry_pos, data=None, **kwargs):
            if ry_pos is None:
                raise SyntaxError
            ellip = Ellipse(cx=x_pos, cy=y_pos, rx=rx_pos, ry=ry_pos)
            ellip.render(
                ppi=1000.0,
                width="%fmm" % bed_dim.bed_width,
                height="%fmm" % bed_dim.bed_height,
            )
            self.add_element(ellip)
            if data is None:
                return "elements", [ellip]
            else:
                data.append(ellip)
                return "elements", data

        @context.console_argument(
            "x_pos", type=Length, help=_("x position for top left corner of rectangle.")
        )
        @context.console_argument(
            "y_pos", type=Length, help=_("y position for top left corner of rectangle.")
        )
        @context.console_argument(
            "width", type=Length, help=_("width of the rectangle.")
        )
        @context.console_argument(
            "height", type=Length, help=_("height of the rectangle.")
        )
        @context.console_option(
            "rx", "x", type=Length, help=_("rounded rx corner value.")
        )
        @context.console_option(
            "ry", "y", type=Length, help=_("rounded ry corner value.")
        )
        @context.console_command(
            "rect",
            help=_("adds rectangle to scene"),
            input_type=("elements", None),
            output_type="elements",
        )
        def element_rect(
            x_pos, y_pos, width, height, rx=None, ry=None, data=None, **kwargs
        ):
            """
            Draws an svg rectangle with optional rounded corners.
            """
            if x_pos is None:
                raise SyntaxError
            else:
                if not x_pos.is_valid_length:
                    raise SyntaxError("x_pos: " + _("This is not a valid length"))
            if not y_pos is None:
                if not y_pos.is_valid_length:
                    raise SyntaxError("y-pos: " + _("This is not a valid length"))
            if not rx is None:
                if not rx.is_valid_length:
                    raise SyntaxError("rx: " + _("This is not a valid length"))
            if not ry is None:
                if not ry.is_valid_length:
                    raise SyntaxError("ry: " + _("This is not a valid length"))

            rect = Rect(x=x_pos, y=y_pos, width=width, height=height, rx=rx, ry=ry)
            rect.render(
                ppi=1000.0,
                width="%fmm" % bed_dim.bed_width,
                height="%fmm" % bed_dim.bed_height,
            )
            # rect = Path(rect)
            self.add_element(rect)
            if data is None:
                return "elements", [rect]
            else:
                data.append(rect)
                return "elements", data

        @context.console_argument("x0", type=Length, help=_("start x position"))
        @context.console_argument("y0", type=Length, help=_("start y position"))
        @context.console_argument("x1", type=Length, help=_("end x position"))
        @context.console_argument("y1", type=Length, help=_("end y position"))
        @context.console_command(
            "line",
            help=_("adds line to scene"),
            input_type=("elements", None),
            output_type="elements",
        )
        def element_line(command, x0, y0, x1, y1, data=None, **kwargs):
            """
            Draws an svg line in the scene.
            """
            if y1 is None:
                raise SyntaxError
            if not x0 is None:
                if not x0.is_valid_length:
                    raise SyntaxError("x0: " + _("This is not a valid length"))
            if not y0 is None:
                if not y0.is_valid_length:
                    raise SyntaxError("y0: " + _("This is not a valid length"))
            if not x1 is None:
                if not x1.is_valid_length:
                    raise SyntaxError("x1: " + _("This is not a valid length"))
            if not y1 is None:
                if not y1.is_valid_length:
                    raise SyntaxError("y1: " + _("This is not a valid length"))

            simple_line = SimpleLine(x0, y0, x1, y1)
            simple_line.render(
                ppi=1000.0,
                width="%fmm" % bed_dim.bed_width,
                height="%fmm" % bed_dim.bed_height,
            )
            self.add_element(simple_line)
            if data is None:
                return "elements", [simple_line]
            else:
                data.append(simple_line)
                return "elements", data

        @context.console_argument("text", type=str, help=_("quoted string of text"))
        @context.console_command(
            "text",
            help=_("text <text>"),
            input_type=(None, "elements"),
            output_type="elements",
        )
        def element_text(command, channel, _, data=None, text=None, **kwargs):
            if text is None:
                channel(_("No text specified"))
                return
            svg_text = SVGText(text)
            self.add_element(svg_text)
            if data is None:
                return "elements", [svg_text]
            else:
                data.append(svg_text)
                return "elements", data

        @context.console_command(
            "polygon", help=_("polygon (float float)*"), input_type=("elements", None)
        )
        def element_polygon(args=tuple(), **kwargs):
            try:
                element = Polygon(list(map(float, args)))
            except ValueError:
                raise SyntaxError(
                    _(
                        "Must be a list of spaced delimited floating point numbers values."
                    )
                )
            self.add_element(element)

        @context.console_command(
            "polyline",
            help=_("polyline (float float)*"),
            input_type=("elements", None),
        )
        def element_polyline(command, channel, _, args=tuple(), **kwargs):
            try:
                element = Polyline(list(map(float, args)))
            except ValueError:
                raise SyntaxError(
                    _(
                        "Must be a list of spaced delimited floating point numbers values."
                    )
                )
            self.add_element(element)

        @context.console_command(
            "path", help=_("Convert any shapes to paths"), input_type="elements"
        )
        def element_path_convert(data, **kwargs):
            for e in data:
                try:
                    node = e.node
                    node.replace_object(abs(Path(node.object)))
                    node.altered()
                except AttributeError:
                    pass

        @context.console_argument(
            "path_d", type=str, help=_("svg path syntax command (quoted).")
        )
        @context.console_command(
            "path",
            help=_("path <svg path>"),
            output_type="elements",
        )
        def element_path(path_d, data, **kwargs):
            try:
                path = Path(path_d)
            except ValueError:
                raise SyntaxError(_("Not a valid path_d string (try quotes)"))

            self.add_element(path)
            if data is None:
                return "elements", [path]
            else:
                data.append(path)
                return "elements", data

        @context.console_argument(
            "stroke_width", type=Length, help=_("Stroke-width for the given stroke")
        )
        @context.console_command(
            "stroke-width",
            help=_("stroke-width <length>"),
            input_type=(
                None,
                "elements",
            ),
            output_type="elements",
        )
        def element_stroke_width(
            command, channel, _, stroke_width, data=None, **kwargs
        ):
            if data is None:
                data = list(self.elems(emphasized=True))
            if stroke_width is None:
                channel("----------")
                channel(_("Stroke-Width Values:"))
                i = 0
                for e in self.elems():
                    name = str(e)
                    if len(name) > 50:
                        name = name[:50] + "…"
                    if e.stroke is None or e.stroke == "none":
                        channel(_("%d: stroke = none - %s") % (i, name))
                    else:
                        channel(_("%d: stroke = %s - %s") % (i, e.stroke_width, name))
                    i += 1
                channel("----------")
                return
            else:
                if not stroke_width.is_valid_length:
                    raise SyntaxError("stroke-width: " + _("This is not a valid length"))

            if len(data) == 0:
                channel(_("No selected elements."))
                return
            stroke_width = stroke_width.value(
                ppi=1000.0, relative_length=bed_dim.bed_width * MILS_IN_MM
            )
            if isinstance(stroke_width, Length):
                raise SyntaxError
            for e in data:
                e.stroke_width = stroke_width
                if hasattr(e, "node"):
                    e.node.altered()
            context.signal("refresh_scene")
            return "elements", data

        @context.console_option("filter", "f", type=str, help="Filter indexes")
        @context.console_argument(
            "color", type=Color, help=_("Color to color the given stroke")
        )
        @context.console_command(
            "stroke",
            help=_("stroke <svg color>"),
            input_type=(
                None,
                "elements",
            ),
            output_type="elements",
        )
        def element_stroke(
            command, channel, _, color, data=None, filter=None, **kwargs
        ):
            if data is None:
                data = list(self.elems(emphasized=True))
            apply = data
            if filter is not None:
                apply = list()
                for value in filter.split(","):
                    try:
                        value = int(value)
                    except ValueError:
                        continue
                    try:
                        apply.append(data[value])
                    except IndexError:
                        channel(_("index %d out of range") % value)
            if color is None:
                channel("----------")
                channel(_("Stroke Values:"))
                i = 0
                for e in self.elems():
                    name = str(e)
                    if len(name) > 50:
                        name = name[:50] + "…"
                    if e.stroke is None or e.stroke == "none":
                        channel(_("%d: stroke = none - %s") % (i, name))
                    else:
                        channel(_("%d: stroke = %s - %s") % (i, e.stroke.hex, name))
                    i += 1
                channel("----------")
                return
            elif color == "none":
                for e in apply:
                    e.stroke = None
                    if hasattr(e, "node"):
                        e.node.altered()
            else:
                for e in apply:
                    e.stroke = Color(color)
                    if hasattr(e, "node"):
                        e.node.altered()
            context.signal("refresh_scene")
            return "elements", data

        @context.console_option("filter", "f", type=str, help="Filter indexes")
        @context.console_argument(
            "color", type=Color, help=_("Color to set the fill to")
        )
        @context.console_command(
            "fill",
            help=_("fill <svg color>"),
            input_type=(
                None,
                "elements",
            ),
            output_type="elements",
        )
        def element_fill(command, channel, _, color, data=None, filter=None, **kwargs):
            if data is None:
                data = list(self.elems(emphasized=True))
            apply = data
            if filter is not None:
                apply = list()
                for value in filter.split(","):
                    try:
                        value = int(value)
                    except ValueError:
                        continue
                    try:
                        apply.append(data[value])
                    except IndexError:
                        channel(_("index %d out of range") % value)
            if color is None:
                channel("----------")
                channel(_("Fill Values:"))
                i = 0
                for e in self.elems():
                    name = str(e)
                    if len(name) > 50:
                        name = name[:50] + "…"
                    if e.fill is None or e.fill == "none":
                        channel(_("%d: fill = none - %s") % (i, name))
                    else:
                        channel(_("%d: fill = %s - %s") % (i, e.fill.hex, name))
                    i += 1
                channel("----------")
                return "elements", data
            elif color == "none":
                for e in apply:
                    e.fill = None
                    if hasattr(e, "node"):
                        e.node.altered()
            else:
                for e in apply:
                    e.fill = Color(color)
                    if hasattr(e, "node"):
                        e.node.altered()
            context.signal("refresh_scene")
            return "elements", data

        @context.console_argument("x_offset", type=Length, help=_("x offset."))
        @context.console_argument("y_offset", type=Length, help=_("y offset"))
        @context.console_command(
            "outline",
            help=_("outline the current selected elements"),
            input_type=(
                None,
                "elements",
            ),
            output_type="elements",
        )
        def element_outline(
            command,
            channel,
            _,
            x_offset=None,
            y_offset=None,
            data=None,
            args=tuple(),
            **kwargs,
        ):
            """
            Draws an outline of the current shape.
            """
            if x_offset is None:
                raise SyntaxError
            elif not x_offset.is_valid_length:
                raise SyntaxError("x-offset: " + _("This is not a valid length"))
            if not y_offset is None:
                if not y_offset.is_valid_length:
                    raise SyntaxError("y-offset: " + _("This is not a valid length"))


            bounds = self.selected_area()
            if bounds is None:
                channel(_("Nothing Selected"))
                return
            x_pos = bounds[0]
            y_pos = bounds[1]
            width = bounds[2] - bounds[0]
            height = bounds[3] - bounds[1]

            offset_x = x_offset.value(ppi=1000.0, relative_length=width)
            if y_offset is None:
                offset_y = offset_x
            else:
                offset_y = y_offset.value(ppi=1000.0, relative_length=height)

            x_pos -= offset_x
            y_pos -= offset_y
            width += offset_x * 2
            height += offset_y * 2
            element = Path(Rect(x=x_pos, y=y_pos, width=width, height=height))
            self.add_element(element, "red")
            self.classify([element])
            if data is None:
                return "elements", [element]
            else:
                data.append(element)
                return "elements", data

        @context.console_argument(
            "angle", type=Angle.parse, help=_("angle to rotate by")
        )
        @context.console_option("cx", "x", type=Length, help=_("center x"))
        @context.console_option("cy", "y", type=Length, help=_("center y"))
        @context.console_option(
            "absolute",
            "a",
            type=bool,
            action="store_true",
            help=_("angle_to absolute angle"),
        )
        @context.console_command(
            "rotate",
            help=_("rotate <angle>"),
            input_type=(
                None,
                "elements",
            ),
            output_type="elements",
        )
        def element_rotate(
            command,
            channel,
            _,
            angle,
            cx=None,
            cy=None,
            absolute=False,
            data=None,
            **kwargs,
        ):
            if angle is None:
                channel("----------")
                channel(_("Rotate Values:"))
                i = 0
                for element in self.elems():
                    name = str(element)
                    if len(name) > 50:
                        name = name[:50] + "…"
                    channel(
                        _("%d: rotate(%fturn) - %s")
                        % (i, element.rotation.as_turns, name)
                    )
                    i += 1
                channel("----------")
                return
            if data is None:
                data = list(self.elems(emphasized=True))
            if len(data) == 0:
                channel(_("No selected elements."))
                return
            self.validate_selected_area()
            bounds = self.selected_area()
            if bounds is None:
                channel(_("No selected elements."))
                return
            rot = angle.as_degrees

            if cx is not None:
                if cx.is_valid_length:
                    cx = cx.value(
                        ppi=1000.0, relative_length=bed_dim.bed_width * MILS_IN_MM
                    )
                else:
                    raise SyntaxError("cx: " + _("This is not a valid length"))
            else:
                cx = (bounds[2] + bounds[0]) / 2.0
            if cy is not None:
                if cy.is_valid_length:
                    cy = cy.value(
                        ppi=1000.0, relative_length=bed_dim.bed_height * MILS_IN_MM
                    )
                else:
                    raise SyntaxError("cy: " + _("This is not a valid length"))
            else:
                cy = (bounds[3] + bounds[1]) / 2.0
            matrix = Matrix("rotate(%fdeg,%f,%f)" % (rot, cx, cy))
            try:
                if not absolute:
                    for element in data:
                        try:
                            if element.lock:
                                continue
                        except AttributeError:
                            pass

                        element *= matrix
                        if hasattr(element, "node"):
                            element.node.modified()
                else:
                    for element in data:
                        start_angle = element.rotation
                        amount = rot - start_angle
                        matrix = Matrix(
                            "rotate(%f,%f,%f)" % (Angle(amount).as_degrees, cx, cy)
                        )
                        element *= matrix
                        if hasattr(element, "node"):
                            element.node.modified()
            except ValueError:
                raise SyntaxError
            context.signal("refresh_scene")
            return "elements", data

        @context.console_argument("scale_x", type=float, help=_("scale_x value"))
        @context.console_argument("scale_y", type=float, help=_("scale_y value"))
        @context.console_option("px", "x", type=Length, help=_("scale x origin point"))
        @context.console_option("py", "y", type=Length, help=_("scale y origin point"))
        @context.console_option(
            "absolute",
            "a",
            type=bool,
            action="store_true",
            help=_("scale to absolute size"),
        )
        @context.console_command(
            "scale",
            help=_("scale <scale> [<scale-y>]?"),
            input_type=(None, "elements"),
            output_type="elements",
        )
        def element_scale(
            command,
            channel,
            _,
            scale_x=None,
            scale_y=None,
            px=None,
            py=None,
            absolute=False,
            data=None,
            **kwargs,
        ):
            if scale_x is None:
                channel("----------")
                channel(_("Scale Values:"))
                i = 0
                for e in self.elems():
                    name = str(e)
                    if len(name) > 50:
                        name = name[:50] + "…"
                    channel(
                        "%d: scale(%f, %f) - %s"
                        % (
                            i,
                            e.transform.value_scale_x(),
                            e.transform.value_scale_x(),
                            name,
                        )
                    )
                    i += 1
                channel("----------")
                return
            if data is None:
                data = list(self.elems(emphasized=True))
            if len(data) == 0:
                channel(_("No selected elements."))
                return
            bounds = Group.union_bbox(data)
            if scale_y is None:
                scale_y = scale_x
            if px is not None:
                if px.is_valid_length:
                    center_x = px.value(
                        ppi=1000.0, relative_length=bed_dim.bed_width * MILS_IN_MM
                    )
                else:
                    raise SyntaxError("px: " + _("This is not a valid length"))
            else:
                center_x = (bounds[2] + bounds[0]) / 2.0
            if py is not None:
                if py.is_valid_length:
                    center_y = py.value(
                        ppi=1000.0, relative_length=bed_dim.bed_height * MILS_IN_MM
                    )
                else:
                    raise SyntaxError("py: " + _("This is not a valid length"))
            else:
                center_y = (bounds[3] + bounds[1]) / 2.0
            if scale_x == 0 or scale_y == 0:
                channel(_("Scaling by Zero Error"))
                return
            m = Matrix("scale(%f,%f,%f,%f)" % (scale_x, scale_y, center_x, center_y))
            try:
                if not absolute:
                    for e in data:
                        try:
                            if e.lock:
                                continue
                        except AttributeError:
                            pass

                        e *= m
                        if hasattr(e, "node"):
                            e.node.modified()
                else:
                    for e in data:
                        try:
                            if e.lock:
                                continue
                        except AttributeError:
                            pass

                        osx = e.transform.value_scale_x()
                        osy = e.transform.value_scale_y()
                        nsx = scale_x / osx
                        nsy = scale_y / osy
                        m = Matrix(
                            "scale(%f,%f,%f,%f)" % (nsx, nsy, center_x, center_y)
                        )
                        e *= m
                        if hasattr(e, "node"):
                            e.node.modified()
            except ValueError:
                raise SyntaxError
            context.signal("refresh_scene")
            return "elements", data

        @context.console_argument("tx", type=Length, help=_("translate x value"))
        @context.console_argument("ty", type=Length, help=_("translate y value"))
        @context.console_option(
            "absolute",
            "a",
            type=bool,
            action="store_true",
            help=_("translate to absolute position"),
        )
        @context.console_command(
            "translate",
            help=_("translate <tx> <ty>"),
            input_type=(None, "elements"),
            output_type="elements",
        )
        def element_translate(
            command, channel, _, tx, ty, absolute=False, data=None, **kwargs
        ):
            if tx is None:
                channel("----------")
                channel(_("Translate Values:"))
                i = 0
                for e in self.elems():
                    name = str(e)
                    if len(name) > 50:
                        name = name[:50] + "…"
                    channel(
                        _("%d: translate(%f, %f) - %s")
                        % (
                            i,
                            e.transform.value_trans_x(),
                            e.transform.value_trans_y(),
                            name,
                        )
                    )
                    i += 1
                channel("----------")
                return
            if data is None:
                data = list(self.elems(emphasized=True))
            if len(data) == 0:
                channel(_("No selected elements."))
                return
            if tx is not None:
                if tx.is_valid_length:
                    tx = tx.value(
                        ppi=1000.0, relative_length=bed_dim.bed_width * MILS_IN_MM
                    )
                else:
                    raise SyntaxError("tx: " + _("This is not a valid length"))
            else:
                tx = 0
            if ty is not None:
                if ty.is_valid_length:
                    ty = ty.value(
                        ppi=1000.0, relative_length=bed_dim.bed_height * MILS_IN_MM
                    )
                else:
                    raise SyntaxError("ty: " + _("This is not a valid length"))
            else:
                ty = 0
            m = Matrix("translate(%f,%f)" % (tx, ty))
            try:
                if not absolute:
                    for e in data:
                        e *= m
                        if hasattr(e, "node"):
                            e.node.modified()
                else:
                    for e in data:
                        otx = e.transform.value_trans_x()
                        oty = e.transform.value_trans_y()
                        ntx = tx - otx
                        nty = ty - oty
                        m = Matrix("translate(%f,%f)" % (ntx, nty))
                        e *= m
                        if hasattr(e, "node"):
                            e.node.modified()
            except ValueError:
                raise SyntaxError
            context.signal("refresh_scene")
            return "elements", data

        @context.console_command(
            "move_to_laser",
            help=_("translates the selected element to the laser head"),
            input_type=(None, "elements"),
            output_type="elements",
        )
        def element_translate(command, channel, _, data=None, **kwargs):
            if data is None:
                data = list(self.elems(emphasized=True))
            if len(data) == 0:
                channel(_("No selected elements."))
                return
            spooler, input_driver, output = context.registered[
                "device/%s" % context.root.active
            ]
            try:
                tx = input_driver.current_x
            except AttributeError:
                tx = 0
            try:
                ty = input_driver.current_y
            except AttributeError:
                ty = 0
            try:
                bounds = Group.union_bbox([abs(e) for e in data])
                otx = bounds[0]
                oty = bounds[1]
                ntx = tx - otx
                nty = ty - oty
                for e in data:
                    e.transform.post_translate(ntx, nty)
                    if hasattr(e, "node"):
                        e.node.modified()
            except ValueError:
                raise SyntaxError
            context.signal("refresh_scene")
            return "elements", data

        @context.console_argument(
            "x_pos", type=Length, help=_("x position for top left corner")
        )
        @context.console_argument(
            "y_pos", type=Length, help=_("y position for top left corner")
        )
        @context.console_argument("width", type=Length, help=_("new width of selected"))
        @context.console_argument(
            "height", type=Length, help=_("new height of selected")
        )
        @context.console_command(
            "resize",
            help=_("resize <x-pos> <y-pos> <width> <height>"),
            input_type=(None, "elements"),
            output_type="elements",
        )
        def element_resize(
            command, channel, _, x_pos, y_pos, width, height, data=None, **kwargs
        ):
            if height is None:
                raise SyntaxError
            try:
                area = self.selected_area()
                if area is None:
                    channel(_("resize: nothing selected"))
                    return
                if not x_pos is None:
                    if not x_pos.is_valid_length:
                        raise SyntaxError("x_pos: " + _("This is not a valid length"))
                if not y_pos is None:
                    if not y_pos.is_valid_length:
                        raise SyntaxError("y_pos: " + _("This is not a valid length"))
                if not width is None:
                    if not width.is_valid_length:
                        raise SyntaxError("width: " + _("This is not a valid length"))
                if not height is None:
                    if not height.is_valid_length:
                        raise SyntaxError("height: " + _("This is not a valid length"))

                x_pos = x_pos.value(
                    ppi=1000.0, relative_length=bed_dim.bed_width * MILS_IN_MM
                )
                y_pos = y_pos.value(
                    ppi=1000.0, relative_length=bed_dim.bed_height * MILS_IN_MM
                )
                width = width.value(
                    ppi=1000.0, relative_length=bed_dim.bed_width * MILS_IN_MM
                )
                height = height.value(
                    ppi=1000.0, relative_length=bed_dim.bed_height * MILS_IN_MM
                )
                x, y, x1, y1 = area
                w, h = x1 - x, y1 - y
                if w == 0 or h == 0:  # dot
                    channel(_("resize: cannot resize a dot"))
                    return
                sx = width / w
                sy = height / h
                # Don't do anything if scale is 1
                if sx == 1.0 and sy == 1.0:
                    channel(_("resize: nothing to do - scale factors 1"))
                    return

                m = Matrix(
                    "translate(%f,%f) scale(%f,%f) translate(%f,%f)"
                    % (x_pos, y_pos, sx, sy, -x, -y)
                )
                if data is None:
                    data = list(self.elems(emphasized=True))
                for e in data:
                    try:
                        if e.lock:
                            channel(_("resize: cannot resize a locked image"))
                            return
                    except AttributeError:
                        pass
                for e in data:
                    e *= m
                    if hasattr(e, "node"):
                        e.node.modified()
                context.signal("refresh_scene")
                return "elements", data
            except (ValueError, ZeroDivisionError, TypeError):
                raise SyntaxError

        @context.console_argument("sx", type=float, help=_("scale_x value"))
        @context.console_argument("kx", type=float, help=_("skew_x value"))
        @context.console_argument("ky", type=float, help=_("skew_y value"))
        @context.console_argument("sy", type=float, help=_("scale_y value"))
        @context.console_argument("tx", type=Length, help=_("translate_x value"))
        @context.console_argument("ty", type=Length, help=_("translate_y value"))
        @context.console_command(
            "matrix",
            help=_("matrix <sx> <kx> <ky> <sy> <tx> <ty>"),
            input_type=(None, "elements"),
            output_type="elements",
        )
        def element_matrix(
            command, channel, _, sx, kx, ky, sy, tx, ty, data=None, **kwargs
        ):
            if ty is None:
                channel("----------")
                channel(_("Matrix Values:"))
                i = 0
                for e in self.elems():
                    name = str(e)
                    if len(name) > 50:
                        name = name[:50] + "…"
                    channel("%d: %s - %s" % (i, str(e.transform), name))
                    i += 1
                channel("----------")
                return
            if data is None:
                data = list(self.elems(emphasized=True))
            if len(data) == 0:
                channel(_("No selected elements."))
                return
            try:
                # SVG 7.15.3 defines the matrix form as:
                # [a c  e]
                # [b d  f]
                if not tx is None:
                    if not tx.is_valid_length:
                        raise SyntaxError("tx: " + _("This is not a valid length"))
                if not ty is None:
                    if not ty.is_valid_length:
                        raise SyntaxError("ty: " + _("This is not a valid length"))

                m = Matrix(
                    sx,
                    kx,
                    ky,
                    sy,
                    tx.value(
                        ppi=1000.0, relative_length=bed_dim.bed_width * MILS_IN_MM
                    ),
                    ty.value(
                        ppi=1000.0, relative_length=bed_dim.bed_height * MILS_IN_MM
                    ),
                )
                for e in data:
                    try:
                        if e.lock:
                            continue
                    except AttributeError:
                        pass

                    e.transform = Matrix(m)
                    if hasattr(e, "node"):
                        e.node.modified()
            except ValueError:
                raise SyntaxError
            context.signal("refresh_scene")
            return

        @context.console_command(
            "reset",
            help=_("reset affine transformations"),
            input_type=(None, "elements"),
            output_type="elements",
        )
        def reset(command, channel, _, data=None, **kwargs):
            if data is None:
                data = list(self.elems(emphasized=True))
            for e in data:
                try:
                    if e.lock:
                        continue
                except AttributeError:
                    pass

                name = str(e)
                if len(name) > 50:
                    name = name[:50] + "…"
                channel(_("reset - %s") % name)
                e.transform.reset()
                if hasattr(e, "node"):
                    e.node.modified()
            context.signal("refresh_scene")
            return "elements", data

        @context.console_command(
            "reify",
            help=_("reify affine transformations"),
            input_type=(None, "elements"),
            output_type="elements",
        )
        def element_reify(command, channel, _, data=None, **kwargs):
            if data is None:
                data = list(self.elems(emphasized=True))
            for e in data:
                try:
                    if e.lock:
                        continue
                except AttributeError:
                    pass

                name = str(e)
                if len(name) > 50:
                    name = name[:50] + "…"
                channel(_("reified - %s") % name)
                e.reify()
                if hasattr(e, "node"):
                    e.node.altered()
            context.signal("refresh_scene")
            return "elements", data

        @context.console_command(
            "classify",
            help=_("classify elements into operations"),
            input_type=(None, "elements"),
            output_type="elements",
        )
        def element_classify(command, channel, _, data=None, **kwargs):
            if data is None:
                data = list(self.elems(emphasized=True))
            if len(data) == 0:
                channel(_("No selected elements."))
                return
            self.classify(data)
            return "elements", data

        @context.console_command(
            "declassify",
            help=_("declassify selected elements"),
            input_type=(None, "elements"),
            output_type="elements",
        )
        def declassify(command, channel, _, data=None, **kwargs):
            if data is None:
                data = list(self.elems(emphasized=True))
            if len(data) == 0:
                channel(_("No selected elements."))
                return
            self.remove_elements_from_operations(data)
            return "elements", data

        # ==========
        # TREE BASE
        # ==========
        @context.console_command(
            "tree", help=_("access and alter tree elements"), output_type="tree"
        )
        def tree(**kwargs):
            return "tree", [self._tree]

        @context.console_command(
            "bounds", help=_("view tree bounds"), input_type="tree", output_type="tree"
        )
        def tree_bounds(command, channel, _, data=None, **kwargs):
            if data is None:
                data = [self._tree]

            def b_list(path, node):
                for i, n in enumerate(node.children):
                    p = list(path)
                    p.append(str(i))
                    channel(
                        "%s: %s - %s %s - %s"
                        % (
                            ".".join(p).ljust(10),
                            str(n._bounds),
                            str(n._bounds_dirty),
                            str(n.type),
                            str(n.label[:16]),
                        )
                    )
                    b_list(p, n)

            for d in data:
                channel("----------")
                if d.type == "root":
                    channel(_("Tree:"))
                else:
                    channel("%s:" % d.label)
                b_list([], d)
                channel("----------")

            return "tree", data

        @context.console_command(
            "list", help=_("view tree"), input_type="tree", output_type="tree"
        )
        def tree_list(command, channel, _, data=None, **kwargs):
            if data is None:
                data = [self._tree]

            def t_list(path, node):
                for i, n in enumerate(node.children):
                    p = list(path)
                    p.append(str(i))
                    if n.targeted:
                        j = "+"
                    elif n.emphasized:
                        j = "~"
                    elif n.highlighted:
                        j = "-"
                    else:
                        j = ":"
                    channel(
                        "%s%s %s - %s"
                        % (".".join(p).ljust(10), j, str(n.type), str(n.label))
                    )
                    t_list(p, n)

            for d in data:
                channel("----------")
                if d.type == "root":
                    channel(_("Tree:"))
                else:
                    channel("%s:" % d.label)
                t_list([], d)
                channel("----------")

            return "tree", data

        @context.console_argument("drag", help="Drag node address")
        @context.console_argument("drop", help="Drop node address")
        @context.console_command(
            "dnd", help=_("Drag and Drop Node"), input_type="tree", output_type="tree"
        )
        def tree_dnd(command, channel, _, data=None, drag=None, drop=None, **kwargs):
            """
            Drag and Drop command performs a console based drag and drop operation
            Eg. "tree dnd 0.1 0.2" will drag node 0.1 into node 0.2
            """
            if data is None:
                data = [self._tree]
            if drop is None:
                raise SyntaxError
            try:
                drag_node = self._tree
                for n in drag.split("."):
                    drag_node = drag_node.children[int(n)]
                drop_node = self._tree
                for n in drop.split("."):
                    drop_node = drop_node.children[int(n)]
                drop_node.drop(drag_node)
            except (IndexError, AttributeError, ValueError):
                raise SyntaxError
            return "tree", data

        @context.console_argument("node", help="Node address for menu")
        @context.console_argument("execute", help="Command to execute")
        @context.console_command(
            "menu",
            help=_("Load menu for given node"),
            input_type="tree",
            output_type="tree",
        )
        def tree_menu(
            command, channel, _, data=None, node=None, execute=None, **kwargs
        ):
            """
            Create menu for a particular node.
            Processes submenus, references, radio_state as needed.
            """
            try:
                menu_node = self._tree
                for n in node.split("."):
                    menu_node = menu_node.children[int(n)]
            except (IndexError, AttributeError, ValueError):
                raise SyntaxError

            menu = []
            submenus = {}

            def menu_functions(f, cmd_node):
                func_dict = dict(f.func_dict)

                def specific(event=None):
                    f(cmd_node, **func_dict)

                return specific

            for func in self.tree_operations_for_node(menu_node):
                submenu_name = func.submenu
                submenu = None
                if submenu_name in submenus:
                    submenu = submenus[submenu_name]
                elif submenu_name is not None:
                    submenu = list()
                    menu.append((submenu_name, submenu))
                    submenus[submenu_name] = submenu

                menu_context = submenu if submenu is not None else menu
                if func.reference is not None:
                    pass
                if func.radio_state is not None:
                    if func.separate_before:
                        menu_context.append(("------", None))
                    n = func.real_name
                    if func.radio_state:
                        n = "✓" + n
                    menu_context.append((n, menu_functions(func, menu_node)))
                else:
                    if func.separate_before:
                        menu_context.append(("------", None))
                    menu_context.append(
                        (func.real_name, menu_functions(func, menu_node))
                    )
                if func.separate_after:
                    menu_context.append(("------", None))
            if execute is not None:
                try:
                    execute_command = ("menu", menu)
                    for n in execute.split("."):
                        name, cmd = execute_command
                        execute_command = cmd[int(n)]
                    name, cmd = execute_command
                    channel("Executing %s: %s" % (name, str(cmd)))
                    cmd()
                except (IndexError, AttributeError, ValueError, TypeError):
                    raise SyntaxError
            else:

                def m_list(path, menu):
                    for i, n in enumerate(menu):
                        p = list(path)
                        p.append(str(i))
                        name, submenu = n
                        channel("%s: %s" % (".".join(p).ljust(10), str(name)))
                        if isinstance(submenu, list):
                            m_list(p, submenu)

                m_list([], menu)

            return "tree", data

        @context.console_command(
            "selected",
            help=_("delegate commands to focused value"),
            input_type="tree",
            output_type="tree",
        )
        def selected(channel, _, **kwargs):
            """
            Set tree list to selected node
            """
            return "tree", list(self.flat(selected=True))

        @context.console_command(
            "highlighted",
            help=_("delegate commands to sub-focused value"),
            input_type="tree",
            output_type="tree",
        )
        def highlighted(channel, _, **kwargs):
            """
            Set tree list to highlighted nodes
            """
            return "tree", list(self.flat(highlighted=True))

        @context.console_command(
            "targeted",
            help=_("delegate commands to sub-focused value"),
            input_type="tree",
            output_type="tree",
        )
        def targeted(channel, _, **kwargs):
            """
            Set tree list to highlighted nodes
            """
            return "tree", list(self.flat(targeted=True))

        @context.console_command(
            "delete",
            help=_("delete the given nodes"),
            input_type="tree",
            output_type="tree",
        )
        def delete(channel, _, data=None, **kwargs):
            """
            Delete nodes.
            Structural nodes such as root, elements, and operations are not able to be deleted
            """
            for n in data:
                # Cannot delete structure nodes.
                if n.type not in ("root", "branch elems", "branch ops"):
                    if n._parent is not None:
                        n.remove_node()
            return "tree", [self._tree]

        @context.console_command(
            "delegate",
            help=_("delegate commands to focused value"),
            input_type="tree",
            output_type=("op", "elements"),
        )
        def delegate(channel, _, **kwargs):
            """
            Delegate to either ops or elements depending on the current node emphasis
            """
            for item in self.flat(
                types=("op", "elem", "group", "file"), emphasized=True
            ):
                if item.type == "op":
                    return "ops", list(self.ops(emphasized=True))
                if item.type in ("elem", "group", "file"):
                    return "elements", list(self.elems(emphasized=True))

        # ==========
        # CLIPBOARD COMMANDS
        # ==========
        @context.console_option("name", "n", type=str)
        @context.console_command(
            "clipboard",
            help=_("clipboard"),
            input_type=(None, "elements"),
            output_type="clipboard",
        )
        def clipboard_base(data=None, name=None, **kwargs):
            """
            Clipboard commands. Applies to current selected elements to
            make a copy of those elements. Paste a copy of those elements
            or cut those elements. Clear clears the clipboard.

            The list command will list them but this is only for debug.
            """
            if name is not None:
                self._clipboard_default = name
            if data is None:
                return "clipboard", list(self.elems(emphasized=True))
            else:
                return "clipboard", data

        @context.console_command(
            "copy",
            help=_("clipboard copy"),
            input_type="clipboard",
            output_type="elements",
        )
        def clipboard_copy(data=None, **kwargs):
            destination = self._clipboard_default
            self._clipboard[destination] = [copy(e) for e in data]
            return "elements", self._clipboard[destination]

        @context.console_option("dx", "x", help=_("paste offset x"), type=Length)
        @context.console_option("dy", "y", help=_("paste offset y"), type=Length)
        @context.console_command(
            "paste",
            help=_("clipboard paste"),
            input_type="clipboard",
            output_type="elements",
        )
        def clipboard_paste(command, channel, _, data=None, dx=None, dy=None, **kwargs):
            destination = self._clipboard_default
            try:
                pasted = [copy(e) for e in self._clipboard[destination]]
            except KeyError:
                channel(_("Error: Clipboard Empty"))
                return
            if dx is not None or dy is not None:
                if dx is None:
                    dx = 0
                else:
                    if dx.is_valid_length:
                        dx = dx.value(
                            ppi=1000.0, relative_length=bed_dim.bed_width * MILS_IN_MM
                        )
                    else:
                        raise SyntaxError("dx: " + _("This is not a valid length"))
                if dy is None:
                    dy = 0
                else:
                    if dy.is_valid_length:
                        dy = dy.value(
                            ppi=1000.0, relative_length=bed_dim.bed_height * MILS_IN_MM
                        )
                    else:
                        raise SyntaxError("dy: " + _("This is not a valid length"))
                m = Matrix("translate(%s, %s)" % (dx, dy))
                for e in pasted:
                    e *= m
            group = self.elem_branch.add(type="group", label="Group")
            for p in pasted:
                group.add(p, type="elem")
            self.set_emphasis([group])
            return "elements", pasted

        @context.console_command(
            "cut",
            help=_("clipboard cut"),
            input_type="clipboard",
            output_type="elements",
        )
        def clipboard_cut(data=None, **kwargs):
            destination = self._clipboard_default
            self._clipboard[destination] = [copy(e) for e in data]
            self.remove_elements(data)
            return "elements", self._clipboard[destination]

        @context.console_command(
            "clear",
            help=_("clipboard clear"),
            input_type="clipboard",
            output_type="elements",
        )
        def clipboard_clear(data=None, **kwargs):
            destination = self._clipboard_default
            old = self._clipboard[destination]
            self._clipboard[destination] = None
            return "elements", old

        @context.console_command(
            "contents",
            help=_("clipboard contents"),
            input_type="clipboard",
            output_type="elements",
        )
        def clipboard_contents(**kwargs):
            destination = self._clipboard_default
            return "elements", self._clipboard[destination]

        @context.console_command(
            "list",
            help=_("clipboard list"),
            input_type="clipboard",
        )
        def clipboard_list(command, channel, _, **kwargs):
            for v in self._clipboard:
                k = self._clipboard[v]
                channel("%s: %s" % (str(v).ljust(5), str(k)))

        # ==========
        # NOTES COMMANDS
        # ==========
        @context.console_option(
            "append", "a", type=bool, action="store_true", default=False
        )
        @context.console_command("note", help=_("note <note>"))
        def note(command, channel, _, append=False, remainder=None, **kwargs):
            note = remainder
            if note is None:
                if self.note is None:
                    channel(_("No Note."))
                else:
                    channel(str(self.note))
            else:
                if append:
                    self.note += "\n" + note
                else:
                    self.note = note
                channel(_("Note Set."))
                channel(str(self.note))

        # ==========
        # TRACE OPERATIONS
        # ==========
        @context.console_command(
            "trace_hull",
            help=_("trace the convex hull of current elements"),
            input_type=(None, "elements"),
        )
        def trace_trace_hull(command, channel, _, data=None, **kwargs):
            active = self.context.active
            try:
                spooler, input_device, output = self.context.registered[
                    "device/%s" % active
                ]
            except KeyError:
                channel(_("No active device found."))
                return
            if data is None:
                data = list(self.elems(emphasized=True))
            pts = []
            for obj in data:
                if isinstance(obj, Path):
                    epath = abs(obj)
                    pts += [q for q in epath.as_points()]
                elif isinstance(obj, SVGImage):
                    bounds = obj.bbox()
                    pts += [
                        (bounds[0], bounds[1]),
                        (bounds[0], bounds[3]),
                        (bounds[2], bounds[1]),
                        (bounds[2], bounds[3]),
                    ]
            hull = [p for p in Point.convex_hull(pts)]
            if len(hull) == 0:
                channel(_("No elements bounds to trace."))
                return
            hull.append(hull[0])  # loop

            def trace_hull():
                yield COMMAND_WAIT_FINISH
                yield COMMAND_MODE_RAPID
                for p in hull:
                    yield COMMAND_MOVE, p[0], p[1]

            spooler.job(trace_hull)

        @context.console_command(
            "trace_quick", help=_("quick trace the bounding box of current elements")
        )
        def trace_trace_quick(command, channel, _, **kwargs):
            active = self.context.active
            try:
                spooler, input_device, output = self.context.registered[
                    "device/%s" % active
                ]
            except KeyError:
                channel(_("No active device found."))
                return
            bbox = self.selected_area()
            if bbox is None:
                channel(_("No elements bounds to trace."))
                return

            def trace_quick():
                yield COMMAND_MODE_RAPID
                yield COMMAND_MOVE, bbox[0], bbox[1]
                yield COMMAND_MOVE, bbox[2], bbox[1]
                yield COMMAND_MOVE, bbox[2], bbox[3]
                yield COMMAND_MOVE, bbox[0], bbox[3]
                yield COMMAND_MOVE, bbox[0], bbox[1]

            spooler.job(trace_quick)

        # --------------------------- END COMMANDS ------------------------------

        # --------------------------- TREE OPERATIONS ---------------------------

        _ = self.context._

        non_structural_nodes = (
            "op",
            "opnode",
            "cmdop",
            "consoleop",
            "lasercode",
            "cutcode",
            "blob",
            "elem",
            "file",
            "group",
        )

        @self.tree_separator_after()
        @self.tree_conditional(lambda node: len(list(self.ops(emphasized=True))) == 1)
        @self.tree_operation(_("Operation properties"), node_type="op", help="")
        def operation_property(node, **kwargs):
            self.context.open("window/OperationProperty", self.context.gui, node=node)

        @self.tree_separator_after()
        @self.tree_operation(_("Edit"), node_type="consoleop", help="")
        def edit_console_command(node, **kwargs):
            self.context.open("window/ConsoleProperty", self.context.gui, node=node)

        @self.tree_separator_after()
        @self.tree_conditional(lambda node: isinstance(node.object, Shape))
        @self.tree_operation(_("Element properties"), node_type="elem", help="")
        def path_property(node, **kwargs):
            self.context.open("window/PathProperty", self.context.gui, node=node)

        @self.tree_separator_after()
        @self.tree_conditional(lambda node: isinstance(node.object, Group))
        @self.tree_operation(_("Group properties"), node_type="group", help="")
        def group_property(node, **kwargs):
            self.context.open("window/GroupProperty", self.context.gui, node=node)

        @self.tree_separator_after()
        @self.tree_conditional(lambda node: isinstance(node.object, SVGText))
        @self.tree_operation(_("Text properties"), node_type="elem", help="")
        def text_property(node, **kwargs):
            self.context.open("window/TextProperty", self.context.gui, node=node)

        @self.tree_separator_after()
        @self.tree_conditional(lambda node: isinstance(node.object, SVGImage))
        @self.tree_operation(_("Image properties"), node_type="elem", help="")
        def image_property(node, **kwargs):
            self.context.open("window/ImageProperty", self.context.gui, node=node)

        @self.tree_operation(
            _("Ungroup elements"), node_type=("group", "file"), help=""
        )
        def ungroup_elements(node, **kwargs):
            for n in list(node.children):
                node.insert_sibling(n)
            node.remove_node()  # Removing group/file node.

        @self.tree_operation(_("Group elements"), node_type="elem", help="")
        def group_elements(node, **kwargs):
            # group_node = node.parent.add_sibling(node, type="group", name="Group")
            group_node = node.parent.add(type="group", label="Group")
            for e in list(self.elems(emphasized=True)):
                node = e.node
                group_node.append_child(node)

        @self.tree_operation(
            _("Enable/Disable ops"), node_type=("op", "cmdop", "consoleop"), help=""
        )
        def toggle_n_operations(node, **kwargs):
            for n in self.ops(emphasized=True):
                n.output = not n.output
                n.notify_update()

        @self.tree_submenu(_("Convert operation"))
        @self.tree_operation(_("Convert to Image"), node_type="op", help="")
        def convert_operation_image(node, **kwargs):
            for n in self.ops(emphasized=True):
                n.operation = "Image"

        @self.tree_submenu(_("Convert operation"))
        @self.tree_operation(_("Convert to Raster"), node_type="op", help="")
        def convert_operation_raster(node, **kwargs):
            for n in self.ops(emphasized=True):
                n.operation = "Raster"

        @self.tree_submenu(_("Convert operation"))
        @self.tree_operation(_("Convert to Engrave"), node_type="op", help="")
        def convert_operation_engrave(node, **kwargs):
            for n in self.ops(emphasized=True):
                n.operation = "Engrave"

        @self.tree_submenu(_("Convert operation"))
        @self.tree_operation(_("Convert to Cut"), node_type="op", help="")
        def convert_operation_cut(node, **kwargs):
            for n in self.ops(emphasized=True):
                n.operation = "Cut"

        def radio_match(node, speed=0, **kwargs):
            return node.settings.speed == float(speed)

        @self.tree_conditional(lambda node: node.operation in ("Raster", "Image"))
        @self.tree_submenu(_("Speed"))
        @self.tree_radio(radio_match)
        @self.tree_values("speed", (50, 75, 100, 150, 200, 250, 300, 350))
        @self.tree_operation(_("%smm/s") % "{speed}", node_type="op", help="")
        def set_speed_raster(node, speed=150, **kwargs):
            node.settings.speed = float(speed)
            self.context.signal("element_property_reload", node)

        @self.tree_conditional(lambda node: node.operation in ("Cut", "Engrave"))
        @self.tree_submenu(_("Speed"))
        @self.tree_radio(radio_match)
        @self.tree_values("speed", (5, 10, 15, 20, 25, 30, 35, 40))
        @self.tree_operation(_("%smm/s") % "{speed}", node_type="op", help="")
        def set_speed_vector(node, speed=35, **kwargs):
            node.settings.speed = float(speed)
            self.context.signal("element_property_reload", node)

        def radio_match(node, power=0, **kwargs):
            return node.settings.power == float(power)

        @self.tree_submenu(_("Power"))
        @self.tree_radio(radio_match)
        @self.tree_values("power", (100, 250, 333, 500, 666, 750, 1000))
        @self.tree_operation(_("%sppi") % "{power}", node_type="op", help="")
        def set_power(node, power=1000, **kwargs):
            node.settings.power = float(power)
            self.context.signal("element_property_reload", node)

        def radio_match(node, i=1, **kwargs):
            return node.settings.raster_step == i

        @self.tree_conditional(lambda node: node.operation == "Raster")
        @self.tree_submenu(_("Step"))
        @self.tree_radio(radio_match)
        @self.tree_iterate("i", 1, 10)
        @self.tree_operation(
            _("Step %s") % "{i}",
            node_type="op",
            help=_("Change raster step values of operation"),
        )
        def set_step_n(node, i=1, **kwargs):
            settings = node.settings
            settings.raster_step = i
            self.context.signal("element_property_reload", node)

        def radio_match(node, passvalue=1, **kwargs):
            return (
                node.settings.passes_custom and passvalue == node.settings.passes
            ) or (not node.settings.passes_custom and passvalue == 1)

        @self.tree_submenu(_("Set operation passes"))
        @self.tree_radio(radio_match)
        @self.tree_iterate("passvalue", 1, 10)
        @self.tree_operation(_("Passes %s") % "{passvalue}", node_type="op", help="")
        def set_n_passes(node, passvalue=1, **kwargs):
            node.settings.passes = passvalue
            node.settings.passes_custom = passvalue != 1
            self.context.signal("element_property_reload", node)

        @self.tree_separator_after()
        @self.tree_operation(
            _("Execute operation(s)"),
            node_type="op",
            help=_("Execute Job for the selected operation(s)."),
        )
        def execute_job(node, **kwargs):
            node.emphasized = True
            self.context("plan0 clear copy-selected\n")
            self.context("window open ExecuteJob 0\n")

        @self.tree_separator_after()
        @self.tree_operation(
            _("Simulate operation(s)"),
            node_type="op",
            help=_("Run simulation for the selected operation(s)"),
        )
        def compile_and_simulate(node, **kwargs):
            node.emphasized = True
            self.context(
                "plan0 copy-selected preprocess validate blob preopt optimize\n"
            )
            self.context("window open Simulation 0\n")

        @self.tree_operation(_("Clear all"), node_type="branch ops", help="")
        def clear_all(node, **kwargs):
            self.context("operation* delete\n")

        @self.tree_operation(_("Clear all"), node_type="branch elems", help="")
        def clear_all_ops(node, **kwargs):
            self.context("element* delete\n")
            self.elem_branch.remove_all_children()

        # ==========
        # REMOVE MULTI (Tree Selected)
        # ==========
        @self.tree_conditional(
            lambda cond: len(
                list(
                    self.flat(selected=True, cascade=False, types=non_structural_nodes)
                )
            )
            > 1
        )
        @self.tree_calc(
            "ecount",
            lambda i: len(
                list(
                    self.flat(selected=True, cascade=False, types=non_structural_nodes)
                )
            ),
        )
        @self.tree_operation(
            _("Remove %s selected items") % "{ecount}",
            node_type=non_structural_nodes,
            help="",
        )
        def remove_multi_nodes(node, **kwargs):
            nodes = list(
                self.flat(selected=True, cascade=False, types=non_structural_nodes)
            )
            for node in nodes:
                if node.parent is not None:  # May have already removed.
                    node.remove_node()
            self.set_emphasis(None)

        # ==========
        # REMOVE SINGLE (Tree Selected)
        # ==========
        @self.tree_conditional(
            lambda cond: len(
                list(
                    self.flat(selected=True, cascade=False, types=non_structural_nodes)
                )
            )
            == 1
        )
        @self.tree_operation(
            _("Remove '%s'") % "{name}",
            node_type=non_structural_nodes,
            help="",
        )
        def remove_type_op(node, **kwargs):
            node.remove_node()
            self.set_emphasis(None)

        # ==========
        # Remove Operations (If No Tree Selected)
        # Note: This code would rarely match anything since the tree selected will almost always be true if we have
        # match this conditional. The tree-selected delete functions are superior.
        # ==========
        @self.tree_conditional(
            lambda cond: len(
                list(
                    self.flat(selected=True, cascade=False, types=non_structural_nodes)
                )
            )
            == 0
        )
        @self.tree_conditional(lambda node: len(list(self.ops(emphasized=True))) > 1)
        @self.tree_calc("ecount", lambda i: len(list(self.ops(emphasized=True))))
        @self.tree_operation(
            _("Remove %s operations") % "{ecount}",
            node_type=("op", "cmdop", "consoleop", "lasercode", "cutcode", "blob"),
            help="",
        )
        def remove_n_ops(node, **kwargs):
            self.context("operation delete\n")

        # ==========
        # REMOVE ELEMENTS
        # ==========
        @self.tree_conditional(lambda node: len(list(self.elems(emphasized=True))) > 1)
        @self.tree_calc("ecount", lambda i: len(list(self.elems(emphasized=True))))
        @self.tree_operation(
            _("Remove %s elements") % "{ecount}",
            node_type=(
                "elem",
                "file",
                "group",
            ),
            help="",
        )
        def remove_n_elements(node, **kwargs):
            self.context("element delete\n")

        # ==========
        # CONVERT TREE OPERATIONS
        # ==========
        @self.tree_operation(
            _("Convert to Cutcode"),
            node_type="lasercode",
            help="",
        )
        def lasercode2cut(node, **kwargs):
            node.replace_node(CutCode.from_lasercode(node.object), type="cutcode")

        @self.tree_conditional_try(lambda node: hasattr(node.object, "as_cutobjects"))
        @self.tree_operation(
            _("Convert to Cutcode"),
            node_type="blob",
            help="",
        )
        def blob2cut(node, **kwargs):
            node.replace_node(node.object.as_cutobjects(), type="cutcode")

        @self.tree_operation(
            _("Convert to Path"),
            node_type="cutcode",
            help="",
        )
        def cutcode2pathcut(node, **kwargs):
            cutcode = node.object
            elements = list(cutcode.as_elements())
            n = None
            for element in elements:
                n = self.elem_branch.add(element, type="elem")
            node.remove_node()
            if n is not None:
                n.focus()

        @self.tree_submenu(_("Clone reference"))
        @self.tree_operation(_("Make 1 copy"), node_type="opnode", help="")
        def clone_single_element_op(node, **kwargs):
            clone_element_op(node, copies=1, **kwargs)

        @self.tree_submenu(_("Clone reference"))
        @self.tree_iterate("copies", 2, 10)
        @self.tree_operation(
            _("Make %s copies") % "{copies}", node_type="opnode", help=""
        )
        def clone_element_op(node, copies=1, **kwargs):
            index = node.parent.children.index(node)
            for i in range(copies):
                node.parent.add(node.object, type="opnode", pos=index)
            node.modified()
            self.context.signal("rebuild_tree", 0)

        @self.tree_conditional(lambda node: node.count_children() > 1)
        @self.tree_operation(
            _("Reverse subitems order"),
            node_type=("op", "group", "branch elems", "file", "branch ops"),
            help=_("Reverse the items within this subitem"),
        )
        def reverse_layer_order(node, **kwargs):
            node.reverse()
            self.context.signal("rebuild_tree", 0)

        @self.tree_separator_after()
        @self.tree_operation(
            _("Refresh classification"), node_type="branch ops", help=""
        )
        def refresh_clasifications(node, **kwargs):
            context = self.context
            elements = context.elements
            elements.remove_elements_from_operations(list(elements.elems()))
            elements.classify(list(elements.elems()))
            self.context.signal("rebuild_tree", 0)

        materials = [
            _("Wood"),
            _("Acrylic"),
            _("Foam"),
            _("Leather"),
            _("Cardboard"),
            _("Cork"),
            _("Textiles"),
            _("Paper"),
            _("Save-1"),
            _("Save-2"),
            _("Save-3"),
        ]

        def union_materials_saved():
            union = [
                d
                for d in self.context.get_context("operations").derivable()
                if d not in materials and d != "previous"
            ]
            union.extend(materials)
            return union

        @self.tree_submenu(_("Use"))
        @self.tree_values(
            "opname", values=self.context.get_context("operations").derivable
        )
        @self.tree_operation(
            _("Load: %s") % "{opname}", node_type="branch ops", help=""
        )
        def load_ops(node, opname, **kwargs):
            self.context("operation load %s\n" % opname)

        @self.tree_submenu(_("Use"))
        @self.tree_operation(_("Other/Blue/Red"), node_type="branch ops", help="")
        def default_classifications(node, **kwargs):
            self.context.elements.load_default()

        @self.tree_submenu(_("Use"))
        @self.tree_operation(_("Basic"), node_type="branch ops", help="")
        def basic_classifications(node, **kwargs):
            self.context.elements.load_default2()

        @self.tree_submenu(_("Save"))
        @self.tree_values("opname", values=union_materials_saved)
        @self.tree_operation("{opname}", node_type="branch ops", help="")
        def save_ops(node, opname="saved", **kwargs):
            self.context("operation save %s\n" % opname)

        @self.tree_separator_before()
        @self.tree_submenu(_("Append operation"))
        @self.tree_operation(_("Append Image"), node_type="branch ops", help="")
        def append_operation_image(node, pos=None, **kwargs):
            self.context.elements.add_op(LaserOperation(operation="Image"), pos=pos)

        @self.tree_submenu(_("Append operation"))
        @self.tree_operation(_("Append Raster"), node_type="branch ops", help="")
        def append_operation_raster(node, pos=None, **kwargs):
            self.context.elements.add_op(LaserOperation(operation="Raster"), pos=pos)

        @self.tree_submenu(_("Append operation"))
        @self.tree_operation(_("Append Engrave"), node_type="branch ops", help="")
        def append_operation_engrave(node, pos=None, **kwargs):
            self.context.elements.add_op(LaserOperation(operation="Engrave"), pos=pos)

        @self.tree_submenu(_("Append operation"))
        @self.tree_operation(_("Append Cut"), node_type="branch ops", help="")
        def append_operation_cut(node, pos=None, **kwargs):
            self.context.elements.add_op(LaserOperation(operation="Cut"), pos=pos)

        @self.tree_submenu(_("Append special operation(s)"))
        @self.tree_operation(_("Append Home"), node_type="branch ops", help="")
        def append_operation_home(node, pos=None, **kwargs):
            self.context.elements.op_branch.add(
                CommandOperation("Home", COMMAND_HOME), type="cmdop", pos=pos
            )

        @self.tree_submenu(_("Append special operation(s)"))
        @self.tree_operation(
            _("Append Return to Origin"), node_type="branch ops", help=""
        )
        def append_operation_origin(node, pos=None, **kwargs):
            self.context.elements.op_branch.add(
                CommandOperation("Origin", COMMAND_MOVE, 0, 0), type="cmdop", pos=pos
            )

        @self.tree_submenu(_("Append special operation(s)"))
        @self.tree_operation(_("Append Beep"), node_type="branch ops", help="")
        def append_operation_beep(node, pos=None, **kwargs):
            self.context.elements.op_branch.add(
                CommandOperation("Beep", COMMAND_BEEP), type="cmdop", pos=pos
            )

        @self.tree_submenu(_("Append special operation(s)"))
        @self.tree_operation(
            _("Append Interrupt (console)"), node_type="branch ops", help=""
        )
        def append_operation_interrupt_console(node, pos=None, **kwargs):
            self.context.elements.op_branch.add(
                ConsoleOperation('interrupt "Spooling was interrupted"'),
                type="consoleop",
                pos=pos,
            )

        @self.tree_submenu(_("Append special operation(s)"))
        @self.tree_operation(_("Append Interrupt"), node_type="branch ops", help="")
        def append_operation_interrupt(node, pos=None, **kwargs):
            self.context.elements.op_branch.add(
                CommandOperation(
                    "Interrupt",
                    COMMAND_FUNCTION,
                    self.context.registered["function/interrupt"],
                ),
                type="cmdop",
                pos=pos,
            )

        @self.tree_submenu(_("Append special operation(s)"))
        @self.tree_operation(
            _("Append Home/Beep/Interrupt"), node_type="branch ops", help=""
        )
        def append_operation_home_beep_interrupt(node, **kwargs):
            append_operation_home(node, **kwargs)
            append_operation_beep(node, **kwargs)
            append_operation_interrupt(node, **kwargs)
            append_operation_interrupt_console(node, **kwargs)

        @self.tree_submenu(_("Append special operation(s)"))
        @self.tree_operation(_("Append Shutdown"), node_type="branch ops", help="")
        def append_operation_shutdown(node, pos=None, **kwargs):
            self.context.elements.op_branch.add(
                CommandOperation(
                    "Shutdown",
                    COMMAND_FUNCTION,
                    self.context.console_function("quit\n"),
                ),
                type="cmdop",
                pos=pos,
            )

        @self.tree_operation(
            _("Reclassify operations"), node_type="branch elems", help=""
        )
        def reclassify_operations(node, **kwargs):
            context = self.context
            elements = context.elements
            elems = list(elements.elems())
            elements.remove_elements_from_operations(elems)
            elements.classify(list(elements.elems()))
            self.context.signal("rebuild_tree", 0)

        @self.tree_operation(
            _("Duplicate operation(s)"),
            node_type="op",
            help=_("duplicate operation element nodes"),
        )
        def duplicate_operation(node, **kwargs):
            operations = self._tree.get(type="branch ops").children
            for op in self.ops(emphasized=True):
                try:
                    pos = operations.index(op) + 1
                except ValueError:
                    pos = None
                copy_op = LaserOperation(op)
                self.add_op(copy_op, pos=pos)
                for child in op.children:
                    try:
                        copy_op.add(child.object, type="opnode")
                    except AttributeError:
                        pass

        @self.tree_conditional(lambda node: node.count_children() > 1)
        @self.tree_conditional(
            lambda node: node.operation in ("Image", "Engrave", "Cut")
        )
        @self.tree_submenu(_("Passes"))
        @self.tree_operation(_("Add 1 pass"), node_type="op", help="")
        def add_1_pass(node, **kwargs):
            add_n_passes(node, copies=1, **kwargs)

        @self.tree_conditional(lambda node: node.count_children() > 1)
        @self.tree_conditional(
            lambda node: node.operation in ("Image", "Engrave", "Cut")
        )
        @self.tree_submenu(_("Passes"))
        @self.tree_iterate("copies", 2, 10)
        @self.tree_operation(_("Add %s passes") % "{copies}", node_type="op", help="")
        def add_n_passes(node, copies=1, **kwargs):
            add_elements = [
                child.object for child in node.children if child.object is not None
            ]
            removed = False
            for i in range(0, len(add_elements)):
                for q in range(0, i):
                    if add_elements[q] is add_elements[i]:
                        add_elements[i] = None
                        removed = True
            if removed:
                add_elements = [c for c in add_elements if c is not None]
            add_elements *= copies
            node.add_all(add_elements, type="opnode")
            self.context.signal("rebuild_tree", 0)

        @self.tree_conditional(lambda node: node.count_children() > 1)
        @self.tree_conditional(
            lambda node: node.operation in ("Image", "Engrave", "Cut")
        )
        @self.tree_submenu(_("Duplicate element(s)"))
        @self.tree_operation(_("Duplicate elements 1 time"), node_type="op", help="")
        def dup_1_copy(node, **kwargs):
            dup_n_copies(node, copies=1, **kwargs)

        @self.tree_conditional(lambda node: node.count_children() > 1)
        @self.tree_conditional(
            lambda node: node.operation in ("Image", "Engrave", "Cut")
        )
        @self.tree_submenu(_("Duplicate element(s)"))
        @self.tree_iterate("copies", 2, 10)
        @self.tree_operation(
            _("Duplicate elements %s times") % "{copies}", node_type="op", help=""
        )
        def dup_n_copies(node, copies=1, **kwargs):
            add_elements = [
                child.object for child in node.children if child.object is not None
            ]
            add_elements *= copies
            node.add_all(add_elements, type="opnode")
            self.context.signal("rebuild_tree", 0)

        @self.tree_conditional(lambda node: node.operation in ("Raster", "Image"))
        @self.tree_operation(
            _("Make raster image"),
            node_type="op",
            help=_("Convert a vector element into a raster element."),
        )
        def make_raster_image(node, **kwargs):
            context = self.context
            elements = context.elements
            subitems = list(node.flat(types=("elem", "opnode")))
            reverse = self.context.classify_reverse
            if reverse:
                subitems = list(reversed(subitems))
            make_raster = self.context.registered.get("render-op/make_raster")
            bounds = Group.union_bbox([s.object for s in subitems], with_stroke=True)
            if bounds is None:
                return
            step = float(node.settings.raster_step)
            if step == 0:
                step = 1
            xmin, ymin, xmax, ymax = bounds

            image = make_raster(
                subitems,
                bounds,
                step=step,
            )
            image_element = SVGImage(image=image)
            image_element.transform.post_scale(step, step)
            image_element.transform.post_translate(xmin, ymin)
            image_element.values["raster_step"] = step
            elements.add_elem(image_element)

        def add_after_index(self):
            try:
                operations = self._tree.get(type="branch ops").children
                return operations.index(list(self.ops(emphasized=True))[-1]) + 1
            except ValueError:
                return None

        @self.tree_separator_before()
        @self.tree_submenu(_("Add operation"))
        @self.tree_operation(_("Add Image"), node_type="op", help="")
        def add_operation_image(node, **kwargs):
            append_operation_image(node, pos=add_after_index(self), **kwargs)

        @self.tree_submenu(_("Add operation"))
        @self.tree_operation(_("Add Raster"), node_type="op", help="")
        def add_operation_raster(node, **kwargs):
            append_operation_raster(node, pos=add_after_index(self), **kwargs)

        @self.tree_submenu(_("Add operation"))
        @self.tree_operation(_("Add Engrave"), node_type="op", help="")
        def add_operation_engrave(node, **kwargs):
            append_operation_engrave(node, pos=add_after_index(self), **kwargs)

        @self.tree_submenu(_("Add operation"))
        @self.tree_operation(_("Add Cut"), node_type="op", help="")
        def add_operation_cut(node, **kwargs):
            append_operation_cut(node, pos=add_after_index(self), **kwargs)

        @self.tree_submenu(_("Add special operation(s)"))
        @self.tree_operation(_("Add Home"), node_type="op", help="")
        def add_operation_home(node, **kwargs):
            append_operation_home(node, pos=add_after_index(self), **kwargs)

        @self.tree_submenu(_("Add special operation(s)"))
        @self.tree_operation(_("Add Return to Origin"), node_type="op", help="")
        def add_operation_origin(node, **kwargs):
            append_operation_origin(node, pos=add_after_index(self), **kwargs)

        @self.tree_submenu(_("Add special operation(s)"))
        @self.tree_operation(_("Add Beep"), node_type="op", help="")
        def add_operation_beep(node, **kwargs):
            append_operation_beep(node, pos=add_after_index(self), **kwargs)

        @self.tree_submenu(_("Add special operation(s)"))
        @self.tree_operation(_("Add Interrupt"), node_type="op", help="")
        def add_operation_interrupt(node, **kwargs):
            append_operation_interrupt(node, pos=add_after_index(self), **kwargs)

        @self.tree_submenu(_("Add special operation(s)"))
        @self.tree_operation(_("Add Interrupt (console)"), node_type="op", help="")
        def add_operation_interrupt_console(node, **kwargs):
            append_operation_interrupt_console(
                node, pos=add_after_index(self), **kwargs
            )

        @self.tree_submenu(_("Add special operation(s)"))
        @self.tree_operation(_("Add Home/Beep/Interrupt"), node_type="op", help="")
        def add_operation_home_beep_interrupt(node, **kwargs):
            pos = add_after_index(self)
            append_operation_home(node, pos=pos, **kwargs)
            if pos:
                pos += 1
            append_operation_beep(node, pos=pos, **kwargs)
            if pos:
                pos += 1
            append_operation_interrupt(node, pos=pos, **kwargs)

        @self.tree_operation(_("Reload '%s'") % "{name}", node_type="file", help="")
        def reload_file(node, **kwargs):
            filepath = node.filepath
            node.remove_node()
            self.load(filepath)

        @self.tree_operation(
            _("Open in System: '{name}'"),
            node_type="file",
            help=_(
                "Open this file in the system application associated with this type of file"
            ),
        )
        def open_system_file(node, **kwargs):
            filepath = node.filepath
            normalized = os.path.realpath(filepath)

            import platform

            system = platform.system()
            if system == "Darwin":
                from os import system as open_in_shell

                open_in_shell("open '{file}'".format(file=normalized))
            elif system == "Windows":
                from os import startfile as open_in_shell

                open_in_shell('"{file}"'.format(file=normalized))
            else:
                from os import system as open_in_shell

                open_in_shell("xdg-open '{file}'".format(file=normalized))

        @self.tree_conditional(
            lambda node: isinstance(node.object, Shape)
            and not isinstance(node.object, Path)
        )
        @self.tree_operation(_("Convert to path"), node_type=("elem",), help="")
        def convert_to_path(node, copies=1, **kwargs):
            node.replace_object(abs(Path(node.object)))
            node.altered()

        @self.tree_submenu(_("Flip"))
        @self.tree_separator_before()
        @self.tree_conditional_try(lambda node: not node.object.lock)
        @self.tree_operation(
            _("Horizontally"),
            node_type=("elem", "group", "file"),
            help=_("Mirror Horizontally"),
        )
        def mirror_elem(node, **kwargs):
            child_objects = Group()
            child_objects.extend(node.objects_of_children(SVGElement))
            bounds = child_objects.bbox()
            if bounds is None:
                return
            center_x = (bounds[2] + bounds[0]) / 2.0
            center_y = (bounds[3] + bounds[1]) / 2.0
            self.context("scale -1 1 %f %f\n" % (center_x, center_y))

        @self.tree_submenu(_("Flip"))
        @self.tree_conditional_try(lambda node: not node.object.lock)
        @self.tree_operation(
            _("Vertically"),
            node_type=("elem", "group", "file"),
            help=_("Flip Vertically"),
        )
        def flip_elem(node, **kwargs):
            child_objects = Group()
            child_objects.extend(node.objects_of_children(SVGElement))
            bounds = child_objects.bbox()
            if bounds is None:
                return
            center_x = (bounds[2] + bounds[0]) / 2.0
            center_y = (bounds[3] + bounds[1]) / 2.0
            self.context("scale 1 -1 %f %f\n" % (center_x, center_y))

        # @self.tree_conditional(lambda node: isinstance(node.object, SVGElement))
        @self.tree_conditional_try(lambda node: not node.object.lock)
        @self.tree_submenu(_("Scale"))
        @self.tree_iterate("scale", 25, 1, -1)
        @self.tree_calc("scale_percent", lambda i: "%0.f" % (600.0 / float(i)))
        @self.tree_operation(
            _("Scale %s%%") % "{scale_percent}",
            node_type=("elem", "group", "file"),
            help=_("Scale Element"),
        )
        def scale_elem_amount(node, scale, **kwargs):
            scale = 6.0 / float(scale)
            child_objects = Group()
            child_objects.extend(node.objects_of_children(SVGElement))
            bounds = child_objects.bbox()
            if bounds is None:
                return
            center_x = (bounds[2] + bounds[0]) / 2.0
            center_y = (bounds[3] + bounds[1]) / 2.0
            self.context("scale %f %f %f %f\n" % (scale, scale, center_x, center_y))

        # @self.tree_conditional(lambda node: isinstance(node.object, SVGElement))
        @self.tree_conditional_try(lambda node: not node.object.lock)
        @self.tree_submenu(_("Rotate"))
        @self.tree_values(
            "angle",
            (
                180,
                150,
                135,
                120,
                90,
                60,
                45,
                30,
                20,
                15,
                10,
                9,
                8,
                7,
                6,
                5,
                4,
                3,
                2,
                1,
                -1,
                -2,
                -3,
                -4,
                -5,
                -6,
                -7,
                -8,
                -9,
                -10,
                -15,
                -20,
                -30,
                -45,
                -60,
                -90,
                -120,
                -135,
                -150,
            ),
        )
        @self.tree_operation(
            _("Rotate %s°") % ("{angle}"), node_type=("elem", "group", "file"), help=""
        )
        def rotate_elem_amount(node, angle, **kwargs):
            turns = float(angle) / 360.0
            child_objects = Group()
            child_objects.extend(node.objects_of_children(SVGElement))
            bounds = child_objects.bbox()
            if bounds is None:
                return
            center_x = (bounds[2] + bounds[0]) / 2.0
            center_y = (bounds[3] + bounds[1]) / 2.0
            self.context("rotate %fturn %f %f\n" % (turns, center_x, center_y))

        @self.tree_submenu(_("Duplicate element(s)"))
        @self.tree_operation(_("Make 1 copy"), node_type="elem", help="")
        def duplicate_element_1(node, **kwargs):
            duplicate_element_n(node, copies=1, **kwargs)

        @self.tree_submenu(_("Duplicate element(s)"))
        @self.tree_iterate("copies", 2, 10)
        @self.tree_operation(
            _("Make %s copies") % "{copies}", node_type="elem", help=""
        )
        # TODO Make this duplicate elements in the group hierarchy
        def duplicate_element_n(node, copies, **kwargs):
            context = self.context
            elements = context.elements
            adding_elements = [
                copy(e) for e in list(self.elems(emphasized=True)) * copies
            ]
            elements.add_elems(adding_elements)
            elements.classify(adding_elements)
            elements.set_emphasis(None)

        @self.tree_conditional_try(lambda node: not node.object.lock)
        @self.tree_operation(
            _("Reify user changes"), node_type=("elem", "group", "file"), help=""
        )
        def reify_elem_changes(node, **kwargs):
            self.context("reify\n")

        @self.tree_conditional(lambda node: isinstance(node.object, Path))
        @self.tree_conditional_try(lambda node: not node.object.lock)
        @self.tree_operation(_("Break Subpaths"), node_type="elem", help="")
        def break_subpath_elem(node, **kwargs):
            self.context("element subpath\n")

        @self.tree_conditional(lambda node: isinstance(node.object, SVGElement))
        @self.tree_conditional_try(lambda node: not node.object.lock)
        @self.tree_operation(
            _("Reset user changes"),
            node_type=("branch elem", "elem", "group", "file"),
            help="",
        )
        def reset_user_changes(node, copies=1, **kwargs):
            self.context("reset\n")

        @self.tree_operation(
            _("Merge items"),
            node_type="group",
            help=_("Merge this node's children into 1 path."),
        )
        def merge_elements(node, **kwargs):
            self.context("element merge\n")

        def radio_match(node, i=0, **kwargs):
            if "raster_step" in node.object.values:
                step = float(node.object.values["raster_step"])
            else:
                step = 1.0
            if i == step:
                m = node.object.transform
                if m.a == step or m.b == 0.0 or m.c == 0.0 or m.d == step:
                    return True
            return False

        @self.tree_conditional(lambda node: isinstance(node.object, SVGImage))
        @self.tree_separator_before()
        @self.tree_submenu(_("Step"))
        @self.tree_radio(radio_match)
        @self.tree_iterate("i", 1, 10)
        @self.tree_operation(_("Step %s") % "{i}", node_type="elem", help="")
        def set_step_n_elem(node, i=1, **kwargs):
            step_value = i
            element = node.object
            element.values["raster_step"] = str(step_value)
            m = element.transform
            tx = m.e
            ty = m.f
            element.transform = Matrix.scale(float(step_value), float(step_value))
            element.transform.post_translate(tx, ty)
            if hasattr(element, "node"):
                element.node.modified()
            self.context.signal("element_property_reload", node.object)
            self.context.signal("refresh_scene")

        @self.tree_conditional(lambda node: isinstance(node.object, SVGImage))
        @self.tree_conditional_try(lambda node: not node.object.lock)
        @self.tree_operation(_("Actualize pixels"), node_type="elem", help="")
        def image_actualize_pixels(node, **kwargs):
            self.context("image resample\n")

        @self.tree_conditional(lambda node: isinstance(node.object, SVGImage))
        @self.tree_submenu(_("Z-depth divide"))
        @self.tree_iterate("divide", 2, 10)
        @self.tree_operation(
            _("Divide into %s images") % "{divide}", node_type="elem", help=""
        )
        def image_zdepth(node, divide=1, **kwargs):
            element = node.object
            if not isinstance(element, SVGImage):
                return
            if element.image.mode != "RGBA":
                element.image = element.image.convert("RGBA")
            band = 255 / divide
            for i in range(0, divide):
                threshold_min = i * band
                threshold_max = threshold_min + band
                self.context("image threshold %f %f\n" % (threshold_min, threshold_max))

        def is_locked(node):
            try:
                obj = node.object
                return obj.lock
            except AttributeError:
                return False

        @self.tree_conditional(lambda node: isinstance(node.object, SVGImage))
        @self.tree_conditional(is_locked)
        @self.tree_submenu(_("Image"))
        @self.tree_operation(_("Unlock manipulations"), node_type="elem", help="")
        def image_unlock_manipulations(node, **kwargs):
            self.context("image unlock\n")

        @self.tree_conditional(lambda node: isinstance(node.object, SVGImage))
        @self.tree_submenu(_("Image"))
        @self.tree_operation(_("Dither to 1 bit"), node_type="elem", help="")
        def image_dither(node, **kwargs):
            self.context("image dither\n")

        @self.tree_conditional(lambda node: isinstance(node.object, SVGImage))
        @self.tree_submenu(_("Image"))
        @self.tree_operation(_("Invert image"), node_type="elem", help="")
        def image_invert(node, **kwargs):
            self.context("image invert\n")

        @self.tree_conditional(lambda node: isinstance(node.object, SVGImage))
        @self.tree_submenu(_("Image"))
        @self.tree_operation(_("Mirror horizontal"), node_type="elem", help="")
        def image_mirror(node, **kwargs):
            context("image mirror\n")

        @self.tree_conditional(lambda node: isinstance(node.object, SVGImage))
        @self.tree_submenu(_("Image"))
        @self.tree_operation(_("Flip vertical"), node_type="elem", help="")
        def image_flip(node, **kwargs):
            self.context("image flip\n")

        @self.tree_conditional(lambda node: isinstance(node.object, SVGImage))
        @self.tree_submenu(_("Image"))
        @self.tree_operation(_("Rotate 90° CW"), node_type="elem", help="")
        def image_cw(node, **kwargs):
            self.context("image cw\n")

        @self.tree_conditional(lambda node: isinstance(node.object, SVGImage))
        @self.tree_submenu(_("Image"))
        @self.tree_operation(_("Rotate 90° CCW"), node_type="elem", help="")
        def image_ccw(node, **kwargs):
            self.context("image ccw\n")

        @self.tree_conditional(lambda node: isinstance(node.object, SVGImage))
        @self.tree_submenu(_("Image"))
        @self.tree_operation(_("Save output.png"), node_type="elem", help="")
        def image_save(node, **kwargs):
            self.context("image save output.png\n")

        @self.tree_conditional(lambda node: isinstance(node.object, SVGImage))
        @self.tree_submenu(_("RasterWizard"))
        @self.tree_values(
            "script", values=list(self.context.match("raster_script", suffix=True))
        )
        @self.tree_operation(
            _("RasterWizard: %s") % "{script}", node_type="elem", help=""
        )
        def image_rasterwizard_open(node, script=None, **kwargs):
            self.context("window open RasterWizard %s\n" % script)

        @self.tree_conditional(lambda node: isinstance(node.object, SVGImage))
        @self.tree_submenu(_("Apply raster script"))
        @self.tree_values(
            "script", values=list(self.context.match("raster_script", suffix=True))
        )
        @self.tree_operation(_("Apply: %s") % "{script}", node_type="elem", help="")
        def image_rasterwizard_apply(node, script=None, **kwargs):
            self.context("image wizard %s\n" % script)

        @self.tree_conditional_try(lambda node: hasattr(node.object, "as_elements"))
        @self.tree_operation(_("Convert to SVG"), node_type="elem", help="")
        def cutcode_convert_svg(node, **kwargs):
            self.context.elements.add_elems(list(node.object.as_elements()))

        @self.tree_conditional_try(lambda node: hasattr(node.object, "generate"))
        @self.tree_operation(_("Process as Operation"), node_type="elem", help="")
        def cutcode_operation(node, **kwargs):
            self.context.elements.add_op(node.object)

        @self.tree_conditional(lambda node: len(node.children) > 0)
        @self.tree_separator_before()
        @self.tree_operation(
            _("Expand all children"),
            node_type=("op", "branch elems", "branch ops", "group", "file", "root"),
            help="Expand all children of this given node.",
        )
        def expand_all_children(node, **kwargs):
            node.notify_expand()

        @self.tree_conditional(lambda node: len(node.children) > 0)
        @self.tree_operation(
            _("Collapse all children"),
            node_type=("op", "branch elems", "branch ops", "group", "file", "root"),
            help="Collapse all children of this given node.",
        )
        def collapse_all_children(node, **kwargs):
            node.notify_collapse()

        @self.tree_reference(lambda node: node.object.node)
        @self.tree_operation(_("Element"), node_type="opnode", help="")
        def reference_opnode(node, **kwargs):
            pass

        self.listen(self)

    def detach(self, *a, **kwargs):
        self.save_persistent_operations("previous")
        self.unlisten(self)

    def boot(self, *a, **kwargs):
        self.context.setting(bool, "operation_default_empty", True)
        try:
            self.load_persistent_operations("previous")
        except ValueError:
            print("elements: Previous operation settings invalid: ValueError")
        ops = list(self.ops())
        if not len(ops) and self.context.operation_default_empty:
            self.load_default()
            return

    def save_persistent_operations(self, name):
        context = self.context
        settings = context.derive("operations/" + name)
        settings.clear_persistent()

        for i, op in enumerate(self.ops()):
            op_set = settings.derive("%06i" % i)
            if isinstance(op, LaserOperation):
                sets = op.settings
                for q in (op, sets):
                    for key in dir(q):
                        if key.startswith("_"):
                            continue
                        if key in [
                            "emphasized",
                            "highlighted",
                            "selected",
                            "targeted",
                        ]:
                            continue
                        if key.startswith("implicit"):
                            continue
                        value = getattr(q, key)
                        if value is None:
                            continue
                        if isinstance(value, Color):
                            value = value.argb
                        op_set.write_persistent(key, value)
            elif isinstance(op, CommandOperation) or isinstance(op, ConsoleOperation):
                for key in dir(op):
                    value = getattr(op, key)
                    if key.startswith("_"):
                        continue
                    if key in [
                        "emphasized",
                        "highlighted",
                        "selected",
                        "targeted",
                    ]:
                        continue
                    if value is None:
                        continue
                    op_set.write_persistent(key, value)
        settings.close_subpaths()

    def load_persistent_operations(self, name):
        self.clear_operations()
        settings = self.context.get_context("operations/" + name)
        subitems = list(settings.derivable())
        ops = [None] * len(subitems)
        for i, v in enumerate(subitems):
            op_setting_context = settings.derive(v)
            op_type = op_setting_context.get_persistent_value(str, "type")
            if op_type in ["op", ""]:
                op = LaserOperation()
                op_set = op.settings
                op_setting_context.load_persistent_object(op)
                op_setting_context.load_persistent_object(op_set)
                op.type = "op"
            elif op_type == "cmdop":
                name = op_setting_context.get_persistent_value(str, "label")
                command = op_setting_context.get_persistent_value(int, "command")
                op = CommandOperation(name, command)
                op_setting_context.load_persistent_object(op)
            elif op_type == "consoleop":
                command = op_setting_context.get_persistent_value(str, "command")
                op = ConsoleOperation(command)
                op_setting_context.load_persistent_object(op)
            else:
                continue
            try:
                ops[i] = op
            except (ValueError, IndexError):
                ops.append(op)
        self.add_ops([o for o in ops if o is not None])
        self.classify(list(self.elems()))

    def emphasized(self, *args):
        self._emphasized_bounds_dirty = True
        self._emphasized_bounds = None

    def altered(self, *args):
        self._emphasized_bounds_dirty = True
        self._emphasized_bounds = None

    def modified(self, *args):
        self._emphasized_bounds_dirty = True
        self._emphasized_bounds = None

    def listen(self, listener):
        self._tree.listen(listener)

    def unlisten(self, listener):
        self._tree.unlisten(listener)

    def add_element(self, element, stroke="black"):
        if (
            not isinstance(element, SVGText)
            and hasattr(element, "__len__")
            and len(element) == 0
        ):
            return  # No empty elements.
        context_root = self.context.root
        if hasattr(element, "stroke") and element.stroke is None:
            element.stroke = Color(stroke)
        node = context_root.elements.add_elem(element)
        context_root.elements.set_emphasis([element])
        node.focus()
        return node

    def load_default(self):
        self.clear_operations()
        self.add_op(
            LaserOperation(
                operation="Image",
                color="black",
                speed=140.0,
                power=1000.0,
                raster_step=3,
            )
        )
        self.add_op(LaserOperation(operation="Raster"))
        self.add_op(LaserOperation(operation="Engrave"))
        self.add_op(LaserOperation(operation="Cut"))
        self.classify(list(self.elems()))

    def load_default2(self):
        self.clear_operations()
        self.add_op(
            LaserOperation(
                operation="Image",
                color="black",
                speed=140.0,
                power=1000.0,
                raster_step=3,
            )
        )
        self.add_op(LaserOperation(operation="Raster"))
        self.add_op(LaserOperation(operation="Engrave", color="blue"))
        self.add_op(LaserOperation(operation="Engrave", color="green"))
        self.add_op(LaserOperation(operation="Engrave", color="magenta"))
        self.add_op(LaserOperation(operation="Engrave", color="cyan"))
        self.add_op(LaserOperation(operation="Engrave", color="yellow"))
        self.add_op(LaserOperation(operation="Cut"))
        self.classify(list(self.elems()))

    @property
    def op_branch(self):
        return self._tree.get(type="branch ops")

    @property
    def elem_branch(self):
        return self._tree.get(type="branch elems")

    def ops(self, **kwargs):
        operations = self._tree.get(type="branch ops")
        for item in operations.flat(
            types=("op", "cmdop", "consoleop"), depth=1, **kwargs
        ):
            yield item

    def elems(self, **kwargs):
        elements = self._tree.get(type="branch elems")
        for item in elements.flat(types=("elem",), **kwargs):
            yield item.object

    def elems_nodes(self, depth=None, **kwargs):
        elements = self._tree.get(type="branch elems")
        for item in elements.flat(
            types=("elem", "group", "file"), depth=depth, **kwargs
        ):
            yield item

    def top_element(self, **kwargs):
        """
        Returns the first matching node via a depth first search.
        """
        for e in self.elem_branch.flat(**kwargs):
            return e
        return None

    def first_element(self, **kwargs):
        """
        Returns the first matching element node via a depth first search. Elements must be type elem.
        """
        for e in self.elems(**kwargs):
            return e
        return None

    def has_emphasis(self):
        """
        Returns whether any element is emphasized
        """
        for e in self.elems_nodes(emphasized=True):
            return True
        return False

    def count_elems(self, **kwargs):
        return len(list(self.elems(**kwargs)))

    def count_op(self, **kwargs):
        return len(list(self.ops(**kwargs)))

    def get(self, obj=None, type=None):
        return self._tree.get(obj=obj, type=type)

    def get_op(self, index, **kwargs):
        for i, op in enumerate(self.ops(**kwargs)):
            if i == index:
                return op
        raise IndexError

    def get_elem(self, index, **kwargs):
        for i, elem in enumerate(self.elems(**kwargs)):
            if i == index:
                return elem
        raise IndexError

    def get_elem_node(self, index, **kwargs):
        for i, elem in enumerate(self.elems_nodes(**kwargs)):
            if i == index:
                return elem
        raise IndexError

    def add_op(self, op, pos=None):
        """
        Add an operation. Wraps it within a node, and appends it to the tree.

        :param element:
        :param classify: Should this element be automatically classified.
        :return:
        """
        operation_branch = self._tree.get(type="branch ops")
        op.set_label(str(op))
        operation_branch.add(op, type="op", pos=pos)

    def add_ops(self, adding_ops):
        operation_branch = self._tree.get(type="branch ops")
        items = []
        for op in adding_ops:
            op.set_label(str(op))
            operation_branch.add(op, type=op.type)
            items.append(op)
        return items

    def add_elem(self, element, classify=False):
        """
        Add an element. Wraps it within a node, and appends it to the tree.

        :param element:
        :param classify: Should this element be automatically classified.
        :return:
        """
        element_branch = self._tree.get(type="branch elems")
        node = element_branch.add(element, type="elem")
        self.context.signal("element_added", element)
        if classify:
            self.classify([element])
        return node

    def add_elems(self, adding_elements):
        element_branch = self._tree.get(type="branch elems")
        items = []
        for element in adding_elements:
            items.append(element_branch.add(element, type="elem"))
        self.context.signal("element_added", adding_elements)
        return items

    def clear_operations(self):
        operations = self._tree.get(type="branch ops")
        operations.remove_all_children()

    def clear_elements(self):
        elements = self._tree.get(type="branch elems")
        elements.remove_all_children()

    def clear_files(self):
        pass

    def clear_elements_and_operations(self):
        self.clear_elements()
        self.clear_operations()

    def clear_all(self):
        self.clear_elements()
        self.clear_operations()
        self.clear_files()
        self.clear_note()
        self.validate_selected_area()

    def clear_note(self):
        self.note = None

    def remove_elements(self, elements_list):
        for elem in elements_list:
            for i, e in enumerate(self.elems()):
                if elem is e:
                    e.node.remove_node()
        self.remove_elements_from_operations(elements_list)
        self.validate_selected_area()

    def remove_operations(self, operations_list):
        for op in operations_list:
            for i, o in enumerate(list(self.ops())):
                if o is op:
                    o.remove_node()
            self.context.signal("operation_removed", op)

    def remove_elements_from_operations(self, elements_list):
        for i, op in enumerate(self.ops()):
            for e in list(op.children):
                for q in elements_list:
                    if q is e.object:
                        e.remove_node()
                        break

    def selected_area(self):
        if self._emphasized_bounds_dirty:
            self.validate_selected_area()
        return self._emphasized_bounds

    def validate_selected_area(self):
        boundary_points = []
        for e in self.elem_branch.flat(
            types="elem",
            emphasized=True,
        ):
            if e.bounds is None:
                continue
            box = e.bounds
            top_left = [box[0], box[1]]
            top_right = [box[2], box[1]]
            bottom_left = [box[0], box[3]]
            bottom_right = [box[2], box[3]]
            boundary_points.append(top_left)
            boundary_points.append(top_right)
            boundary_points.append(bottom_left)
            boundary_points.append(bottom_right)

        if len(boundary_points) == 0:
            new_bounds = None
        else:
            xmin = min([e[0] for e in boundary_points])
            ymin = min([e[1] for e in boundary_points])
            xmax = max([e[0] for e in boundary_points])
            ymax = max([e[1] for e in boundary_points])
            new_bounds = [xmin, ymin, xmax, ymax]
        self._emphasized_bounds_dirty = False
        if self._emphasized_bounds != new_bounds:
            self._emphasized_bounds = new_bounds
            self.context.signal("selected_bounds", self._emphasized_bounds)

    def highlight_children(self, node_context):
        """
        Recursively highlight the children.
        :param node_context:
        :return:
        """
        for child in node_context.children:
            child.highlighted = True
            self.highlight_children(child)

    def target_clones(self, node_context, node_exclude, object_search):
        """
        Recursively highlight the children.

        :param node_context: context node to search from
        :param node_exclude: excluded nodes
        :param object_search: Specific searched for object.
        :return:
        """
        for child in node_context.children:
            self.target_clones(child, node_exclude, object_search)
            if child is node_exclude:
                continue
            if child.object is None:
                continue
            if object_search is child.object:
                child.targeted = True

    def set_selected(self, selected):
        """
        Selected is the sublist of specifically selected nodes.
        """
        for s in self._tree.flat():
            in_list = selected is not None and (
                s in selected or (hasattr(s, "object") and s.object in selected)
            )
            if s.selected:
                if not in_list:
                    s.selected = False
            else:
                if in_list:
                    s.selected = True
        if selected is not None:
            for e in selected:
                e.selected = True

    def set_emphasis(self, emphasize):
        """
        If any operation is selected, all sub-operations are highlighted.
        If any element is emphasized, all copies are highlighted.
        If any element is emphasized, all operations containing that element are targeted.
        """
        for s in self._tree.flat():
            if s.highlighted:
                s.highlighted = False
            if s.targeted:
                s.targeted = False

            in_list = emphasize is not None and (
                s in emphasize or (hasattr(s, "object") and s.object in emphasize)
            )
            if s.emphasized:
                if not in_list:
                    s.emphasized = False
            else:
                if in_list:
                    s.emphasized = True
        if emphasize is not None:
            for e in emphasize:
                e.emphasized = True
                if hasattr(e, "object"):
                    self.target_clones(self._tree, e, e.object)
                if hasattr(e, "node"):
                    e = e.node
                self.highlight_children(e)

    def center(self):
        bounds = self._emphasized_bounds
        return (bounds[2] + bounds[0]) / 2.0, (bounds[3] + bounds[1]) / 2.0

    def ensure_positive_bounds(self):
        b = self._emphasized_bounds
        if b is None:
            return
        self._emphasized_bounds = [
            min(b[0], b[2]),
            min(b[1], b[3]),
            max(b[0], b[2]),
            max(b[1], b[3]),
        ]
        self.context.signal("selected_bounds", self._emphasized_bounds)

    def update_bounds(self, b):
        self._emphasized_bounds = [b[0], b[1], b[2], b[3]]
        self.context.signal("selected_bounds", self._emphasized_bounds)

    def move_emphasized(self, dx, dy):
        for obj in self.elems(emphasized=True):
            obj.transform.post_translate(dx, dy)
            obj.node.modified()

    def set_emphasized_by_position(self, position):
        def contains(box, x, y=None):
            if y is None:
                y = x[1]
                x = x[0]
            return box[0] <= x <= box[2] and box[1] <= y <= box[3]

        if self.has_emphasis():
            if self._emphasized_bounds is not None and contains(
                self._emphasized_bounds, position
            ):
                return  # Select by position aborted since selection position within current select bounds.
        for e in self.elems_nodes(depth=1, cascade=False):
            try:
                bounds = e.bounds
            except AttributeError:
                continue  # No bounds.
            if bounds is None:
                continue
            if contains(bounds, position):
                e_list = [e]
                self._emphasized_bounds = bounds
                self.set_emphasis(e_list)
                return
        self._emphasized_bounds = None
        self.set_emphasis(None)

    def classify_legacy(self, elements, operations=None, add_op_function=None):
        """
        Classify does the placement of elements within operations.
        "Image" is the default for images.
        Typically,
        If element strokes are red they get classed as cut operations
        If they are otherwise they get classed as engrave.
        However, this differs based on the ops in question.
        :param elements: list of elements to classify.
        :param operations: operations list to classify into.
        :param add_op_function: function to add a new operation, because of a lack of classification options.
        :return:
        """
        if elements is None:
            return

        # Use of Classify in reverse is new functionality in 0.7.1
        # So using it is incompatible, but not using it would be inconsistent
        # Perhaps classify_reverse should be cleared and disabled if classify_legacy is set.
        reverse = self.context.classify_reverse
        if reverse:
            elements = reversed(elements)
        if operations is None:
            operations = list(self.ops())
        if add_op_function is None:
            add_op_function = self.add_op
        for element in elements:
            # Following lines added to handle 0.7 special ops added to ops list
            if hasattr(element, "operation"):
                add_op_function(element)
                continue
            # Following lines added that are not in 0.6
            if element is None:
                continue
            was_classified = False
            # image_added code removed because it could never be used
            for op in operations:
                if op.operation == "Raster" and not op.default:
                    if element.stroke is not None and op.color == abs(element.stroke):
                        op.add(element, type="opnode")
                        was_classified = True
                    elif isinstance(element, SVGImage):
                        op.add(element, type="opnode")
                        was_classified = True
                    elif isinstance(element, SVGText):
                        op.add(element)
                        was_classified = True
                    elif element.fill is not None and element.fill.argb is not None:
                        op.add(element, type="opnode")
                        was_classified = True
                elif (
                    op.operation in ("Engrave", "Cut")
                    and element.stroke is not None
                    and op.color == abs(element.stroke)
                    and not op.default
                ):
                    op.add(element, type="opnode")
                    was_classified = True
                elif op.operation == "Image" and isinstance(element, SVGImage):
                    op.add(element, type="opnode")
                    was_classified = True
                    break  # May only classify in one image operation.
                elif op.operation == "Dots" and isDot(element):
                    op.add(element, type="opnode")
                    was_classified = True
                    break  # May only classify in Dots.

            if not was_classified:
                # Additional code over and above 0.6.23 to add new DISABLED operations
                # so that all elements are classified.
                # This code definitely classifies more elements, and should classify all, however
                # it is not guaranteed to classify all elements as this is not explicitly checked.
                op = None
                if isinstance(element, SVGImage):
                    op = LaserOperation(operation="Image", output=False)
                elif isDot(element):
                    op = LaserOperation(operation="Dots", output=False)
                elif (
                    # test for Shape or SVGText instance is probably unnecessary,
                    # but we should probably not test for stroke without ensuring
                    # that the object has a stroke attribute.
                    isinstance(element, (Shape, SVGText))
                    and element.stroke is not None
                    and element.stroke.value is not None
                ):
                    op = LaserOperation(
                        operation="Engrave", color=element.stroke, speed=35.0
                    )
                # This code is separated out to avoid duplication
                if op is not None:
                    add_op_function(op)
                    op.add(element, type="opnode")
                    operations.append(op)

                # Seperate code for Raster ops because we might add a Raster op
                # and a vector op for same element.
                if (
                    isinstance(element, (Shape, SVGText))
                    and element.fill is not None
                    and element.fill.argb is not None
                    and not isDot(element)
                ):
                    op = LaserOperation(operation="Raster", color=0, output=False)
                    add_op_function(op)
                    op.add(element, type="opnode")
                    operations.append(op)

    def add_classify_op(self, op):
        """
        Ops are added as part of classify as elements are iterated that need a new op.
        Rather than add them at the end, creating a random sequence of Engrave and Cut operations
        perhaps with an Image or Raster or Dots operation in there as well, instead  we need to try
        to group operations together, adding the new operation:
        1. After the last operation of the same type if one exists; or if not
        2. After the last operation of the highest priority existing operation (where Dots is the lowest priority and Cut is the highest.
        """
        operations = self._tree.get(type="branch ops").children
        for pos, old_op in reversed_enumerate(operations):
            if op.operation == old_op.operation:
                return self.add_op(op, pos=pos + 1)

        # No operation of same type found. So we will look for last operation of a lower priority and add after it.
        try:
            priority = OP_PRIORITIES.index(op.operation)
        except ValueError:
            return self.add_op(op)

        for pos, old_op in reversed_enumerate(operations):
            try:
                if OP_PRIORITIES.index(old_op.operation) < priority:
                    return self.add_op(op, pos=pos + 1)
            except ValueError:
                pass
        return self.add_op(op, pos=0)

    def classify(self, elements, operations=None, add_op_function=None):
        """
        Classify does the placement of elements within operations.

        SVGImage is classified as Image.
        Dots are a special type of Path
        All other SVGElement types are Shapes / Text

        Paths consisting of a move followed by a single stright line segment are never Raster (since no width) -
            testing for more complex stright line elements is too difficult
        Shapes/Text with Fill are raster by default
        Shapes/Text with Black strokes are raster by default regardless of fill
        All other Shapes/Text with no fill are vector by default

        RASTER ELEMENTS
        Because rastering of overlapping elements depends on the sequence of the elements
        (think of the difference between a white fill above or below a black fill)
        it is essential that raster elements are added to operations in the same order that they exist
        in the file/elements branch.

        Raster elements are handled differently depending on whether existing Raster operations are simple or complex:
            1. Simple - all existing raster ops have the same color (default being a different colour to any other); or
            2. Complex - there are existing raster ops of two different colors (default being a different colour to any other)

        Simple - Raster elements are matched immediately to all Raster operations in the correct sequence.
        Complex - Raster elements are saved for processing in a more complex second pass (see below)

        VECTOR ELEMENTS
        Vector Shapes/Text are attempted to match to Cut/Engrave/Raster operations of exact same color (regardless of default raster or vector)

        If not matched to exact colour, vector elements are classified based on colour:
            1. Redish strokes are considered cuts
            2. Other colours are considered engraves
        If a default Cut/Engrave operation exists then the element is classified to it.
        Otherwise a new operation of matching color and type is created.
        New White Engrave operations are created disabled by default.

        SIMPLE RASTER CLASSIFICATION
        All existing raster ops are of the same color (or there are no existing raster ops)

        In this case all raster operations will be assigned either to:
            A. all existing raster ops (if there are any); or
            B. to a new Default Raster operation we create in a similar way as vector elements

        Because raster elements are all added to the same operations in pass 1 and without being grouped,
        retaining the sequence of elements happens by default, and no special handling is needed.

        (Note: Not true for later classification of single elements due to e.g. colour change. See below.)

        COMPLEX RASTER CLASSIFICATION
        There are existing raster ops of at least 2 different colours.

        In this case we are going to try to match raster elements to raster operations by colour.
        But this is complicated becausewe need to keep overlapping raster elements together.

        So in this case we classify vector and special elements in a first pass,
        and then analyse and classify raster operations in a special second pass.

        Because we have to analyse all raster elements together, when you load a new file
        classify has to be called once with all elements in the file rather than on an element-by-element basis.

        In the second pass, we do the following:

        1.  Group rasters by whether they have overlapping bounding boxes.
            After this, if rasters are in separate groups then they are in entirely separate areas of the burn which do not overlap.

            Note: It is difficult to ensure that elements are retained in the sequence when doing iterative grouping.
            To avoid the complexities, before adding to the raster operations, we sort back into the original element sequence.

        2.  For each group of raster objects, determine whether there are existing Raster operations
            of the same colour as at least one element in the group.
            If any element in a group matches the color of an operation, then
            all the raster elements of the group will be added to that operation.

        3.  If there are any raster elements that are not classified in this way, then:
            A)  If there are Default Raster Operation(s), then the remaining raster elements are allocated to those.
            B)  Otherwise, if there are any non-default raster operations that are empty and those raster operations are all of the same colour,
                then the remaining raster operations will be allocated to those Raster operations.
            C)  Otherwise, a new Default Raster operation will be created and remaining Raster elements will be added to that.

        The current code does NOT do the following:

        a.  Handle rasters in second or later files which overlap elements from earlier files which have already been classified into operations.
            It is assumed that if they happen to overlap that is coincidence. After all the files could have been added in a different order and
            then would have a different result.
        b.  Handle the reclassifications of single elements which have e.g. had their colour changed any differently.
            (The multitude of potential use cases are many and varied, and difficult or impossible comprehensively to predict.)

        It may be that we will need to:

        1.  Use the total list of Shape / Text elements loaded in the Elements Branch sequence to keep elements in the correct sequence in an operation.
        2.  Handle cases where the user resequences elements by ensuring that a drag and drop of elements in the Elements branch of the tree
            are reflected in the sequence in Operations and vice versa. This could, however, get messy.


        :param elements: list of elements to classify.
        :param operations: operations list to classify into.
        :param add_op_function: function to add a new operation, because of a lack of classification options.
        :return:
        """
        if self.context.legacy_classification:
            self.classify_legacy(elements, operations, add_op_function)
            return

        if elements is None:
            return
        if operations is None:
            operations = list(self.ops())
        if add_op_function is None:
            add_op_function = self.add_classify_op

        reverse = self.context.classify_reverse
        # If reverse then we insert all elements into operations at the beginning rather than appending at the end
        # EXCEPT for Rasters which have to be in the correct sequence.
        element_pos = 0 if reverse else None

        vector_ops = []
        raster_ops = []
        special_ops = []
        new_ops = []
        default_cut_ops = []
        default_engrave_ops = []
        default_raster_ops = []
        rasters_one_pass = None

        for op in operations:
            if not isinstance(op, LaserOperation):
                continue
            if op.default:
                if op.operation == "Cut":
                    default_cut_ops.append(op)
                if op.operation == "Engrave":
                    default_engrave_ops.append(op)
                if op.operation == "Raster":
                    default_raster_ops.append(op)
            if op.operation in ("Cut", "Engrave"):
                vector_ops.append(op)
            elif op.operation == "Raster":
                raster_ops.append(op)
                op_color = op.color.rgb if not op.default else "default"
                if rasters_one_pass is not False:
                    if rasters_one_pass is not None:
                        if str(rasters_one_pass) != str(op_color):
                            rasters_one_pass = False
                    else:
                        rasters_one_pass = op_color
            else:
                special_ops.append(op)
        if rasters_one_pass is not False:
            rasters_one_pass = True

        raster_elements = []
        for element in elements:
            if element is None:
                continue
            if hasattr(element, "operation"):
                add_op_function(element)
                continue

            element_color = self.element_classify_color(element)
            if isinstance(element, (Shape, SVGText)) and (
                element_color is None or element_color.rgb is None
            ):
                continue
            is_dot = isDot(element)
            is_straight_line = isStraightLine(element)

            # Check for default vector operations
            element_vector = False
            # print(element.stroke, element.fill, element.fill.alpha, is_straight_line, is_dot)
            if isinstance(element, (Shape, SVGText)) and not is_dot:
                # Vector if not filled
                if (
                    element.fill is None
                    or element.fill.rgb is None
                    or (element.fill.alpha is not None and element.fill.alpha == 0)
                    or is_straight_line
                ):
                    element_vector = True

                # Not vector if black stroke or stroke same color as fill
                if (
                    element_vector
                    and not is_straight_line
                    and element.stroke is not None
                    and element.stroke.rgb is not None
                    and (
                        # Grey
                        (
                            element.stroke.red == element.stroke.green
                            and element.stroke.red == element.stroke.blue
                        )
                        # Same color as fill
                        or (
                            element.fill is not None
                            and element.fill.rgb is not None
                            and element.fill.alpha is not None
                            and element.fill.alpha > 0
                            and element.fill.rgb != element.stroke.rgb
                        )
                    )
                ):
                    element_vector = False

            element_added = False
            if is_dot or isinstance(element, SVGImage):
                for op in special_ops:
                    if (is_dot and op.operation == "Dots") or (
                        isinstance(element, SVGImage) and op.operation == "Image"
                    ):
                        op.add(element, type="opnode", pos=element_pos)
                        element_added = True
                        break  # May only classify in one Dots or Image operation and indeed in one operation
            elif element_vector:
                for op in vector_ops:
                    if (
                        op.color is not None
                        and op.color.rgb == element_color.rgb
                        and op not in default_cut_ops
                        and op not in default_engrave_ops
                    ):
                        op.add(element, type="opnode", pos=element_pos)
                        element_added = True
                # Vector op (i.e. no fill) with exact colour match can be added out of sequence
                for op in raster_ops:
                    if (
                        op.color is not None
                        and op.color.rgb == element_color.rgb
                        and op not in default_raster_ops
                    ):
                        op.add(element, type="opnode", pos=element_pos)
                        element_added = True
            elif rasters_one_pass:
                for op in raster_ops:
                    # New Raster ops are always default so excluded
                    if (
                        op.color is not None
                        and op.color.rgb == element_color.rgb
                        and op not in default_raster_ops
                    ):
                        op.add(element, type="opnode", pos=element_pos)
                        element_added = True

            if element_added:
                continue

            if element_vector:
                is_cut = Color.distance_sq("red", element_color) <= 18825
                if is_cut and default_cut_ops:
                    for op in default_cut_ops:
                        op.add(element, type="opnode", pos=element_pos)
                    element_added = True
                elif not is_cut and default_engrave_ops:
                    for op in default_engrave_ops:
                        op.add(element, type="opnode", pos=element_pos)
                    element_added = True
            elif (
                rasters_one_pass
                and isinstance(element, (Shape, SVGText))
                and not is_dot
                and raster_ops
            ):
                for op in raster_ops:
                    op.add(element, type="opnode", pos=element_pos)
                element_added = True

            if element_added:
                continue

            # Need to add a new operation to classify into
            op = None
            if is_dot:
                op = LaserOperation(operation="Dots", default=True)
                special_ops.append(op)
            elif isinstance(element, SVGImage):
                op = LaserOperation(operation="Image", default=True)
                special_ops.append(op)
            elif isinstance(element, (Shape, SVGText)):
                if element_vector:
                    if (
                        is_cut
                    ):  # This will be initialised because criteria are same as above
                        op = LaserOperation(operation="Cut", color=abs(element_color))
                    else:
                        op = LaserOperation(
                            operation="Engrave", color=abs(element_color)
                        )
                        if element_color == Color("white"):
                            op.output = False
                    vector_ops.append(op)
                elif rasters_one_pass:
                    op = LaserOperation(
                        operation="Raster", color="Transparent", default=True
                    )
                    default_raster_ops.append(op)
                    raster_ops.append(op)
                else:
                    raster_elements.append(element)
            if op:
                new_ops.append(op)
                add_op_function(op)
                # element cannot be added to op before op is added to operations - otherwise opnode is not created.
                op.add(element, type="opnode", pos=element_pos)
                continue

        # End loop "for element in elements"

        if rasters_one_pass:
            return

        # Now deal with two-pass raster elements
        # It is ESSENTIAL that elements are added to operations in the same order as original.
        # The easiest way to ensure this is to create groups using a copy of raster_elements and
        # then ensure that groups have elements in the same order as in raster_elements.

        # Debugging print statements have been left in as comments as this code can
        # be complex to debug and even print statements can be difficult to craft

        # This is a list of groups, where each group is a list of tuples, each an element and its bbox.
        # Initial list has a separate group for each element.
        raster_groups = group_overlapped_rasters(
            [(e, e.bbox()) for e in raster_elements]
        )

        # Remove bbox and add element colour from groups
        # Change list to groups which are a list of tuples, each tuple being element and its classification color
        raster_groups = list(
            map(
                lambda g: tuple(((e[0], self.element_classify_color(e[0])) for e in g)),
                raster_groups,
            )
        )

        # print("grouped", list(map(lambda g: list(map(lambda e: e[0].id,g)), raster_groups)))

        # Add groups to operations of matching colour (and remove from list)
        # groups added to at least one existing raster op will not be added to default raster ops.
        groups_added = []
        for op in raster_ops:
            if (
                op not in default_raster_ops
                and op.color is not None
                and op.color.rgb is not None
            ):
                # Make a list of elements to add (same tupes)
                elements_to_add = []
                for group in raster_groups:
                    for e in group:
                        if e[1].hex == op.color.hex:
                            # An element in this group matches op color
                            # So add elements to list
                            elements_to_add.extend(group)
                            if group not in groups_added:
                                groups_added.append(group)
                            break  # to next group
                if elements_to_add:
                    # Create simple list of elements sorted by original element order
                    elements_to_add = sorted(
                        (e[0] for e in elements_to_add), key=raster_elements.index
                    )
                    for element in elements_to_add:
                        op.add(element, type="opnode", pos=element_pos)

        # Now remove groups added to at least one op
        for group in groups_added:
            raster_groups.remove(group)

        if not raster_groups:  # added all groups
            return

        #  Because groups don't matter further simplify back to a simple element_list
        elements_to_add = []
        for g in raster_groups:
            elements_to_add.extend(g)
        elements_to_add = sorted(
            (e[0] for e in elements_to_add), key=raster_elements.index
        )

        # Remaining elements are added to one of the following groups of operations:
        # 1. to default raster ops if they exist; otherwise
        # 2. to empty raster ops if they exist and are all of same color; otherwise to
        # 3. a new default Raster operation.
        if not default_raster_ops:
            # Because this is a check for an empty operation, this functionality relies on all elements being classified at the same time.
            # If you add elements individually, after the first raster operation the empty ops will no longer be empty and a default Raster op will be created instead.
            default_raster_ops = [op for op in raster_ops if len(op.children) == 0]
            color = False
            for op in default_raster_ops:
                if op.color is None or op.color.rgb is None:
                    op_color = "None"
                else:
                    op_color = op.color.rgb
                if color is False:
                    color = op_color
                elif color != op_color:
                    default_raster_ops = []
                    break
        if not default_raster_ops:
            op = LaserOperation(operation="Raster", color="Transparent", default=True)
            default_raster_ops.append(op)
            add_op_function(op)
        for element in elements_to_add:
            for op in default_raster_ops:
                op.add(element, type="opnode", pos=element_pos)

    def element_classify_color(self, element: SVGElement):
        element_color = element.stroke
        if element_color is None or element_color.rgb is None:
            element_color = element.fill
        return element_color

    def load(self, pathname, **kwargs):
        kernel = self.context.kernel
        for loader_name in kernel.match("load"):
            loader = kernel.registered[loader_name]
            for description, extensions, mimetype in loader.load_types():
                if str(pathname).lower().endswith(extensions):
                    try:
                        results = loader.load(self.context, self, pathname, **kwargs)
                    except FileNotFoundError:
                        return False
                    except OSError:
                        return False
                    if results:
                        self.context("scene focus -4% -4% 104% 104%\n")
                        return True
        return False

    def load_types(self, all=True):
        kernel = self.context.kernel
        _ = kernel.translation
        filetypes = []
        if all:
            filetypes.append(_("All valid types"))
            exts = []
            for loader_name in kernel.match("load"):
                loader = kernel.registered[loader_name]
                for description, extensions, mimetype in loader.load_types():
                    for ext in extensions:
                        exts.append("*.%s" % ext)
            filetypes.append(";".join(exts))
        for loader_name in kernel.match("load"):
            loader = kernel.registered[loader_name]
            for description, extensions, mimetype in loader.load_types():
                exts = []
                for ext in extensions:
                    exts.append("*.%s" % ext)
                filetypes.append("%s (%s)" % (description, extensions[0]))
                filetypes.append(";".join(exts))
        return "|".join(filetypes)

    def save(self, pathname):
        kernel = self.context.kernel
        for save_name in kernel.match("save"):
            saver = kernel.registered[save_name]
            for description, extension, mimetype in saver.save_types():
                if pathname.lower().endswith(extension):
                    saver.save(self.context, pathname, "default")
                    return True
        return False

    def save_types(self):
        kernel = self.context.kernel
        filetypes = []
        for save_name in kernel.match("save"):
            saver = kernel.registered[save_name]
            for description, extension, mimetype in saver.save_types():
                filetypes.append("%s (%s)" % (description, extension))
                filetypes.append("*.%s" % extension)
        return "|".join(filetypes)<|MERGE_RESOLUTION|>--- conflicted
+++ resolved
@@ -3243,15 +3243,6 @@
                 raise SyntaxError
             if x is None:
                 x = Length("100%")
-<<<<<<< HEAD
-#            else:
-#               if not x.is_valid_length:
-#                    raise SyntaxError("x: " + _("This is not a valid length"))
-            if y is None:
-                y = Length("100%")
-#                if not y.is_valid_length:
-#                    raise SyntaxError("x: " + _("This is not a valid length"))
-=======
             else:
                 if not x.is_valid_length:
                     raise SyntaxError("x: " + _("This is not a valid length"))
@@ -3260,7 +3251,7 @@
             else:
                 if not y.is_valid_length:
                     raise SyntaxError("y: " + _("This is not a valid length"))
->>>>>>> 9867ae92
+                    
             try:
                 bounds = self._emphasized_bounds
                 width = bounds[2] - bounds[0]
