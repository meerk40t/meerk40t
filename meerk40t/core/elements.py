import functools
import os.path
import re
from datetime import datetime
from copy import copy
from math import cos, gcd, isinf, pi, sin, sqrt, tau
from os.path import realpath
from random import randint, shuffle

from numpy import linspace

from meerk40t.core.exceptions import BadFileError
from meerk40t.kernel import CommandSyntaxError, Service, Settings

from ..svgelements import Angle, Color, Matrix, SVGElement, Viewbox, SVG_RULE_EVENODD, SVG_RULE_NONZERO
from .cutcode import CutCode
from .element_types import *
from .node.elem_image import ImageNode
from .node.node import Node, Linecap, Linejoin, Fillrule
from .node.op_console import ConsoleOperation
from .node.op_cut import CutOpNode
from .node.op_dots import DotsOpNode
from .node.op_engrave import EngraveOpNode
from .node.op_hatch import HatchOpNode
from .node.op_image import ImageOpNode
from .node.op_raster import RasterOpNode
from .node.rootnode import RootNode
from .wordlist import Wordlist
from .units import UNITS_PER_PIXEL, Length


def plugin(kernel, lifecycle=None):
    _ = kernel.translation
    if lifecycle == "register":
        kernel.add_service("elements", Elemental(kernel))
        # kernel.add_service("elements", Elemental(kernel,1))
    elif lifecycle == "postboot":
        elements = kernel.elements
        choices = [
            {
                "attr": "operation_default_empty",
                "object": elements,
                "default": True,
                "type": bool,
                "label": _("Default Operation Empty"),
                "tip": _(
                    "Leave empty operations or default Other/Red/Blue"
                ),
            },
            {
                "attr": "classify_reverse",
                "object": elements,
                "default": False,
                "type": bool,
                "label": _("Classify Reversed"),
                "tip": _(
                    "Classify elements into operations in reverse order e.g. to match Inkscape's Object List"
                ),
            },
            {
                "attr": "legacy_classification",
                "object": elements,
                "default": False,
                "type": bool,
                "label": _("Legacy Classify"),
                "tip": _(
                    "Use the legacy classification algorithm rather than the modern classification algorithm."
                ),
            },
        ]
        kernel.register_choices("preferences", choices)
    elif lifecycle == "prestart":
        if hasattr(kernel.args, "input") and kernel.args.input is not None:
            # Load any input file
            elements = kernel.elements

            try:
                elements.load(realpath(kernel.args.input.name))
            except BadFileError as e:
                kernel._console_channel(_("File is Malformed") + ": " + str(e))
    elif lifecycle == "poststart":
        if hasattr(kernel.args, "output") and kernel.args.output is not None:
            # output the file you have at this point.
            elements = kernel.elements

            elements.save(realpath(kernel.args.output.name))


def reversed_enumerate(collection: list):
    for i in range(len(collection) - 1, -1, -1):
        yield i, collection[i]


OP_PRIORITIES = ["op dots", "op image", "op raster", "op engrave", "op cut", "op hatch"]


# def is_dot(element):
#     if not isinstance(element, Shape):
#         return False
#     if isinstance(element, Path):
#         path = element
#     else:
#         path = element.segments()
#
#     if len(path) == 2 and isinstance(path[0], Move):
#         if isinstance(path[1], Close):
#             return True
#         if isinstance(path[1], Line) and path[1].length() == 0:
#             return True
#     return False


# def is_straight_line(element):
#     if not isinstance(element, Shape):
#         return False
#     if isinstance(element, Path):
#         path = element
#     else:
#         path = element.segments()
#
#     if len(path) == 2 and isinstance(path[0], Move):
#         if isinstance(path[1], Line) and path[1].length() > 0:
#             return True
#     return False


class Elemental(Service):
    """
    The elemental service is governs all the interactions with the various elements,
    operations, and filenodes. Handling structure change and selection, emphasis, and
    highlighting changes. The goal of this module is to make sure that the life cycle
    of the elements is strictly enforced. For example, every element that is removed
    must have had the .cache deleted. And anything selecting an element must propagate
    that information out to inform other interested modules.
    """

    def __init__(self, kernel, index=None, *args, **kwargs):
        Service.__init__(
            self, kernel, "elements" if index is None else "elements%d" % index
        )
        self._clipboard = {}
        self._clipboard_default = "0"

        self.note = None
        self._emphasized_bounds = None
        self._emphasized_bounds_dirty = True
        self._tree = RootNode(self)

        self.setting(bool, "classify_reverse", False)
        self.setting(bool, "legacy_classification", False)
        self.setting(bool, "auto_note", True)
        self.setting(bool, "uniform_svg", False)
        self.setting(float, "svg_ppi", 96.0)
        self.setting(bool, "operation_default_empty", True)

        self.op_data = Settings(self.kernel.name, "operations.cfg")
        self.pen_data = Settings(self.kernel.name, "penbox.cfg")

        self.penbox = {}
        self.load_persistent_penbox()

        self.wordlists = {"version": [1, self.kernel.version]}

        self._init_commands(kernel)
        self._init_tree(kernel)
        direct = os.path.dirname(self.op_data._config_file)
        self.mywordlist = Wordlist(self.kernel.version, direct)
        self.load_persistent_operations("previous")

        ops = list(self.ops())
        if not len(ops) and not self.operation_default_empty:
            self.load_default()

    def load_persistent_penbox(self):
        settings = self.pen_data
        pens = settings.read_persistent_string_dict("pens", suffix=True)
        for pen in pens:
            length = int(pens[pen])
            box = list()
            for i in range(length):
                penbox = dict()
                settings.read_persistent_string_dict(f'{pen} {i}', penbox, suffix=True)
                box.append(penbox)
            self.penbox[pen] = box

    def save_persistent_penbox(self):
<<<<<<< HEAD
        sections = None
        for section in self.penbox:
            sections = {section: len(self.penbox[section])}
        if not sections is None:
            self.pen_data.write_persistent_dict("pens", sections)
=======
        sections = {}
        for section in self.penbox:
            sections[section] = len(self.penbox[section])
        self.pen_data.write_persistent_dict("pens", sections)
>>>>>>> da7993c3
        for section in self.penbox:
            for i, p in enumerate(self.penbox[section]):
                self.pen_data.write_persistent_dict(f'{section} {i}', p)

    def wordlist_fetch(self, key):
        try:
            wordlist = self.wordlists[key]
        except KeyError:
            return None

        try:
            wordlist[0] += 1
            return wordlist[wordlist[0]]
        except IndexError:
            wordlist[0] = 1
            return wordlist[wordlist[0]]


    def index_range(self, index_string):
        """
        Parses index ranges in the form <idx>,<idx>-<idx>,<idx>
        @param index_string:
        @return:
        """
        indexes = list()
        for s in index_string.split(","):
            q = list(s.split("-"))
            if len(q) == 1:
                indexes.append(int(q[0]))
            else:
                start = int(q[0])
                end = int(q[1])
                if start > end:
                    for q in range(end, start + 1):
                        indexes.append(q)
                else:
                    for q in range(start, end + 1):
                        indexes.append(q)
        return indexes

    def length(self, v):
        return float(Length(v))

    def length_x(self, v):
        return float(Length(v, relative_length=self.device.width))

    def length_y(self, v):
        return float(Length(v, relative_length=self.device.height))

    def area(self, v):
        llx = Length(v, relative_length=self.device.width)
        lx = float(llx)
        if "%" in v:
            lly = Length(v, relative_length=self.device.height)
        else:
            lly = Length("1{unit}".format(unit=llx._preferred_units))
        ly = float(lly)
        return lx * ly

    def _init_commands(self, kernel):

        _ = kernel.translation

        @self.console_argument("filename")
        @self.console_command(
            "load",
            help=_("loads file from working directory"),
            input_type=None,
            output_type="file",
        )
        def load(channel, _, filename=None, **kwargs):
            import os

            if filename is None:
                channel(_("No file specified."))
                return
            new_file = os.path.join(self.kernel.current_directory, filename)
            if not os.path.exists(new_file):
                channel(_("No such file."))
                return
            try:
                result = self.load(new_file)
                if result:
                    channel(_("loading..."))
            except AttributeError:
                raise CommandSyntaxError(_("Loading files was not defined"))
            return "file", new_file

        # ==========
        # WORDLISTS COMMANDS
        # ==========

        @self.console_command(
            "wordlist",
            help=_("Wordlist base operation"),
            output_type="wordlist",
        )
        def wordlist(command, channel, _, remainder = None, **kwargs):
            return "wordlist", ""

        @self.console_argument("key", help=_("Wordlist value"))
        @self.console_argument("value", help=_("Content"))
        @self.console_command(
            "add",
            help=_("add value to wordlist"),
            input_type="wordlist",
            output_type="wordlist",
        )
        def wordlist_add(
            command, channel, _, key=None, value=None, **kwargs
        ):
            if key is not None:
                if value is None:
                    value = ""
                self.mywordlist.add(key, value)
            return "wordlist", key

        @self.console_argument("key", help=_("Wordlist value"))
        @self.console_argument("value", help=_("Content"))
        @self.console_command(
            "addcounter",
            help=_("add numeric counter to wordlist"),
            input_type="wordlist",
            output_type="wordlist",
        )
        def wordlist_addcounter(
            command, channel, _, key=None, value=None, **kwargs
        ):
            if key is not None:
                if value is None:
                    value = 1
                else:
                    try:
                        value = int(value)
                    except ValueError:
                        value = 1
                self.mywordlist.add(key, value, 2)
            return "wordlist", key

        @self.console_argument("key", help=_("Wordlist value"))
        @self.console_argument("index", help=_("index to use"))
        @self.console_command(
            "get",
            help=_("get current value from wordlist"),
            input_type="wordlist",
            output_type="wordlist",
        )
        def wordlist_get(
            command, channel, _, key=None, index=None, **kwargs
        ):
            if key is not None:
                result = self.mywordlist.fetch_value(skey=key, idx=index)
                channel(str(result))
            else:
                channel(_("Missing key"))
                result = ""
            return "wordlist", result

        @self.console_argument("key", help=_("Wordlist value"))
        @self.console_argument("value", help=_("Wordlist value"))
        @self.console_argument("index", help=_("index to use"))
        @self.console_command(
            "set",
            help=_("set value to wordlist"),
            input_type="wordlist",
            output_type="wordlist",
        )
        def wordlist_set(
            command, channel, _, key=None, value=None, index=None, **kwargs
        ):
            if key is not None and value is not None:
                self.mywordlist.set_value(skey=key, value=value, idx=index)
            else:
                channel(_("Not enough parameters given"))
            return "wordlist", key

        @self.console_argument("key", help=_("Individual wordlist value (use @ALL for all)"))
        @self.console_argument("index", help=_("index to use"))
        @self.console_command(
            "index",
            help=_("sets index in wordlist"),
            input_type="wordlist",
            output_type="wordlist",
        )
        def wordlist_index(
            command, channel, _, key=None, index=None, **kwargs
        ):
            if key is not None and index is not None:
                try:
                    index = int(index)
                except ValueError:
                    index = 0
                self.mywordlist.set_index(skey=key,idx=index)
            return "wordlist", key

        @self.console_argument("filename", help=_("Wordlist file (if empty use mk40-default)"))
        @self.console_command(
            "restore",
            help=_("Loads a previously saved wordlist"),
            input_type="wordlist",
            output_type="wordlist",
        )
        def wordlist_restore(
            command, channel, _, filename=None, remainder=None, **kwargs
        ):
            new_file = filename
            if not filename is None:
                new_file = os.path.join(self.kernel.current_directory, filename)
                if not os.path.exists(new_file):
                    channel(_("No such file."))
                    return
            self.mywordlist.load_data(new_file)
            return "wordlist", ""


        @self.console_argument("filename", help=_("Wordlist file (if empty use mk40-default)"))
        @self.console_command(
            "backup",
            help=_("Saves the current wordlist"),
            input_type="wordlist",
            output_type="wordlist",
        )
        def wordlist_backup(
            command, channel, _, filename=None, remainder=None, **kwargs
        ):
            new_file = filename
            if not filename is None:
                new_file = os.path.join(self.kernel.current_directory, filename)

            self.mywordlist.save_data(new_file)
            return "wordlist", ""

        @self.console_argument("key", help=_("Wordlist value"))
        @self.console_command(
            "list",
            help=_("list wordlist values"),
            input_type="wordlist",
            output_type="wordlist",
        )
        def wordlist_list(
            command, channel, _, key=None, **kwargs
        ):
            channel("----------")
            if key is None:
                for skey in self.mywordlist.content:
                    channel(str(skey))
            else:
                if key in self.mywordlist.content:
                    wordlist = self.mywordlist.content[key]
                    channel(_("Wordlist %s (Type=%d, Index=%d)):") % (key, wordlist[0], wordlist[1]-2))
                    for idx, value in enumerate(wordlist[2:]):
                        channel("#%d: %s" % (idx, str(value)))
                else:
                    channel(_("There is no such pattern %s") % key )
            channel("----------")
            return "wordlist", key

        @self.console_argument("filename", help=_("CSV file"))
        @self.console_command(
            "load",
            help=_("Attach a csv-file to the wordlist"),
            input_type="wordlist",
            output_type="wordlist",
        )
        def wordlist_load(
            command, channel, _, filename=None, **kwargs
        ):
            if filename is None:
                channel(_("No file specified."))
                return
            new_file = os.path.join(self.kernel.current_directory, filename)
            if not os.path.exists(new_file):
                channel(_("No such file."))
                return

            rows, columns, names = self.mywordlist.load_csv_file(new_file)
            channel (_("Rows added: %d") % rows)
            channel (_("Values added: %d") % columns)
            for name in names:
                channel ("  " + name)
            return "wordlist", names

        # ==========
        # PENBOX COMMANDS
        # ==========

        @self.console_argument("key", help=_("Penbox key"))
        @self.console_command(
            "penbox",
            help=_("Penbox base operation"),
            input_type=None,
            output_type="penbox",
        )
        def penbox(command, channel, _, key=None, remainder=None, **kwargs):
            if remainder is None or key is None:
                channel("----------")
                if key is None:
                    for key in self.penbox:
                        channel(str(key))
                else:
                    try:
                        for i, value in enumerate(self.penbox[key]):
                            channel(f"{i}: {str(value)}")
                    except KeyError:
                        channel(_("penbox does not exist"))
                channel("----------")
            return "penbox", key

        @self.console_argument("count", help=_("Penbox count"), type=int)
        @self.console_command(
            "add",
            help=_("add pens to the chosen penbox"),
            input_type="penbox",
            output_type="penbox",
        )
        def penbox_add(
            command, channel, _, count=None, data=None, remainder=None, **kwargs
        ):
            if count is None:
                raise CommandSyntaxError
            current = self.penbox.get(data)
            if current is None:
                current = list()
                self.penbox[data] = current
            current.extend([dict() for _ in range(count)])
            return "penbox", data

        @self.console_argument("count", help=_("Penbox count"), type=int)
        @self.console_command(
            "del",
            help=_("delete pens to the chosen penbox"),
            input_type="penbox",
            output_type="penbox",
        )
        def penbox_del(
            command, channel, _, count=None, data=None, remainder=None, **kwargs
        ):
            if count is None:
                raise CommandSyntaxError
            current = self.penbox.get(data)
            if current is None:
                current = list()
                self.penbox[data] = current
            for _ in range(count):
                try:
                    del current[-1]
                except IndexError:
                    break
            return "penbox", data

        @self.console_argument("index", help=_("Penbox index"), type=self.index_range)
        @self.console_argument("key", help=_("Penbox key"), type=str)
        @self.console_argument("value", help=_("Penbox key"), type=str)
        @self.console_command(
            "set",
            help=_("set value in penbox"),
            input_type="penbox",
            output_type="penbox",
        )
        def penbox_set(
            command,
            channel,
            _,
            index=None,
            key=None,
            value=None,
            data=None,
            remainder=None,
            **kwargs,
        ):
            if not value:
                raise CommandSyntaxError
            current = self.penbox.get(data)
            if current is None:
                current = list()
                self.penbox[data] = current
            rex = re.compile(r"([+-]?[0-9]+)(?:[,-]([+-]?[0-9]+))?")
            m = rex.match(value)
            if not m:
                raise CommandSyntaxError
            value = float(m.group(1))
            end = m.group(2)
            if end:
                end = float(end)

            if not end:
                for i in index:
                    try:
                        current[i][key] = value
                    except IndexError:
                        pass
            else:
                r = len(index)
                try:
                    s = (end - value) / (r - 1)
                except ZeroDivisionError:
                    s = 0
                d = 0
                for i in index:
                    try:
                        current[i][key] = value + d
                    except IndexError:
                        pass
                    d += s
            return "penbox", data

        # ==========
        # MATERIALS COMMANDS
        # ==========
        @self.console_command(
            "material",
            help=_("material base operation"),
            input_type=(None, "ops"),
            output_type="materials",
        )
        def materials(command, channel, _, data=None, remainder=None, **kwargs):
            if data is None:
                data = list(self.ops(emphasized=True))
            if remainder is None:
                channel("----------")
                channel(_("Materials:"))
                for section in self.op_data.section_set():
                    channel(section)
                channel("----------")
            return "materials", data

        @self.console_argument("name", help=_("Name to save the materials under"))
        @self.console_command(
            "save",
            help=_("Save current materials to persistent settings"),
            input_type="materials",
            output_type="materials",
        )
        def save_materials(command, channel, _, data=None, name=None, **kwargs):
            if name is None:
                raise CommandSyntaxError
            self.save_persistent_operations(name)
            return "materials", data

        @self.console_argument("name", help=_("Name to load the materials from"))
        @self.console_command(
            "load",
            help=_("Load materials from persistent settings"),
            input_type="materials",
            output_type="ops",
        )
        def load_materials(name=None, **kwargs):
            if name is None:
                raise CommandSyntaxError
            self.load_persistent_operations(name)
            return "ops", list(self.ops())

        @self.console_argument("name", help=_("Name to delete the materials from"))
        @self.console_command(
            "delete",
            help=_("Delete materials from persistent settings"),
            input_type="materials",
            output_type="materials",
        )
        def load_materials(name=None, **kwargs):
            if name is None:
                raise CommandSyntaxError
            self.clear_persistent_operations(name)
            return "materials", list(self.ops())

        @self.console_argument("name", help=_("Name to display the materials from"))
        @self.console_command(
            "list",
            help=_("Show information about materials"),
            input_type="materials",
            output_type="materials",
        )
        def materials_list(channel, _, data=None, name=None, **kwargs):
            channel("----------")
            channel(_("Materials Current:"))
            for section in self.op_data.section_set():
                for subsect in self.op_data.derivable(section):
                    label = self.op_data.read_persistent(str, subsect, "label", "-")
                    channel(
                        "{subsection}: {label}".format(
                            section=section, subsection=subsect, label=label
                        )
                    )
            channel("----------")

        # ==========
        # PENBOX OPERATION COMMANDS
        # ==========

        @self.console_argument("key", help=_("Penbox key"))
        @self.console_command(
            "penbox_pass",
            help=_("Set the penbox_pass for the given operation"),
            input_type="ops",
            output_type="ops",
        )
        def penbox_pass(command, channel, _, key=None, remainder=None, data=None, **kwargs):
            if data is not None:
                if key is not None:
                    for op in data:
                        try:
                            op.settings["penbox_pass"] = key
                            channel(f"{str(op)} penbox_pass changed to {key}.")
                        except AttributeError:
                            pass
                else:
                    if key is None:
                        channel("----------")
                        for op in data:
                            try:
                                key = op.settings.get("penbox_pass")
                                if key is None:
                                    channel(f"{str(op)} penbox_pass is not set.")
                                else:
                                    channel(f"{str(op)} penbox_pass is set to {key}.")
                            except AttributeError:
                                pass # No op.settings.
                        channel("----------")
            return "ops", data

        @self.console_argument("key", help=_("Penbox key"))
        @self.console_command(
            "penbox_value",
            help=_("Set the penbox_value for the given operation"),
            input_type="ops",
            output_type="ops",
        )
        def penbox_value(command, channel, _, key=None, remainder=None, data=None, **kwargs):
            if data is not None:
                if key is not None:
                    for op in data:
                        try:
                            op.settings["penbox_value"] = key
                            channel(f"{str(op)} penbox_value changed to {key}.")
                        except AttributeError:
                            pass
                else:
                    if key is None:
                        channel("----------")
                        for op in data:
                            try:
                                key = op.settings.get("penbox_value")
                                if key is None:
                                    channel(f"{str(op)} penbox_value is not set.")
                                else:
                                    channel(f"{str(op)} penbox_value is set to {key}.")
                            except AttributeError:
                                pass # No op.settings.
                        channel("----------")
            return "ops", data


        # ==========
        # OPERATION BASE
        # ==========

        @self.console_command("operations", help=_("Show information about operations"))
        def element(**kwargs):
            self(".operation* list\n")

        @self.console_command(
            "operation.*", help=_("operation.*: selected operations"), output_type="ops"
        )
        def operation(**kwargs):
            return "ops", list(self.ops(emphasized=True))

        @self.console_command(
            "operation*", help=_("operation*: all operations"), output_type="ops"
        )
        def operation(**kwargs):
            return "ops", list(self.ops())

        @self.console_command(
            "operation~",
            help=_("operation~: non selected operations."),
            output_type="ops",
        )
        def operation(**kwargs):
            return "ops", list(self.ops(emphasized=False))

        @self.console_command(
            "operation", help=_("operation: selected operations."), output_type="ops"
        )
        def operation(**kwargs):
            return "ops", list(self.ops(emphasized=True))

        @self.console_command(
            r"operation([0-9]+,?)+",
            help=_("operation0,2: operation #0 and #2"),
            regex=True,
            output_type="ops",
        )
        def operation(command, channel, _, **kwargs):
            arg = command[9:]
            op_values = []
            for value in arg.split(","):
                try:
                    value = int(value)
                except ValueError:
                    continue
                try:
                    op = self.get_op(value)
                    op_values.append(op)
                except IndexError:
                    channel(_("index %d out of range") % value)
            return "ops", op_values

        @self.console_command(
            "select",
            help=_("Set these values as the selection."),
            input_type="ops",
            output_type="ops",
        )
        def operation_select(data=None, **kwargs):
            self.set_emphasis(data)
            return "ops", data

        @self.console_command(
            "select+",
            help=_("Add the input to the selection"),
            input_type="ops",
            output_type="ops",
        )
        def operation_select_plus(data=None, **kwargs):
            ops = list(self.ops(emphasized=True))
            ops.extend(data)
            self.set_emphasis(ops)
            return "ops", ops

        @self.console_command(
            "select-",
            help=_("Remove the input data from the selection"),
            input_type="ops",
            output_type="ops",
        )
        def operation_select_minus(data=None, **kwargs):
            ops = list(self.ops(emphasized=True))
            for e in data:
                try:
                    ops.remove(e)
                except ValueError:
                    pass
            self.set_emphasis(ops)
            return "ops", ops

        @self.console_command(
            "select^",
            help=_("Toggle the input data in the selection"),
            input_type="ops",
            output_type="ops",
        )
        def operation_select_xor(data=None, **kwargs):
            ops = list(self.ops(emphasized=True))
            for e in data:
                try:
                    ops.remove(e)
                except ValueError:
                    ops.append(e)
            self.set_emphasis(ops)
            return "ops", ops

        @self.console_argument("start", type=int, help=_("operation start"))
        @self.console_argument("end", type=int, help=_("operation end"))
        @self.console_argument("step", type=int, help=_("operation step"))
        @self.console_command(
            "range",
            help=_("Subset existing selection by begin and end indices and step"),
            input_type="ops",
            output_type="ops",
        )
        def operation_select_range(data=None, start=None, end=None, step=1, **kwargs):
            subops = list()
            for e in range(start, end, step):
                try:
                    subops.append(data[e])
                except IndexError:
                    pass
            self.set_emphasis(subops)
            return "ops", subops

        @self.console_argument("filter", type=str, help=_("Filter to apply"))
        @self.console_command(
            "filter",
            help=_("Filter data by given value"),
            input_type="ops",
            output_type="ops",
        )
        def operation_filter(channel=None, data=None, filter=None, **kwargs):
            """
            Apply a filter string to a filter particular operations from the current data.
            Operations are evaluated in an infix prioritized stack format without spaces.
            Qualified values are speed, power, step, acceleration, passes, color, op, overscan, len
            Valid operators are >, >=, <, <=, =, ==, +, -, *, /, &, &&, |, and ||
            eg. filter speed>=10, filter speed=5+5, filter speed>power/10, filter speed==2*4+2
            eg. filter engrave=op&speed=35|cut=op&speed=10
            eg. filter len=0
            """
            subops = list()
            _filter_parse = [
                ("SKIP", r"[ ,\t\n\x09\x0A\x0C\x0D]+"),
                ("OP20", r"(\*|/)"),
                ("OP15", r"(\+|-)"),
                ("OP11", r"(<=|>=|==|!=)"),
                ("OP10", r"(<|>|=)"),
                ("OP5", r"(&&)"),
                ("OP4", r"(&)"),
                ("OP3", r"(\|\|)"),
                ("OP2", r"(\|)"),
                ("NUM", r"([-+]?[0-9]*\.?[0-9]+(?:[eE][-+]?[0-9]+)?)"),
                (
                    "COLOR",
                    r"(#[0123456789abcdefABCDEF]{6}|#[0123456789abcdefABCDEF]{3})",
                ),
                (
                    "TYPE",
                    r"(raster|image|cut|engrave|dots|unknown|command|cutcode|lasercode)",
                ),
                (
                    "VAL",
                    r"(speed|power|step|acceleration|passes|color|op|overscan|len)",
                ),
            ]
            filter_re = re.compile(
                "|".join("(?P<%s>%s)" % pair for pair in _filter_parse)
            )
            operator = list()
            operand = list()

            def filter_parser(text: str):
                pos = 0
                limit = len(text)
                while pos < limit:
                    match = filter_re.match(text, pos)
                    if match is None:
                        break  # No more matches.
                    kind = match.lastgroup
                    start = pos
                    pos = match.end()
                    if kind == "SKIP":
                        continue
                    value = match.group()
                    yield kind, value, start, pos

            def solve_to(order: int):
                try:
                    while len(operator) and operator[0][0] >= order:
                        _p, op = operator.pop()
                        v2 = operand.pop()
                        v1 = operand.pop()
                        try:
                            if op == "==" or op == "=":
                                operand.append(v1 == v2)
                            elif op == "!=":
                                operand.append(v1 != v2)
                            elif op == ">":
                                operand.append(v1 > v2)
                            elif op == "<":
                                operand.append(v1 < v2)
                            elif op == "<=":
                                operand.append(v1 <= v2)
                            elif op == ">=":
                                operand.append(v1 >= v2)
                            elif op == "&&" or op == "&":
                                operand.append(v1 and v2)
                            elif op == "||" or op == "|":
                                operand.append(v1 or v2)
                            elif op == "*":
                                operand.append(v1 * v2)
                            elif op == "/":
                                operand.append(v1 / v2)
                            elif op == "+":
                                operand.append(v1 + v2)
                            elif op == "-":
                                operand.append(v1 - v2)
                        except TypeError:
                            raise CommandSyntaxError("Cannot evaluate expression")
                        except ZeroDivisionError:
                            operand.append(float("inf"))
                except IndexError:
                    pass

            for e in data:
                for kind, value, start, pos in filter_parser(filter):
                    if kind == "COLOR":
                        operand.append(Color(value))
                    elif kind == "VAL":
                        if value == "dpi":
                            operand.append(e.dpi)
                        elif value == "color":
                            operand.append(e.color)
                        elif value == "op":
                            operand.append(e.type.remove("op").strip())
                        elif value == "len":
                            operand.append(len(e.children))
                        else:
                            operand.append(e.settings.get(value))

                    elif kind == "NUM":
                        operand.append(float(value))
                    elif kind == "TYPE":
                        operand.append(value)
                    elif kind.startswith("OP"):
                        prec = int(kind[2:])
                        solve_to(prec)
                        operator.append((prec, value))
                solve_to(0)
                if len(operand) == 1:
                    if operand.pop():
                        subops.append(e)
                else:
                    raise CommandSyntaxError(_("Filter parse failed"))

            self.set_emphasis(subops)
            return "ops", subops

        @self.console_command(
            "list",
            help=_("Show information about the chained data"),
            input_type="ops",
            output_type="ops",
        )
        def operation_list(channel, _, data=None, **kwargs):
            channel("----------")
            channel(_("Operations:"))
            index_ops = list(self.ops())
            for op_obj in data:
                i = index_ops.index(op_obj)
                select_piece = "*" if op_obj.emphasized else " "
                name = "%s %d: %s" % (select_piece, i, str(op_obj))
                channel(name)
                if isinstance(op_obj, list):
                    for q, oe in enumerate(op_obj):
                        stroke_piece = (
                            "None"
                            if (not hasattr(oe, "stroke") or oe.stroke) is None
                            else oe.stroke.hex
                        )
                        fill_piece = (
                            "None"
                            if (not hasattr(oe, "stroke") or oe.fill) is None
                            else oe.fill.hex
                        )
                        ident_piece = str(oe.id)
                        name = "%s%d: %s-%s s:%s f:%s" % (
                            "".ljust(5),
                            q,
                            str(type(oe).__name__),
                            ident_piece,
                            stroke_piece,
                            fill_piece,
                        )
                        channel(name)
            channel("----------")

        @self.console_option("color", "c", type=Color)
        @self.console_option("default", "D", type=bool)
        @self.console_option("speed", "s", type=float)
        @self.console_option("power", "p", type=float)
        @self.console_option("dpi", "d", type=int)
        @self.console_option("overscan", "o", type=self.length)
        @self.console_option("passes", "x", type=int)
        @self.console_option(
            "parallel",
            "P",
            type=bool,
            help=_("Creates a new operation for each element given"),
            action="store_true",
        )
        @self.console_option(
            "stroke",
            "K",
            type=bool,
            action="store_true",
            help=_(
                "Set the operation color based on the stroke if the first stroked item added to this operation"
            ),
        )
        @self.console_option(
            "fill",
            "F",
            type=bool,
            action="store_true",
            help=_(
                "Set the operation color based on the fill if the first filled item added to this operation"
            ),
        )
        @self.console_command(
            ("cut", "engrave", "raster", "imageop", "dots", "hatch"),
            help=_(
                "<cut/engrave/raster/imageop/dots/hatch> - group the elements into this operation"
            ),
            input_type=(None, "elements"),
            output_type="ops",
        )
        def makeop(
            command,
            data=None,
            color=None,
            default=None,
            speed=None,
            power=None,
            dpi=None,
            overscan=None,
            passes=None,
            parallel=False,
            stroke=False,
            fill=False,
            **kwargs,
        ):
            op_list = []

            def make_op():
                if command == "cut":
                    return CutOpNode()
                elif command == "engrave":
                    return EngraveOpNode()
                elif command == "raster":
                    return RasterOpNode()
                elif command == "imageop":
                    return ImageOpNode()
                elif command == "dots":
                    return DotsOpNode()
                elif command == "hatch":
                    return HatchOpNode()
                else:
                    raise ValueError

            if parallel:
                if data is None:
                    return "op", []
                for item in data:
                    op = make_op()
                    if color is not None:
                        op.color = color
                    elif fill:
                        try:
                            op.color = item.fill
                        except AttributeError:
                            continue
                    elif stroke:
                        try:
                            op.color = item.stroke
                        except AttributeError:
                            continue
                    if default is not None:
                        op.default = default
                    if speed is not None:
                        op.speed = speed
                    if power is not None:
                        op.power = power
                    if passes is not None:
                        op.passes_custom = True
                        op.passes = passes
                    if dpi is not None:
                        op.dpi = dpi
                    if overscan is not None:
                        op.overscan = overscan
                    self.add_op(op)
                    op.add_reference(item)
                    op_list.append(op)
            else:
                op = make_op()
                if color is not None:
                    op.color = color
                elif fill:
                    try:
                        op.color = data[0].fill
                    except (AttributeError, IndexError):
                        pass
                elif stroke:
                    try:
                        op.color = data[0].stroke
                    except (AttributeError, IndexError):
                        pass
                if default is not None:
                    op.default = default
                if speed is not None:
                    op.speed = speed
                if power is not None:
                    op.power = power
                if passes is not None:
                    op.passes_custom = True
                    op.passes = passes
                if dpi is not None:
                    op.dpi = dpi
                if overscan is not None:
                    op.overscan = overscan
                self.add_op(op)
                if data is not None:
                    for item in data:
                        op.add_reference(item)
                op_list.append(op)
            return "ops", op_list

        @self.console_argument("dpi", type=int, help=_("raster dpi"))
        @self.console_command("dpi", help=_("dpi <raster-dpi>"), input_type="ops")
        def op_dpi(command, channel, _, data, dpi=None, **kwrgs):
            if dpi is None:
                found = False
                for op in data:
                    if op.type in ("op raster", "op image"):
                        dpi = op.dpi
                        channel(_("Step for %s is currently: %d") % (str(op), dpi))
                        found = True
                if not found:
                    channel(_("No raster operations selected."))
                return
            for op in data:
                if op.type in ("op raster", "op image"):
                    op.dpi = dpi
                    op.notify_update()
            return "ops", data

        @self.console_option(
            "difference",
            "d",
            type=bool,
            action="store_true",
            help=_("Change speed by this amount."),
        )
        @self.console_option(
            "progress",
            "p",
            type=bool,
            action="store_true",
            help=_("Change speed for each item in order"),
        )
        @self.console_argument("speed", type=str, help=_("operation speed in mm/s"))
        @self.console_command(
            "speed", help=_("speed <speed>"), input_type="ops", output_type="ops"
        )
        def op_speed(
            command,
            channel,
            _,
            speed=None,
            difference=False,
            progress=False,
            data=None,
            **kwrgs,
        ):
            if speed is None:
                for op in data:
                    old = op.speed
                    channel(_("Speed for '%s' is currently: %f") % (str(op), old))
                return
            if speed.endswith("%"):
                speed = speed[:-1]
                percent = True
            else:
                percent = False

            try:
                new_speed = float(speed)
            except ValueError:
                channel(_("Not a valid speed or percent."))
                return
            delta = 0
            for op in data:
                old = op.speed
                if percent and difference:
                    s = old + old * (new_speed / 100.0)
                elif difference:
                    s = old + new_speed
                elif percent:
                    s = old * (new_speed / 100.0)
                elif progress:
                    s = old + delta
                    delta += new_speed
                else:
                    s = new_speed
                if s < 0:
                    s = 0
                op.speed = s
                channel(_("Speed for '%s' updated %f -> %f") % (str(op), old, s))
                op.notify_update()
            return "ops", data

        @self.console_argument(
            "power", type=int, help=_("power in pulses per inch (ppi, 1000=max)")
        )
        @self.console_option(
            "difference",
            "d",
            type=bool,
            action="store_true",
            help=_("Change power by this amount."),
        )
        @self.console_option(
            "progress",
            "p",
            type=bool,
            action="store_true",
            help=_("Change power for each item in order"),
        )
        @self.console_command(
            "power", help=_("power <ppi>"), input_type="ops", output_type="ops"
        )
        def op_power(
            command,
            channel,
            _,
            power=None,
            difference=False,
            progress=False,
            data=None,
            **kwrgs,
        ):
            if power is None:
                for op in data:
                    old = op.power
                    channel(_("Power for '%s' is currently: %d") % (str(op), old))
                return
            delta = 0
            for op in data:
                old = op.power
                if progress:
                    s = old + delta
                    delta += power
                elif difference:
                    s = old + power
                else:
                    s = power
                if s > 1000:
                    s = 1000
                if s < 0:
                    s = 0
                op.power = s
                channel(_("Power for '%s' updated %d -> %d") % (str(op), old, s))
                op.notify_update()
            return "ops", data

        @self.console_argument(
            "frequency", type=float, help=_("frequency set for operation")
        )
        @self.console_option(
            "difference",
            "d",
            type=bool,
            action="store_true",
            help=_("Change speed by this amount."),
        )
        @self.console_option(
            "progress",
            "p",
            type=bool,
            action="store_true",
            help=_("Change speed for each item in order"),
        )
        @self.console_command(
            "frequency", help=_("frequency <kHz>"), input_type="ops", output_type="ops"
        )
        def op_frequency(
            command,
            channel,
            _,
            frequency=None,
            difference=False,
            progress=False,
            data=None,
            **kwrgs,
        ):
            if frequency is None:
                for op in data:
                    old = op.frequency
                    channel(_("Frequency for '%s' is currently: %f") % (str(op), old))
                return
            delta = 0
            for op in data:
                old = op.frequency
                if progress:
                    s = old + delta
                    delta += frequency
                elif difference:
                    s = old + frequency
                else:
                    s = frequency
                if s < 0:
                    s = 0
                op.frequency = s
                channel(_("Frequency for '%s' updated %f -> %f") % (str(op), old, s))
                op.notify_update()
            return "ops", data

        @self.console_argument("passes", type=int, help=_("Set operation passes"))
        @self.console_command(
            "passes", help=_("passes <passes>"), input_type="ops", output_type="ops"
        )
        def op_passes(command, channel, _, passes=None, data=None, **kwrgs):
            if passes is None:
                for op in data:
                    old_passes = op.passes
                    channel(
                        _("Passes for '%s' is currently: %d") % (str(op), old_passes)
                    )
                return
            for op in data:
                old_passes = op.passes
                op.passes = passes
                if passes >= 1:
                    op.passes_custom = True
                channel(
                    _("Passes for '%s' updated %d -> %d")
                    % (str(op), old_passes, passes)
                )
                op.notify_update()
            return "ops", data

        @self.console_argument(
            "distance", type=Length, help=_("Set hatch-distance of operations")
        )
        @self.console_option(
            "difference",
            "d",
            type=bool,
            action="store_true",
            help=_("Change hatch-distance by this amount."),
        )
        @self.console_option(
            "progress",
            "p",
            type=bool,
            action="store_true",
            help=_("Change hatch-distance for each item in order"),
        )
        @self.console_command(
            "hatch-distance",
            help=_("hatch-distance <distance>"),
            input_type="ops",
            output_type="ops",
        )
        def op_hatch_distance(
            command,
            channel,
            _,
            distance=None,
            difference=False,
            progress=False,
            data=None,
            **kwrgs,
        ):
            if distance is None:
                for op in data:
                    old = op.hatch_distance
                    channel(
                        _("Hatch Distance for '%s' is currently: %s") % (str(op), old)
                    )
                return
            delta = 0
            for op in data:
                old = Length(op.hatch_distance)
                if progress:
                    s = float(old) + delta
                    delta += float(distance)
                elif difference:
                    s = float(old) + float(distance)
                else:
                    s = float(distance)
                if s < 0:
                    s = 0
                op.hatch_distance = Length(amount=s).length_mm
                channel(
                    _("Hatch Distance for '%s' updated %s -> %s")
                    % (str(op), old, op.hatch_distance)
                )
                op.notify_update()
            return "ops", data

        @self.console_argument(
            "angle", type=Angle.parse, help=_("Set hatch-angle of operations")
        )
        @self.console_option(
            "difference",
            "d",
            type=bool,
            action="store_true",
            help=_("Change hatch-distance by this amount."),
        )
        @self.console_option(
            "progress",
            "p",
            type=bool,
            action="store_true",
            help=_("Change hatch-distance for each item in order"),
        )
        @self.console_command(
            "hatch-angle",
            help=_("hatch-angle <angle>"),
            input_type="ops",
            output_type="ops",
        )
        def op_hatch_distance(
            command,
            channel,
            _,
            angle=None,
            difference=False,
            progress=False,
            data=None,
            **kwrgs,
        ):
            if angle is None:
                for op in data:
                    old = f"{Angle.parse(op.hatch_angle).as_turns:.4f}turn"
                    old_hatch_angle_deg = (
                        f"{Angle.parse(op.hatch_angle).as_degrees:.4f}deg"
                    )
                    channel(
                        _("Hatch Distance for '%s' is currently: %s (%s)")
                        % (str(op), old, old_hatch_angle_deg)
                    )
                return
            delta = 0
            for op in data:
                old = Angle.parse(op.hatch_angle)
                if progress:
                    s = old + delta
                    delta += angle
                elif difference:
                    s = old + angle
                else:
                    s = angle
                s = Angle.radians(float(s))
                op.hatch_angle = f"{s.as_turns}turn"
                new_hatch_angle_turn = f"{s.as_turns:.4f}turn"
                new_hatch_angle_deg = f"{s.as_degrees:.4f}deg"

                channel(
                    _("Hatch Angle for '%s' updated %s -> %s (%s)")
                    % (
                        str(op),
                        f"{old.as_turns:.4f}turn",
                        new_hatch_angle_turn,
                        new_hatch_angle_deg,
                    )
                )
                op.notify_update()
            return "ops", data

        @self.console_command(
            "disable",
            help=_("Disable the given operations"),
            input_type="ops",
            output_type="ops",
        )
        def op_disable(command, channel, _, data=None, **kwrgs):
            for op in data:
                op.output = False
                channel(_("Operation '%s' disabled.") % str(op))
                op.notify_update()
            return "ops", data

        @self.console_command(
            "enable",
            help=_("Enable the given operations"),
            input_type="ops",
            output_type="ops",
        )
        def op_enable(command, channel, _, data=None, **kwrgs):
            for op in data:
                op.output = True
                channel(_("Operation '%s' enabled.") % str(op))
                op.notify_update()
            return "ops", data

        # ==========
        # ELEMENT/OPERATION SUBCOMMANDS
        # ==========
        @self.console_command(
            "copy",
            help=_("Duplicate elements"),
            input_type=("elements", "ops"),
            output_type=("elements", "ops"),
        )
        def e_copy(data=None, data_type=None, **kwargs):
            add_elem = list(map(copy, data))
            if data_type == "ops":
                self.add_ops(add_elem)
            else:
                self.add_elems(add_elem)
            return data_type, add_elem

        @self.console_command(
            "delete", help=_("Delete elements"), input_type=("elements", "ops")
        )
        def e_delete(command, channel, _, data=None, data_type=None, **kwargs):
            channel(_("Deleting…"))
            if data_type == "elements":
                self.remove_elements(data)
            else:
                self.remove_operations(data)
            self.signal("tree_changed")

        # ==========
        # ELEMENT BASE
        # ==========

        @self.console_command(
            "elements",
            help=_("Show information about elements"),
        )
        def element(**kwargs):
            self(".element* list\n")

        @self.console_command(
            "element*",
            help=_("element*, all elements"),
            output_type="elements",
        )
        def element_star(**kwargs):
            return "elements", list(self.elems())

        @self.console_command(
            "element~",
            help=_("element~, all non-selected elements"),
            output_type="elements",
        )
        def element_not(**kwargs):
            return "elements", list(self.elems(emphasized=False))

        @self.console_command(
            "element",
            help=_("element, selected elements"),
            output_type="elements",
        )
        def element_base(**kwargs):
            return "elements", list(self.elems(emphasized=True))

        @self.console_command(
            r"element([0-9]+,?)+",
            help=_("element0,3,4,5: chain a list of specific elements"),
            regex=True,
            output_type="elements",
        )
        def element_chain(command, channel, _, **kwargs):
            arg = command[7:]
            elements_list = []
            for value in arg.split(","):
                try:
                    value = int(value)
                except ValueError:
                    continue
                try:
                    e = self.get_elem(value)
                    elements_list.append(e)
                except IndexError:
                    channel(_("index %d out of range") % value)
            return "elements", elements_list

        # ==========
        # ELEMENT SUBCOMMANDS
        # ==========

        # @self.console_argument("step_size", type=int, help=_("element step size"))
        # @self.console_command(
        #     "step",
        #     help=_("step <element step-size>"),
        #     input_type="elements",
        #     output_type="elements",
        # )
        # def step_command(command, channel, _, data, step_size=None, **kwrgs):
        #     if step_size is None:
        #         found = False
        #         for element in data:
        #             if isinstance(element, SVGImage):
        #                 try:
        #                     step = element.values["raster_step"]
        #                 except KeyError:
        #                     step = 1
        #                 channel(
        #                     _("Image step for %s is currently: %s")
        #                     % (str(element), step)
        #                 )
        #                 found = True
        #         if not found:
        #             channel(_("No image element selected."))
        #         return
        #     for element in data:
        #         element.values["raster_step"] = str(step_size)
        #         m = element.transform
        #         tx = m.e
        #         ty = m.f
        #         element.transform = Matrix.scale(float(step_size), float(step_size))
        #         element.transform.post_translate(tx, ty)
        #         if hasattr(element, "node"):
        #             element.node.modified()
        #         self.signal("element_property_reload", element)
        #     return ("elements",)

        @self.console_command(
            "select",
            help=_("Set these values as the selection."),
            input_type="elements",
            output_type="elements",
        )
        def element_select_base(data=None, **kwargs):
            self.set_emphasis(data)
            return "elements", data

        @self.console_command(
            "select+",
            help=_("Add the input to the selection"),
            input_type="elements",
            output_type="elements",
        )
        def element_select_plus(data=None, **kwargs):
            elems = list(self.elems(emphasized=True))
            elems.extend(data)
            self.set_emphasis(elems)
            return "elements", elems

        @self.console_command(
            "select-",
            help=_("Remove the input data from the selection"),
            input_type="elements",
            output_type="elements",
        )
        def element_select_minus(data=None, **kwargs):
            elems = list(self.elems(emphasized=True))
            for e in data:
                try:
                    elems.remove(e)
                except ValueError:
                    pass
            self.set_emphasis(elems)
            return "elements", elems

        @self.console_command(
            "select^",
            help=_("Toggle the input data in the selection"),
            input_type="elements",
            output_type="elements",
        )
        def element_select_xor(data=None, **kwargs):
            elems = list(self.elems(emphasized=True))
            for e in data:
                try:
                    elems.remove(e)
                except ValueError:
                    elems.append(e)
            self.set_emphasis(elems)
            return "elements", elems

        @self.console_command(
            "list",
            help=_("Show information about the chained data"),
            input_type="elements",
            output_type="elements",
        )
        def element_list(command, channel, _, data=None, **kwargs):
            channel("----------")
            channel(_("Graphical Elements:"))
            index_list = list(self.elems())
            for e in data:
                i = index_list.index(e)
                name = str(e)
                if len(name) > 50:
                    name = name[:50] + "…"
                if e.emphasized:
                    channel("%d: * %s" % (i, name))
                else:
                    channel("%d: %s" % (i, name))
            channel("----------")
            return "elements", data

        @self.console_argument("start", type=int, help=_("elements start"))
        @self.console_argument("end", type=int, help=_("elements end"))
        @self.console_argument("step", type=int, help=_("elements step"))
        @self.console_command(
            "range",
            help=_("Subset selection by begin & end indices and step"),
            input_type="elements",
            output_type="elements",
        )
        def element_select_range(data=None, start=None, end=None, step=1, **kwargs):
            subelem = list()
            for e in range(start, end, step):
                try:
                    subelem.append(data[e])
                except IndexError:
                    pass
            self.set_emphasis(subelem)
            return "elements", subelem

        @self.console_command(
            "merge",
            help=_("merge elements"),
            input_type="elements",
            output_type="elements",
        )
        def element_merge(data=None, **kwargs):
            super_element = Path()
            for e in data:
                try:
                    path = e.as_path()
                except AttributeError:
                    continue
                if super_element.stroke is None:
                    super_element.stroke = e.stroke
                if super_element.fill is None:
                    super_element.fill = e.fill
                super_element += path
            self.remove_elements(data)
            node = self.elem_branch.add(path=super_element, type="elem path")
            node.emphasized = True
            self.classify([node])
            return "elements", [node]

        @self.console_command(
            "subpath",
            help=_("break elements"),
            input_type="elements",
            output_type="elements",
        )
        def element_subpath(data=None, **kwargs):
            if not isinstance(data, list):
                data = list(data)
            elements_nodes = []
            elements = []
            for node in data:
                group_node = node.replace_node(type="group", label=node.label)
                try:
                    p = node.as_path()
                except AttributeError:
                    continue
                for subpath in p.as_subpaths():
                    subelement = Path(subpath)
                    elements.append(subelement)
                    group_node.add(path=subelement, type="elem path")
                elements_nodes.append(group_node)
                self.classify(elements)
            return "elements", elements_nodes

        # ==========
        # ALIGN SUBTYPE
        # Align consist of top level node objects that can be manipulated within the scene.
        # ==========

        @self.console_command(
            "align",
            help=_("align selected elements"),
            input_type=("elements", None),
            output_type="align",
        )
        def subtype_align(command, channel, _, data=None, remainder=None, **kwargs):
            if not remainder:
                channel(
                    "top\nbottom\nleft\nright\ncenter\ncenterh\ncenterv\nspaceh\nspacev\n"
                    "<any valid svg:Preserve Aspect Ratio, eg xminymin>"
                )
                return
            if data is None:
                data = list(self.elems(emphasized=True))

            # Element conversion.
            d = list()
            elem_branch = self.elem_branch
            for node in data:
                while node.parent and node.parent is not elem_branch:
                    node = node.parent
                if node not in d:
                    d.append(node)
            data = d
            return "align", data

        @self.console_command(
            "top",
            help=_("align elements at top"),
            input_type="align",
            output_type="align",
        )
        def subtype_align(command, channel, _, data=None, **kwargs):
            boundary_points = []
            for node in data:
                boundary_points.append(node.bounds)
            if not len(boundary_points):
                return
            top_edge = min([e[1] for e in boundary_points])
            for node in data:
                subbox = node.bounds
                top = subbox[1] - top_edge
                matrix = "translate(0, %f)" % -top
                if top != 0:
                    for q in node.flat(types=elem_nodes):
                        try:
                            q.matrix *= matrix
                            q.modified()
                        except AttributeError:
                            continue
            return "align", data

        @self.console_command(
            "bottom",
            help=_("align elements at bottom"),
            input_type="align",
            output_type="align",
        )
        def subtype_align(command, channel, _, data=None, **kwargs):
            boundary_points = []
            for node in data:
                boundary_points.append(node.bounds)
            if not len(boundary_points):
                return
            bottom_edge = max([e[3] for e in boundary_points])
            for node in data:
                subbox = node.bounds
                bottom = subbox[3] - bottom_edge
                matrix = "translate(0, %f)" % -bottom
                if bottom != 0:
                    for q in node.flat(types=elem_nodes):
                        try:
                            q.matrix *= matrix
                            q.modified()
                        except AttributeError:
                            continue
            return "align", data

        @self.console_command(
            "left",
            help=_("align elements at left"),
            input_type="align",
            output_type="align",
        )
        def subtype_align(command, channel, _, data=None, **kwargs):
            boundary_points = []
            for node in data:
                boundary_points.append(node.bounds)
            if not len(boundary_points):
                return
            left_edge = min([e[0] for e in boundary_points])
            for node in data:
                subbox = node.bounds
                left = subbox[0] - left_edge
                matrix = "translate(%f, 0)" % -left
                if left != 0:
                    for q in node.flat(types=elem_nodes):
                        try:
                            q.matrix *= matrix
                            q.modified()
                        except AttributeError:
                            continue
            return "align", data

        @self.console_command(
            "right",
            help=_("align elements at right"),
            input_type="align",
            output_type="align",
        )
        def subtype_align(command, channel, _, data=None, **kwargs):
            boundary_points = []
            for node in data:
                boundary_points.append(node.bounds)
            if not len(boundary_points):
                return
            right_edge = max([e[2] for e in boundary_points])
            for node in data:
                subbox = node.bounds
                right = subbox[2] - right_edge
                matrix = "translate(%f, 0)" % -right
                if right != 0:
                    for q in node.flat(types=elem_nodes):
                        try:
                            q.matrix *= matrix
                            q.modified()
                        except AttributeError:
                            continue
            return "align", data

        @self.console_command(
            "center",
            help=_("align elements at center"),
            input_type="align",
            output_type="align",
        )
        def subtype_align(command, channel, _, data=None, **kwargs):
            boundary_points = []
            for node in data:
                boundary_points.append(node.bounds)
            if not len(boundary_points):
                return
            left_edge = min([e[0] for e in boundary_points])
            top_edge = min([e[1] for e in boundary_points])
            right_edge = max([e[2] for e in boundary_points])
            bottom_edge = max([e[3] for e in boundary_points])
            for node in data:
                subbox = node.bounds
                dx = (subbox[0] + subbox[2] - left_edge - right_edge) / 2.0
                dy = (subbox[1] + subbox[3] - top_edge - bottom_edge) / 2.0
                matrix = "translate(%f, %f)" % (-dx, -dy)
                for q in node.flat(types=elem_nodes):
                    try:
                        q.matrix *= matrix
                        q.modified()
                    except AttributeError:
                        continue
            return "align", data

        @self.console_command(
            "centerv",
            help=_("align elements at center vertical"),
            input_type="align",
            output_type="align",
        )
        def subtype_align(command, channel, _, data=None, **kwargs):
            boundary_points = []
            for node in data:
                boundary_points.append(node.bounds)
            if not len(boundary_points):
                return
            left_edge = min([e[0] for e in boundary_points])
            right_edge = max([e[2] for e in boundary_points])
            for node in data:
                subbox = node.bounds
                dx = (subbox[0] + subbox[2] - left_edge - right_edge) / 2.0
                matrix = "translate(%f, 0)" % -dx
                for q in node.flat(types=elem_nodes):
                    try:
                        q.matrix *= matrix
                        q.modified()
                    except AttributeError:
                        continue
            return "align", data

        @self.console_command(
            "centerh",
            help=_("align elements at center horizontal"),
            input_type="align",
            output_type="align",
        )
        def subtype_align(command, channel, _, data=None, **kwargs):
            boundary_points = []
            for node in data:
                boundary_points.append(node.bounds)
            if not len(boundary_points):
                return
            top_edge = min([e[1] for e in boundary_points])
            bottom_edge = max([e[3] for e in boundary_points])
            for node in data:
                subbox = node.bounds
                dy = (subbox[1] + subbox[3] - top_edge - bottom_edge) / 2.0
                matrix = "translate(0, %f)" % -dy
                for q in node.flat(types=elem_nodes):
                    try:
                        q.matrix *= matrix
                        q.modified()
                    except AttributeError:
                        continue
            return "align", data

        @self.console_command(
            "spaceh",
            help=_("align elements across horizontal space"),
            input_type="align",
            output_type="align",
        )
        def subtype_align(command, channel, _, data=None, **kwargs):
            boundary_points = []
            for node in data:
                boundary_points.append(node.bounds)
            if not len(boundary_points):
                return
            if len(data) <= 2:  # Cannot distribute 2 or fewer items.
                return "align", data
            left_edge = min([e[0] for e in boundary_points])
            right_edge = max([e[2] for e in boundary_points])
            dim_total = right_edge - left_edge
            dim_available = dim_total
            for node in data:
                bounds = node.bounds
                dim_available -= bounds[2] - bounds[0]
            distributed_distance = dim_available / (len(data) - 1)
            data.sort(key=lambda n: n.bounds[0])  # sort by left edge
            dim_pos = left_edge
            for node in data:
                subbox = node.bounds
                delta = subbox[0] - dim_pos
                matrix = "translate(%f, 0)" % -delta
                if delta != 0:
                    for q in node.flat(types=elem_nodes):
                        try:
                            q.matrix *= matrix
                            q.modified()
                        except AttributeError:
                            continue
                dim_pos += subbox[2] - subbox[0] + distributed_distance
            return "align", data

        @self.console_command(
            "spacev",
            help=_("align elements down vertical space"),
            input_type="align",
            output_type="align",
        )
        def subtype_align(command, channel, _, data=None, **kwargs):
            boundary_points = []
            for node in data:
                boundary_points.append(node.bounds)
            if not len(boundary_points):
                return
            if len(data) <= 2:  # Cannot distribute 2 or fewer items.
                return "align", data
            top_edge = min([e[1] for e in boundary_points])
            bottom_edge = max([e[3] for e in boundary_points])
            dim_total = bottom_edge - top_edge
            dim_available = dim_total
            for node in data:
                bounds = node.bounds
                dim_available -= bounds[3] - bounds[1]
            distributed_distance = dim_available / (len(data) - 1)
            data.sort(key=lambda n: n.bounds[1])  # sort by top edge
            dim_pos = top_edge
            for node in data:
                subbox = node.bounds
                delta = subbox[1] - dim_pos
                matrix = "translate(0, %f)" % -delta
                if delta != 0:
                    for q in node.flat(types=elem_nodes):
                        try:
                            q.matrix *= matrix
                            q.modified()
                        except AttributeError:
                            continue
                dim_pos += subbox[3] - subbox[1] + distributed_distance
            return "align", data

        @self.console_command(
            "bedcenter",
            help=_("align elements to bedcenter"),
            input_type="align",
            output_type="align",
        )
        def subtype_align(command, channel, _, data=None, **kwargs):
            boundary_points = []
            for node in data:
                boundary_points.append(node.bounds)
            if not len(boundary_points):
                return
            left_edge = min([e[0] for e in boundary_points])
            top_edge = min([e[1] for e in boundary_points])
            right_edge = max([e[2] for e in boundary_points])
            bottom_edge = max([e[3] for e in boundary_points])
            for node in data:
                device_width = self.length_x("100%")
                device_height = self.length_y("100%")
                dx = (device_width - left_edge - right_edge) / 2.0
                dy = (device_height - top_edge - bottom_edge) / 2.0
                matrix = "translate(%f, %f)" % (dx, dy)
                for q in node.flat(types=elem_nodes):
                    try:
                        q.matrix *= matrix
                        q.modified()
                    except AttributeError:
                        continue
            self.signal("tree_changed")
            return "align", data

        @self.console_argument(
            "preserve_aspect_ratio",
            type=str,
            default="none",
            help="preserve aspect ratio value",
        )
        @self.console_command(
            "view",
            help=_("align elements within viewbox"),
            input_type="align",
            output_type="align",
        )
        def subtype_align(
            command, channel, _, data=None, preserve_aspect_ratio="none", **kwargs
        ):
            """
            Align the elements to within the bed according to SVG Viewbox rules. The following aspect ratios
            are valid. These should define all the valid methods of centering data within the laser bed.
            "xminymin",
            "xmidymin",
            "xmaxymin",
            "xminymid",
            "xmidymid",
            "xmaxymid",
            "xminymax",
            "xmidymax",
            "xmaxymax",
            "xminymin meet",
            "xmidymin meet",
            "xmaxymin meet",
            "xminymid meet",
            "xmidymid meet",
            "xmaxymid meet",
            "xminymax meet",
            "xmidymax meet",
            "xmaxymax meet",
            "xminymin slice",
            "xmidymin slice",
            "xmaxymin slice",
            "xminymid slice",
            "xmidymid slice",
            "xmaxymid slice",
            "xminymax slice",
            "xmidymax slice",
            "xmaxymax slice",
            "none"
            """

            boundary_points = []
            for node in data:
                boundary_points.append(node.bounds)
            if not len(boundary_points):
                return
            left_edge = min([e[0] for e in boundary_points])
            top_edge = min([e[1] for e in boundary_points])
            right_edge = max([e[2] for e in boundary_points])
            bottom_edge = max([e[3] for e in boundary_points])

            if preserve_aspect_ratio in (
                "xminymin",
                "xmidymin",
                "xmaxymin",
                "xminymid",
                "xmidymid",
                "xmaxymid",
                "xminymax",
                "xmidymax",
                "xmaxymax",
                "xminymin meet",
                "xmidymin meet",
                "xmaxymin meet",
                "xminymid meet",
                "xmidymid meet",
                "xmaxymid meet",
                "xminymax meet",
                "xmidymax meet",
                "xmaxymax meet",
                "xminymin slice",
                "xmidymin slice",
                "xmaxymin slice",
                "xminymid slice",
                "xmidymid slice",
                "xmaxymid slice",
                "xminymax slice",
                "xmidymax slice",
                "xmaxymax slice",
                "none",
            ):
                for node in data:
                    device_width = self.length_x("100%")
                    device_height = self.length_y("100%")

                    matrix = Viewbox.viewbox_transform(
                        0,
                        0,
                        device_width,
                        device_height,
                        left_edge,
                        top_edge,
                        right_edge - left_edge,
                        bottom_edge - top_edge,
                        preserve_aspect_ratio,
                    )
                    for q in node.flat(types=elem_nodes):
                        try:
                            q.matrix *= matrix
                            q.modified()
                        except AttributeError:
                            continue
                    for q in node.flat(types=("file", "group")):
                        q.modified()
            return "align", data

        @self.console_argument("c", type=int, help=_("Number of columns"))
        @self.console_argument("r", type=int, help=_("Number of rows"))
        @self.console_argument("x", type=str, help=_("x distance"))
        @self.console_argument("y", type=str, help=_("y distance"))
        @self.console_option(
            "origin",
            "o",
            type=int,
            nargs=2,
            help=_("Position of original in matrix (e.g '2,2' or '4,3')"),
        )
        @self.console_command(
            "grid",
            help=_("grid <columns> <rows> <x_distance> <y_distance> <origin>"),
            input_type=(None, "elements"),
            output_type="elements",
        )
        def element_grid(
            command,
            channel,
            _,
            c: int,
            r: int,
            x: str,
            y: str,
            origin=None,
            data=None,
            **kwargs,
        ):
            if r is None:
                raise CommandSyntaxError
            if data is None:
                data = list(self.elems(emphasized=True))
            if len(data) == 0:
                channel(_("No item selected."))
                return
            try:
                bounds = Node.union_bounds(data)
                width = bounds[2] - bounds[0]
                height = bounds[3] - bounds[1]
            except TypeError:
                raise CommandSyntaxError
            if x is None:
                x = "100%"
            if y is None:
                y = "100%"
            x = float(Length(x, relative_length=Length(amount=width).length_mm))
            y = float(Length(y, relative_length=Length(amount=height).length_mm))
            if origin is None:
                origin = (1, 1)
            cx, cy = origin
            data_out = list(data)
            if cx is None:
                cx = 1
            if cy is None:
                cy = 1
            start_x = -1 * x * (cx - 1)
            start_y = -1 * y * (cy - 1)
            y_pos = start_y
            for j in range(r):
                x_pos = start_x
                for k in range(c):
                    if j != (cy - 1) or k != (cx - 1):
                        add_elem = list(map(copy, data))
                        for e in add_elem:
                            e.matrix *= Matrix.translate(x_pos, y_pos)
                            self.elem_branch.add_node(e)
                        data_out.extend(add_elem)
                    x_pos += x
                y_pos += y
            self.signal("refresh_scene", "Scene")
            return "elements", data_out

        @self.console_argument("repeats", type=int, help=_("Number of repeats"))
        @self.console_argument("radius", type=self.length, help=_("Radius"))
        @self.console_argument("startangle", type=Angle.parse, help=_("Start-Angle"))
        @self.console_argument("endangle", type=Angle.parse, help=_("End-Angle"))
        @self.console_option(
            "rotate",
            "r",
            type=bool,
            action="store_true",
            help=_("Rotate copies towards center?"),
        )
        @self.console_option(
            "deltaangle",
            "d",
            type=Angle.parse,
            help=_("Delta-Angle (if omitted will take (end-start)/repeats )"),
        )
        @self.console_command(
            "radial",
            help=_("radial <repeats> <radius> <startangle> <endangle> <rotate>"),
            input_type=(None, "elements"),
            output_type="elements",
        )
        def element_radial(
            command,
            channel,
            _,
            repeats: int,
            radius=None,
            startangle=None,
            endangle=None,
            rotate=None,
            deltaangle=None,
            data=None,
            **kwargs,
        ):
            if data is None:
                data = list(self.elems(emphasized=True))
            if len(data) == 0 and self._emphasized_bounds is None:
                channel(_("No item selected."))
                return

            if repeats is None:
                raise CommandSyntaxError
            if repeats <= 1:
                raise CommandSyntaxError(_("repeats should be greater or equal to 2"))
            if radius is None:
                radius = 0

            if startangle is None:
                startangle = Angle.parse("0deg")
            if endangle is None:
                endangle = Angle.parse("360deg")
            if rotate is None:
                rotate = False

            # print ("Segment to cover: %f - %f" % (startangle.as_degrees, endangle.as_degrees))
            bounds = Node.union_bounds(data)
            if bounds is None:
                return
            width = bounds[2] - bounds[0]

            data_out = list(data)
            if deltaangle is None:
                segment_len = (endangle.as_radians - startangle.as_radians) / repeats
            else:
                segment_len = deltaangle.as_radians
            # Notabene: we are following the cartesian system here, but as the Y-Axis is top screen to bottom screen,
            # the perceived angle travel is CCW (which is counter-intuitive)
            currentangle = startangle.as_radians
            # bounds = self._emphasized_bounds
            center_x = (bounds[2] + bounds[0]) / 2.0 - radius
            center_y = (bounds[3] + bounds[1]) / 2.0

            # print ("repeats: %d, Radius: %.1f" % (repeats, radius))
            # print ("Center: %.1f, %.1f" % (center_x, center_y))
            # print ("Startangle, Endangle, segment_len: %.1f, %.1f, %.1f" % (180 * startangle.as_radians / pi, 180 * endangle.as_radians / pi, 180 * segment_len / pi))

            currentangle = segment_len
            for cc in range(1, repeats):
                # print ("Angle: %f rad = %f deg" % (currentangle, currentangle/pi * 180))
                add_elem = list(map(copy, data))
                for e in add_elem:
                    if rotate:
                        x_pos = -1 * radius
                        y_pos = 0
                        # e *= "translate(%f, %f)" % (x_pos, y_pos)
                        e *= "rotate(%frad, %f, %f)" % (
                            currentangle,
                            center_x,
                            center_y,
                        )
                    else:
                        x_pos = -1 * radius + radius * cos(currentangle)
                        y_pos = radius * sin(currentangle)
                        e *= "translate(%f, %f)" % (x_pos, y_pos)

                self.add_elems(add_elem)
                data_out.extend(add_elem)

                currentangle += segment_len

            self.signal("refresh_scene", "Scene")
            return "elements", data_out

        @self.console_argument("copies", type=int, help=_("Number of copies"))
        @self.console_argument("radius", type=self.length, help=_("Radius"))
        @self.console_argument("startangle", type=Angle.parse, help=_("Start-Angle"))
        @self.console_argument("endangle", type=Angle.parse, help=_("End-Angle"))
        @self.console_option(
            "rotate",
            "r",
            type=bool,
            action="store_true",
            help=_("Rotate copies towards center?"),
        )
        @self.console_option(
            "deltaangle",
            "d",
            type=Angle.parse,
            help=_("Delta-Angle (if omitted will take (end-start)/copies )"),
        )
        @self.console_command(
            "circ_copy",
            help=_("circ_copy <copies> <radius> <startangle> <endangle> <rotate>"),
            input_type=(None, "elements"),
            output_type="elements",
        )
        def element_circularcopies(
            command,
            channel,
            _,
            copies: int,
            radius=None,
            startangle=None,
            endangle=None,
            rotate=None,
            deltaangle=None,
            data=None,
            **kwargs,
        ):
            if data is None:
                data = list(self.elems(emphasized=True))
            if len(data) == 0 and self._emphasized_bounds is None:
                channel(_("No item selected."))
                return

            if copies is None:
                raise CommandSyntaxError
            if copies <= 0:
                copies = 1
            if radius is None:
                radius = 0

            if startangle is None:
                startangle = Angle.parse("0deg")
            if endangle is None:
                endangle = Angle.parse("360deg")
            if rotate is None:
                rotate = False

            # print ("Segment to cover: %f - %f" % (startangle.as_degrees, endangle.as_degrees))
            bounds = Node.union_bounds(data)
            if bounds is None:
                return
            width = bounds[2] - bounds[0]

            data_out = list(data)
            if deltaangle is None:
                segment_len = (endangle.as_radians - startangle.as_radians) / copies
            else:
                segment_len = deltaangle.as_radians
            # Notabene: we are following the cartesian system here, but as the Y-Axis is top screen to bottom screen,
            # the perceived angle travel is CCW (which is counter-intuitive)
            currentangle = startangle.as_radians
            # bounds = self._emphasized_bounds
            center_x = (bounds[2] + bounds[0]) / 2.0
            center_y = (bounds[3] + bounds[1]) / 2.0
            for cc in range(copies):
                # print ("Angle: %f rad = %f deg" % (currentangle, currentangle/pi * 180))
                add_elem = list(map(copy, data))
                for e in add_elem:
                    if rotate:
                        x_pos = radius
                        y_pos = 0
                        e *= "translate(%f, %f)" % (x_pos, y_pos)
                        e *= "rotate(%frad, %f, %f)" % (
                            currentangle,
                            center_x,
                            center_y,
                        )
                    else:
                        x_pos = radius * cos(currentangle)
                        y_pos = radius * sin(currentangle)
                        e *= "translate(%f, %f)" % (x_pos, y_pos)

                self.add_elems(add_elem)
                data_out.extend(add_elem)
                currentangle += segment_len

            self.signal("refresh_scene", "Scene")
            return "elements", data_out

        @self.console_argument(
            "corners", type=int, help=_("Number of corners/vertices")
        )
        @self.console_argument(
            "cx", type=self.length_x, help=_("X-Value of polygon's center")
        )
        @self.console_argument(
            "cy", type=self.length_y, help=_("Y-Value of polygon's center")
        )
        @self.console_argument(
            "radius",
            type=self.length_x,
            help=_("Radius (length of side if --side_length is used)"),
        )
        @self.console_option("startangle", "s", type=Angle.parse, help=_("Start-Angle"))
        @self.console_option(
            "inscribed",
            "i",
            type=bool,
            action="store_true",
            help=_("Shall the polygon touch the inscribing circle?"),
        )
        @self.console_option(
            "side_length",
            "l",
            type=bool,
            action="store_true",
            help=_(
                "Do you want to treat the length value for radius as the length of one edge instead?"
            ),
        )
        @self.console_option(
            "radius_inner",
            "r",
            type=str,
            help=_("Alternating radius for every other vertex"),
        )
        @self.console_option(
            "alternate_seq",
            "a",
            type=int,
            help=_(
                "Length of alternating sequence (1 for starlike figures, >=2 for more gear-like patterns)"
            ),
        )
        @self.console_option(
            "density", "d", type=int, help=_("Amount of vertices to skip")
        )
        @self.console_command(
            "shape",
            help=_(
                "shape <corners> <x> <y> <r> <startangle> <inscribed> or shape <corners> <r>"
            ),
            input_type=("elements", None),
            output_type="elements",
        )
        def element_shape(
            command,
            channel,
            _,
            corners,
            cx,
            cy,
            radius,
            startangle=None,
            inscribed=None,
            side_length=None,
            radius_inner=None,
            alternate_seq=None,
            density=None,
            data=None,
            **kwargs,
        ):
            if corners is None:
                raise CommandSyntaxError

            if cx is None:
                if corners <= 2:
                    raise CommandSyntaxError(
                        _(
                            "Please provide at least one additional value (which will act as radius then)"
                        )
                    )
                cx = 0
            if cy is None:
                cy = 0
            if radius is None:
                radius = 0
            if corners <= 2:
                # No need to look at side_length parameter as we are considering the radius value as an edge anyway...
                if startangle is None:
                    startangle = Angle.parse("0deg")

                star_points = [(cx, cy)]
                if corners == 2:
                    star_points += [
                        (
                            cx + cos(startangle.as_radians) * radius,
                            cy + sin(startangle.as_radians) * radius,
                        )
                    ]
            else:
                # do we have something like 'polyshape 3 4cm' ? If yes, reassign the parameters
                if radius is None:
                    radius = cx
                    cx = 0
                    cy = 0
                if startangle is None:
                    startangle = Angle.parse("0deg")

                if alternate_seq is None:
                    if radius_inner is None:
                        alternate_seq = 0
                    else:
                        alternate_seq = 1

                if density is None:
                    density = 1
                if density < 1 or density > corners:
                    density = 1

                # Do we have to consider the radius value as the length of one corner?
                if not side_length is None:
                    # Let's recalculate the radius then...
                    # d_oc = s * csc( pi / n)
                    radius = 0.5 * radius / sin(pi / corners)

                if radius_inner is None:
                    radius_inner = radius
                else:
                    try:
                        radius_inner = float(
                            Length(radius_inner, relative_length=radius)
                        )
                    except ValueError:
                        raise CommandSyntaxError

                if inscribed:
                    if side_length is None:
                        radius = radius / cos(pi / corners)
                    else:
                        channel(
                            _(
                                "You have as well provided the --side_length parameter, this takes precedence, so --inscribed is ignored"
                            )
                        )

                if alternate_seq < 1:
                    radius_inner = radius

                # print(
                #   "Your parameters are:\n cx=%.1f, cy=%.1f\n radius=%.1f, inner=%.1f\n corners=%d, density=%d\n seq=%d, angle=%.1f"
                #   % (cx, cy, radius, radius_inner, corners, density, alternate_seq, startangle)
                # )
                pts = []
                i_angle = startangle.as_radians
                delta_angle = tau / corners
                ct = 0
                for j in range(corners):
                    if ct < alternate_seq:
                        r = radius
                    #    dbg = "outer"
                    else:
                        r = radius_inner
                    #    dbg = "inner"
                    thisx = cx + r * cos(i_angle)
                    thisy = cy + r * sin(i_angle)
                    # print(
                    #    "pt %d, Angle=%.1f: %s radius=%.1f: (%.1f, %.1f)"
                    #    % (j, i_angle / pi * 180, dbg, r, thisx, thisy)
                    # )
                    ct += 1
                    if ct >= 2 * alternate_seq:
                        ct = 0
                    if j == 0:
                        firstx = thisx
                        firsty = thisy
                    i_angle += delta_angle
                    pts += [(thisx, thisy)]
                # Close the path
                pts += [(firstx, firsty)]

                star_points = [(pts[0][0], pts[0][1])]
                idx = density
                while idx != 0:
                    star_points += [(pts[idx][0], pts[idx][1])]
                    idx += density
                    if idx >= corners:
                        idx -= corners
                if len(star_points) < corners:
                    ct = 0
                    possible_combinations = ""
                    for i in range(corners - 1):
                        j = i + 2
                        if gcd(j, corners) == 1:
                            if ct % 3 == 0:
                                possible_combinations += "\n shape %d ... -d %d" % (
                                    corners,
                                    j,
                                )
                            else:
                                possible_combinations += ", shape %d ... -d %d " % (
                                    corners,
                                    j,
                                )
                            ct += 1
                    channel(
                        _("Just for info: we have missed %d vertices...")
                        % (corners - len(star_points))
                    )
                    channel(
                        _("To hit all, the density parameters should be e.g. %s")
                        % possible_combinations
                    )

            poly_path = Polygon(star_points)
            node = self.elem_branch.add(shape=poly_path, type="elem polyline")
            node.stroke = Color("black")
            self.set_emphasis([node])
            node.focus()
            if data is None:
                data = list()
            data.append(poly_path)
            return "elements", data

        @self.console_option("step", "s", default=2.0, type=float)
        @self.console_command(
            "render",
            help=_("Convert given elements to a raster image"),
            input_type=(None, "elements"),
            output_type="image",
        )
        def make_raster_image(command, channel, _, step=2.0, data=None, **kwargs):
            if data is None:
                data = list(self.elems(emphasized=True))
            reverse = self.classify_reverse
            if reverse:
                data = list(reversed(data))
            make_raster = self.lookup("render-op/make_raster")
            if not make_raster:
                channel(_("No renderer is registered to perform render."))
                return
            bounds = Node.union_bounds(data)
            if bounds is None:
                return
            if step <= 0:
                step = 1
            xmin, ymin, xmax, ymax = bounds
            if isinf(xmin):
                channel(_("No bounds for selected elements."))
                return
            image = make_raster(
                [n.node for n in data],
                bounds,
                step_x=step,
                step_y=step,
            )

            matrix = Matrix()
            matrix.post_scale(step, step)
            matrix.post_translate(xmin, ymin)
            image_node = ImageNode(image=image, matrix=matrix, step_x=step, step_y=step)
            self.elem_branch.add_node(image_node)
            return "image", [image_node]

        # ==========
        # ELEMENT/SHAPE COMMANDS
        # ==========
        @self.console_argument("x_pos", type=Length)
        @self.console_argument("y_pos", type=Length)
        @self.console_argument("r_pos", type=Length)
        @self.console_command(
            "circle",
            help=_("circle <x> <y> <r>"),
            input_type=("elements", None),
            output_type="elements",
            all_arguments_required=True,
        )
        def element_circle(channel, _, x_pos, y_pos, r_pos, data=None, **kwargs):
            circ = Circle(cx=float(x_pos), cy=float(y_pos), r=float(r_pos))
            if circ.is_degenerate():
                channel(_("Shape is degenerate."))
                return "elements", data
            node = self.elem_branch.add(
                shape=circ, type="elem ellipse", stroke=Color("black")
            )
            # node.stroke = Color("black")
            self.set_emphasis([node])
            node.focus()
            if data is None:
                data = list()
            data.append(node)
            return "elements", data

        @self.console_argument("r_pos", type=Length)
        @self.console_command(
            "circle_r",
            help=_("circle_r <r>"),
            input_type=("elements", None),
            output_type="elements",
            all_arguments_required=True,
        )
        def element_circle_r(channel, _, r_pos, data=None, **kwargs):
            circ = Circle(r=float(r_pos))
            if circ.is_degenerate():
                channel(_("Shape is degenerate."))
                return "elements", data
            node = self.elem_branch.add(shape=circ, type="elem ellipse")
            node.stroke = Color("black")
            self.set_emphasis([node])
            node.focus()
            if data is None:
                data = list()
            data.append(node)
            return "elements", data

        @self.console_argument("x_pos", type=Length)
        @self.console_argument("y_pos", type=Length)
        @self.console_argument("rx_pos", type=Length)
        @self.console_argument("ry_pos", type=Length)
        @self.console_command(
            "ellipse",
            help=_("ellipse <cx> <cy> <rx> <ry>"),
            input_type=("elements", None),
            output_type="elements",
            all_arguments_required=True,
        )
        def element_ellipse(
            channel, _, x_pos, y_pos, rx_pos, ry_pos, data=None, **kwargs
        ):
            ellip = Ellipse(
                cx=float(x_pos), cy=float(y_pos), rx=float(rx_pos), ry=float(ry_pos)
            )
            if ellip.is_degenerate():
                channel(_("Shape is degenerate."))
                return "elements", data
            node = self.elem_branch.add(shape=ellip, type="elem ellipse")
            node.stroke = Color("black")
            self.set_emphasis([node])
            node.focus()
            if data is None:
                data = list()
            data.append(node)
            return "elements", data

        @self.console_argument(
            "x_pos",
            type=self.length_x,
            help=_("x position for top left corner of rectangle."),
        )
        @self.console_argument(
            "y_pos",
            type=self.length_y,
            help=_("y position for top left corner of rectangle."),
        )
        @self.console_argument(
            "width", type=self.length_x, help=_("width of the rectangle.")
        )
        @self.console_argument(
            "height", type=self.length_y, help=_("height of the rectangle.")
        )
        @self.console_option(
            "rx", "x", type=self.length_x, help=_("rounded rx corner value.")
        )
        @self.console_option(
            "ry", "y", type=self.length_y, help=_("rounded ry corner value.")
        )
        @self.console_command(
            "rect",
            help=_("adds rectangle to scene"),
            input_type=("elements", None),
            output_type="elements",
            all_arguments_required=True,
        )
        def element_rect(
            channel,
            _,
            x_pos,
            y_pos,
            width,
            height,
            rx=None,
            ry=None,
            data=None,
            **kwargs,
        ):
            """
            Draws a svg rectangle with optional rounded corners.
            """
            rect = Rect(x=x_pos, y=y_pos, width=width, height=height, rx=rx, ry=ry)
            if rect.is_degenerate():
                channel(_("Shape is degenerate."))
                return "elements", data
            node = self.elem_branch.add(shape=rect, type="elem rect")
            node.stroke = Color("black")
            self.set_emphasis([node])
            node.focus()
            if data is None:
                data = list()
            data.append(node)
            return "elements", data

        @self.console_argument("x0", type=self.length_x, help=_("start x position"))
        @self.console_argument("y0", type=self.length_y, help=_("start y position"))
        @self.console_argument("x1", type=self.length_x, help=_("end x position"))
        @self.console_argument("y1", type=self.length_y, help=_("end y position"))
        @self.console_command(
            "line",
            help=_("adds line to scene"),
            input_type=("elements", None),
            output_type="elements",
            all_arguments_required=True,
        )
        def element_line(command, x0, y0, x1, y1, data=None, **kwargs):
            """
            Draws a svg line in the scene.
            """
            simple_line = SimpleLine(x0, y0, x1, y1)
            node = self.elem_branch.add(shape=simple_line, type="elem line")
            node.stroke = Color("black")
            self.set_emphasis([node])
            node.focus()
            if data is None:
                data = list()
            data.append(node)
            return "elements", data

        @self.console_option("size", "s", type=float, help=_("font size to for object"))
        @self.console_argument("text", type=str, help=_("quoted string of text"))
        @self.console_command(
            "text",
            help=_("text <text>"),
            input_type=(None, "elements"),
            output_type="elements",
        )
        def element_text(
            command, channel, _, data=None, text=None, size=None, **kwargs
        ):
            if text is None:
                channel(_("No text specified"))
                return
            svg_text = SVGText(text)
            if size is not None:
                svg_text.font_size = size
            svg_text *= "scale({scale})".format(scale=UNITS_PER_PIXEL)
            node = self.elem_branch.add(
                text=svg_text, matrix=svg_text.transform, type="elem text"
            )
            node.stroke = Color("black")
            self.set_emphasis([node])
            node.focus()
            if data is None:
                data = list()
            data.append(node)
            return "elements", data

        @self.console_argument(
            "mlist", type=Length, help=_("list of positions"), nargs="*"
        )
        @self.console_command(
            ("polygon", "polyline"),
            help=_("poly(gon|line) (Length Length)*"),
            input_type=("elements", None),
            output_type="elements",
            all_arguments_required=True,
        )
        def element_poly(command, channel, _, mlist, data=None, **kwargs):
            try:
                pts = [float(Length(p)) for p in mlist]
                if command == "polygon":
                    shape = Polygon(pts)
                else:
                    shape = Polyline(pts)
            except ValueError:
                raise CommandSyntaxError(
                    _("Must be a list of spaced delimited length pairs.")
                )
            if shape.is_degenerate():
                channel(_("Shape is degenerate."))
                return "elements", data
            node = self.elem_branch.add(shape=shape, type="elem polyline")
            node.stroke = Color("black")
            self.set_emphasis([node])
            node.focus()
            if data is None:
                data = list()
            data.append(node)
            return "elements", data

        @self.console_command(
            "path",
            help=_("Convert any shapes to paths"),
            input_type="shapes",
            output_type="shapes",
        )
        def element_path_convert(data, **kwargs):
            paths = []
            for e in data:
                paths.append(abs(Path(e)))
            return "shapes", paths

        @self.console_command(
            "path",
            help=_("Convert any element nodes to paths"),
            input_type="elements",
            output_type="shapes",
        )
        def element_path_convert(data, **kwargs):
            paths = []
            for node in data:
                try:
                    e = node.as_path()
                except AttributeError:
                    continue
                paths.append(e)
            return "shapes", paths

        @self.console_argument(
            "path_d", type=str, help=_("svg path syntax command (quoted).")
        )
        @self.console_command(
            "path",
            help=_("path <svg path>"),
            output_type="elements",
        )
        def element_path(path_d, data, **kwargs):
            if path_d is None:
                raise CommandSyntaxError(_("Not a valid path_d string"))
            try:
                path = Path(path_d)
                path *= "Scale({scale})".format(scale=UNITS_PER_PIXEL)
            except ValueError:
                raise CommandSyntaxError(_("Not a valid path_d string (try quotes)"))

            node = self.elem_branch.add(path=path, type="elem path")
            node.stroke = Color("black")
            self.set_emphasis([node])
            node.focus()
            if data is None:
                data = list()
            data.append(node)
            return "elements", data

        @self.console_argument(
            "stroke_width",
            type=self.length,
            help=_("Stroke-width for the given stroke"),
        )
        @self.console_command(
            "stroke-width",
            help=_("stroke-width <length>"),
            input_type=(
                None,
                "elements",
            ),
            output_type="elements",
        )
        def element_stroke_width(
            command, channel, _, stroke_width, data=None, **kwargs
        ):
            if data is None:
                data = list(self.elems(emphasized=True))
            if stroke_width is None:
                channel("----------")
                channel(_("Stroke-Width Values:"))
                i = 0
                for e in self.elems():
                    name = str(e)
                    if len(name) > 50:
                        name = name[:50] + "…"
                    if e.stroke is None or e.stroke == "none":
                        channel(_("%d: stroke = none - %s") % (i, name))
                    else:
                        channel(_("%d: stroke = %s - %s") % (i, e.stroke_width, name))
                    i += 1
                channel("----------")
                return

            if len(data) == 0:
                channel(_("No selected elements."))
                return
            for e in data:
                e.stroke_width = stroke_width
                e.altered()
            return "elements", data

        @self.console_option("filter", "f", type=str, help="Filter indexes")
        @self.console_argument(
            "cap", type=str, help=_("Linecap to apply to the path (one of butt, round, square)")
        )
        @self.console_command(
            "linecap",
            help=_("linecap <cap>"),
            input_type=(
                None,
                "elements",
            ),
            output_type="elements",
        )
        def element_cap(
            command, channel, _, cap=None, data=None, filter=None, **kwargs
        ):
            if data is None:
                data = list(self.elems(emphasized=True))
            apply = data
            if filter is not None:
                apply = list()
                for value in filter.split(","):
                    try:
                        value = int(value)
                    except ValueError:
                        continue
                    try:
                        apply.append(data[value])
                    except IndexError:
                        channel(_("index %d out of range") % value)
            if cap is None:
                channel("----------")
                channel(_("Linecaps:"))
                i = 0
                for e in self.elems():
                    name = str(e)
                    if len(name) > 50:
                        name = name[:50] + "…"
                    if hasattr(e, "linecap"):
                        if e.linecap == Linecap.CAP_SQUARE:
                            capname = "square"
                        elif e.linecap == Linecap.CAP_BUTT:
                            capname = "butt"
                        else:
                            capname = "round"
                        channel(_("%d: linecap = %s - %s") % (i, capname, name))
                    i += 1
                channel("----------")
                return
            else:
                capvalue = None
                if cap.lower() == "butt":
                    capvalue = Linecap.CAP_BUTT
                elif cap.lower() == "round":
                    capvalue = Linecap.CAP_ROUND
                elif cap.lower() == "square":
                    capvalue = Linecap.CAP_SQUARE
                if not capvalue is None:
                    for e in apply:
                        if hasattr(e, "linecap"):
                            e.linecap = capvalue
                            e.altered()
                return "elements", data

        @self.console_option("filter", "f", type=str, help="Filter indexes")
        @self.console_argument(
            "join", type=str, help=_("jointype to apply to the path (one of arcs, bevel, miter, miter-clip, round)")
        )
        @self.console_command(
            "linejoin",
            help=_("linejoin <join>"),
            input_type=(
                None,
                "elements",
            ),
            output_type="elements",
        )
        def element_join(
            command, channel, _, join=None, data=None, filter=None, **kwargs
        ):
            if data is None:
                data = list(self.elems(emphasized=True))
            apply = data
            if filter is not None:
                apply = list()
                for value in filter.split(","):
                    try:
                        value = int(value)
                    except ValueError:
                        continue
                    try:
                        apply.append(data[value])
                    except IndexError:
                        channel(_("index %d out of range") % value)
            if join is None:
                channel("----------")
                channel(_("Linejoins:"))
                i = 0
                for e in self.elems():
                    name = str(e)
                    if len(name) > 50:
                        name = name[:50] + "…"
                    if hasattr(e, "linejoin"):
                        if e.linejoin == Linejoin.JOIN_ARCS:
                            joinname = "arcs"
                        elif e.linejoin == Linejoin.JOIN_BEVEL:
                            joinname = "bevel"
                        elif e.linejoin == Linejoin.JOIN_MITER_CLIP:
                            joinname = "miter-clip"
                        elif e.linejoin == Linejoin.JOIN_MITER:
                            joinname = "miter"
                        elif e.linejoin == Linejoin.JOIN_ROUND:
                            joinname = "round"
                        channel(_("%d: linejoin = %s - %s") % (i, joinname, name))
                    i += 1
                channel("----------")
                return
            else:
                joinvalue = None
                if join.lower() == "arcs":
                    joinvalue = Linejoin.JOIN_ARCS
                elif join.lower() == "bevel":
                    joinvalue = Linejoin.JOIN_BEVEL
                elif join.lower() == "miter":
                    joinvalue = Linejoin.JOIN_MITER
                elif join.lower() == "miter-clip":
                    joinvalue = Linejoin.JOIN_MITER_CLIP
                elif join.lower() == "round":
                    joinvalue = Linejoin.JOIN_ROUND
                if not joinvalue is None:
                    for e in apply:
                        if hasattr(e, "linejoin"):
                            e.linejoin = joinvalue
                            e.altered()
                return "elements", data

        @self.console_option("filter", "f", type=str, help="Filter indexes")
        @self.console_argument(
            "rule", type=str, help=_("rule to apply to fill the path (one of %s, %s)") % (SVG_RULE_NONZERO, SVG_RULE_EVENODD)
        )
        @self.console_command(
            "fillrule",
            help=_("fillrule <rule>"),
            input_type=(
                None,
                "elements",
            ),
            output_type="elements",
        )
        def element_rule(
            command, channel, _, rule=None, data=None, filter=None, **kwargs
        ):
            if data is None:
                data = list(self.elems(emphasized=True))
            apply = data
            if filter is not None:
                apply = list()
                for value in filter.split(","):
                    try:
                        value = int(value)
                    except ValueError:
                        continue
                    try:
                        apply.append(data[value])
                    except IndexError:
                        channel(_("index %d out of range") % value)
            if rule is None:
                channel("----------")
                channel(_("fillrules:"))
                i = 0
                for e in self.elems():
                    name = str(e)
                    if len(name) > 50:
                        name = name[:50] + "…"
                    if hasattr(e, "fillrule"):
                        if e.fillrule == Fillrule.FILLRULE_EVENODD:
                            rulename = SVG_RULE_EVENODD
                        elif e.fillrule == Fillrule.FILLRULE_NONZERO:
                            rulename = SVG_RULE_NONZERO
                        channel(_("%d: fillrule = %s - %s") % (i, rulename, name))
                    i += 1
                channel("----------")
                return
            else:
                rulevalue = None
                if rule.lower() == SVG_RULE_EVENODD:
                    rulevalue = Fillrule.FILLRULE_EVENODD
                elif rule.lower() == SVG_RULE_NONZERO:
                    rulevalue = Fillrule.FILLRULE_NONZERO
                if not rulevalue is None:
                    for e in apply:
                        if hasattr(e, "fillrule"):
                            e.fillrule = rulevalue
                            e.altered()
                return "elements", data

        @self.console_option("filter", "f", type=str, help="Filter indexes")
        @self.console_argument(
            "color", type=Color, help=_("Color to color the given stroke")
        )
        @self.console_command(
            "stroke",
            help=_("stroke <svg color>"),
            input_type=(
                None,
                "elements",
            ),
            output_type="elements",
        )
        def element_stroke(
            command, channel, _, color, data=None, filter=None, **kwargs
        ):
            if data is None:
                data = list(self.elems(emphasized=True))
            apply = data
            if filter is not None:
                apply = list()
                for value in filter.split(","):
                    try:
                        value = int(value)
                    except ValueError:
                        continue
                    try:
                        apply.append(data[value])
                    except IndexError:
                        channel(_("index %d out of range") % value)
            if color is None:
                channel("----------")
                channel(_("Stroke Values:"))
                i = 0
                for e in self.elems():
                    name = str(e)
                    if len(name) > 50:
                        name = name[:50] + "…"
                    if e.stroke is None or e.stroke == "none":
                        channel(_("%d: stroke = none - %s") % (i, name))
                    else:
                        channel(_("%d: stroke = %s - %s") % (i, e.stroke.hex, name))
                    i += 1
                channel("----------")
                return
            elif color == "none":
                for e in apply:
                    e.stroke = None
                    e.altered()
            else:
                for e in apply:
                    e.stroke = Color(color)
                    e.altered()
            return "elements", data

        @self.console_option("filter", "f", type=str, help="Filter indexes")
        @self.console_argument("color", type=Color, help=_("Color to set the fill to"))
        @self.console_command(
            "fill",
            help=_("fill <svg color>"),
            input_type=(
                None,
                "elements",
            ),
            output_type="elements",
        )
        def element_fill(command, channel, _, color, data=None, filter=None, **kwargs):
            if data is None:
                data = list(self.elems(emphasized=True))
            apply = data
            if filter is not None:
                apply = list()
                for value in filter.split(","):
                    try:
                        value = int(value)
                    except ValueError:
                        continue
                    try:
                        apply.append(data[value])
                    except IndexError:
                        channel(_("index %d out of range") % value)
            if color is None:
                channel("----------")
                channel(_("Fill Values:"))
                i = 0
                for e in self.elems():
                    name = str(e)
                    if len(name) > 50:
                        name = name[:50] + "…"
                    if e.fill is None or e.fill == "none":
                        channel(_("%d: fill = none - %s") % (i, name))
                    else:
                        channel(_("%d: fill = %s - %s") % (i, e.fill.hex, name))
                    i += 1
                channel("----------")
                return "elements", data
            elif color == "none":
                for e in apply:
                    e.fill = None
                    e.altered()
            else:
                for e in apply:
                    e.fill = Color(color)
                    e.altered()
            return "elements", data

        @self.console_argument(
            "x_offset", type=self.length_x, help=_("x offset."), default="0"
        )
        @self.console_argument(
            "y_offset", type=self.length_y, help=_("y offset"), default="0"
        )
        @self.console_command(
            "outline",
            help=_("outline the current selected elements"),
            input_type=(
                None,
                "elements",
            ),
            output_type="elements",
        )
        def element_outline(
            command,
            channel,
            _,
            x_offset=None,
            y_offset=None,
            data=None,
            **kwargs,
        ):
            """
            Draws an outline of the current shape.
            """
            bounds = self.selected_area()
            if bounds is None:
                channel(_("Nothing Selected"))
                return
            x_pos = bounds[0]
            y_pos = bounds[1]
            width = bounds[2] - bounds[0]
            height = bounds[3] - bounds[1]
            x_pos -= x_offset
            y_pos -= y_offset
            width += x_offset * 2
            height += y_offset * 2

            element = Path(Rect(x=x_pos, y=y_pos, width=width, height=height))
            node = self.elem_branch.add(shape=element, type="elem ellipse")
            node.stroke = Color("red")
            self.set_emphasis([node])
            node.focus()
            self.classify([node])

            if data is None:
                data = list()
            data.append(element)
            return "elements", data

        @self.console_argument("angle", type=Angle.parse, help=_("angle to rotate by"))
        @self.console_option("cx", "x", type=self.length_x, help=_("center x"))
        @self.console_option("cy", "y", type=self.length_y, help=_("center y"))
        @self.console_option(
            "absolute",
            "a",
            type=bool,
            action="store_true",
            help=_("angle_to absolute angle"),
        )
        @self.console_command(
            "rotate",
            help=_("rotate <angle>"),
            input_type=(
                None,
                "elements",
            ),
            output_type="elements",
        )
        def element_rotate(
            command,
            channel,
            _,
            angle,
            cx=None,
            cy=None,
            absolute=False,
            data=None,
            **kwargs,
        ):
            if angle is None:
                channel("----------")
                channel(_("Rotate Values:"))
                i = 0
                for node in self.elems():
                    name = str(node)
                    if len(name) > 50:
                        name = name[:50] + "…"
                    channel(
                        _("%d: rotate(%fturn) - %s")
                        % (i, node.matrix.rotation.as_turns, name)
                    )
                    i += 1
                channel("----------")
                return
            if data is None:
                data = list(self.elems(emphasized=True))
            if len(data) == 0:
                channel(_("No selected elements."))
                return
            self.validate_selected_area()
            bounds = self.selected_area()
            if bounds is None:
                channel(_("No selected elements."))
                return
            rot = angle.as_degrees

            if cx is None:
                cx = (bounds[2] + bounds[0]) / 2.0
            if cy is None:
                cy = (bounds[3] + bounds[1]) / 2.0
            matrix = Matrix("rotate(%fdeg,%f,%f)" % (rot, cx, cy))
            try:
                if not absolute:
                    for node in data:
                        try:
                            if node.lock:
                                continue
                        except AttributeError:
                            pass

                        node.matrix *= matrix
                        node.modified()
                else:
                    for node in data:
                        start_angle = node.matrix.rotation
                        amount = rot - start_angle
                        matrix = Matrix(
                            "rotate(%f,%f,%f)" % (Angle(amount).as_degrees, cx, cy)
                        )
                        node.matrix *= matrix
                        node.modified()
            except ValueError:
                raise CommandSyntaxError
            return "elements", data

        @self.console_argument("scale_x", type=float, help=_("scale_x value"))
        @self.console_argument("scale_y", type=float, help=_("scale_y value"))
        @self.console_option(
            "px", "x", type=self.length_x, help=_("scale x origin point")
        )
        @self.console_option(
            "py", "y", type=self.length_y, help=_("scale y origin point")
        )
        @self.console_option(
            "absolute",
            "a",
            type=bool,
            action="store_true",
            help=_("scale to absolute size"),
        )
        @self.console_command(
            "scale",
            help=_("scale <scale> [<scale-y>]?"),
            input_type=(None, "elements"),
            output_type="elements",
        )
        def element_scale(
            command,
            channel,
            _,
            scale_x=None,
            scale_y=None,
            px=None,
            py=None,
            absolute=False,
            data=None,
            **kwargs,
        ):
            if scale_x is None:
                channel("----------")
                channel(_("Scale Values:"))
                i = 0
                for node in self.elems():
                    name = str(node)
                    if len(name) > 50:
                        name = name[:50] + "…"
                    channel(
                        "%d: scale(%f, %f) - %s"
                        % (
                            i,
                            node.matrix.value_scale_x(),
                            node.matrix.value_scale_x(),
                            name,
                        )
                    )
                    i += 1
                channel("----------")
                return
            if data is None:
                data = list(self.elems(emphasized=True))
            if len(data) == 0:
                channel(_("No selected elements."))
                return
            bounds = Node.union_bounds(data)
            if scale_y is None:
                scale_y = scale_x
            if px is None:
                px = (bounds[2] + bounds[0]) / 2.0
            if py is None:
                py = (bounds[3] + bounds[1]) / 2.0
            if scale_x == 0 or scale_y == 0:
                channel(_("Scaling by Zero Error"))
                return
            matrix = Matrix("scale(%f,%f,%f,%f)" % (scale_x, scale_y, px, py))
            try:
                if not absolute:
                    for node in data:
                        try:
                            if node.lock:
                                continue
                        except AttributeError:
                            pass

                        node.matrix *= matrix
                        node.modified()
                else:
                    for node in data:
                        try:
                            if node.lock:
                                continue
                        except AttributeError:
                            pass

                        osx = node.matrix.value_scale_x()
                        osy = node.matrix.value_scale_y()
                        nsx = scale_x / osx
                        nsy = scale_y / osy
                        matrix = Matrix("scale(%f,%f,%f,%f)" % (nsx, nsy, px, px))
                        node.matrix *= matrix
                        node.modified()
            except ValueError:
                raise CommandSyntaxError
            return "elements", data

        @self.console_option(
            "new_area", "n", type=self.area, help=_("provide a new area to cover")
        )
        @self.console_command(
            "area",
            help=_("provides information about/changes the area of a selected element"),
            input_type=(None, "elements"),
            output_type=("elements"),
        )
        def element_area(
            command,
            channel,
            _,
            new_area=None,
            data=None,
            **kwargs,
        ):
            if new_area is None:
                display_only = True
            else:
                if new_area == 0:
                    channel(_("You shouldn't collapse a shape to a zero-sized thing"))
                    return
                display_only = False
            if data is None:
                data = list(self.elems(emphasized=True))
            if len(data) == 0:
                channel(_("No selected elements."))
                return
            total_area = 0
            if display_only:
                channel("----------")
                channel(_("Area values:"))
            units = ("mm", "cm", "in")
            square_unit = [0] * len(units)
            for idx, u in enumerate(units):
                value = float(Length("1{unit}".format(unit=u)))
                square_unit[idx] = value * value

            i = 0
            for elem in data:
                this_area = 0
                try:
                    path = elem.as_path()
                except AttributeError:
                    path = None

                subject_polygons = []
                if not path is None:
                    for subpath in path.as_subpaths():
                        subj = Path(subpath).npoint(linspace(0, 1, 1000))
                        subj.reshape((2, 1000))
                        s = list(map(Point, subj))
                        subject_polygons.append(s)
                else:
                    try:
                        bb = elem.bounds
                    except:
                        # Even bounds failed, next element please
                        continue
                    s = [
                        Point(bb[0], bb[1]),
                        Point(bb[2], bb[1]),
                        Point(bb[2], bb[3]),
                        Point(bb[1], bb[3]),
                    ]
                    subject_polygons.append(s)

                if len(subject_polygons) > 0:
                    idx = len(subject_polygons[0]) - 1
                    if (
                        subject_polygons[0][0].x != subject_polygons[0][idx].x
                        or subject_polygons[0][0].y != subject_polygons[0][idx].y
                    ):
                        # not identical, so close the loop
                        subject_polygons.append(
                            Point(subject_polygons[0][0].x, subject_polygons[0][0].y)
                        )

                if len(subject_polygons) > 0:
                    idx = -1
                    area_x_y = 0
                    area_y_x = 0
                    for pt in subject_polygons[0]:
                        idx += 1
                        if idx > 0:
                            area_x_y += last_x * pt.y
                            area_y_x += last_y * pt.x
                        last_x = pt.x
                        last_y = pt.y
                    this_area = 0.5 * abs(area_x_y - area_y_x)

                if display_only:
                    name = str(elem)
                    if len(name) > 50:
                        name = name[:50] + "…"
                    channel("%d: %s" % (i, name))
                    for idx, u in enumerate(units):
                        this_area_local = this_area / square_unit[idx]
                        channel(
                            _(" Area= {area:.3f} {unit}²").format(
                                area=this_area_local, unit=u
                            )
                        )
                i += 1
                total_area += this_area
            if display_only:
                channel("----------")
            else:
                if total_area == 0:
                    channel(_("You can't reshape a zero-sized shape"))
                    return

                ratio = sqrt(new_area / total_area)
                self("scale %f\n" % ratio)

            return "elements", data
            # Do we have a new value to set? If yes scale by sqrt(of the fraction)

        @self.console_argument("tx", type=self.length_x, help=_("translate x value"))
        @self.console_argument("ty", type=self.length_y, help=_("translate y value"))
        @self.console_option(
            "absolute",
            "a",
            type=bool,
            action="store_true",
            help=_("translate to absolute position"),
        )
        @self.console_command(
            "translate",
            help=_("translate <tx> <ty>"),
            input_type=(None, "elements"),
            output_type="elements",
        )
        def element_translate(
            command, channel, _, tx, ty, absolute=False, data=None, **kwargs
        ):
            if tx is None:
                channel("----------")
                channel(_("Translate Values:"))
                i = 0
                for node in self.elems():
                    name = str(node)
                    if len(name) > 50:
                        name = name[:50] + "…"
                    channel(
                        _("%d: translate(%f, %f) - %s")
                        % (
                            i,
                            node.matrix.value_trans_x(),
                            node.matrix.value_trans_y(),
                            name,
                        )
                    )
                    i += 1
                channel("----------")
                return
            if data is None:
                data = list(self.elems(emphasized=True))
            if len(data) == 0:
                channel(_("No selected elements."))
                return
            if tx is None:
                tx = 0
            if ty is None:
                ty = 0
            matrix = Matrix.translate(tx, ty)
            try:
                if not absolute:
                    for node in data:
                        node.matrix *= matrix
                        node.modified()
                else:
                    for node in data:
                        otx = node.matrix.value_trans_x()
                        oty = node.matrix.value_trans_y()
                        ntx = tx - otx
                        nty = ty - oty
                        matrix = Matrix.translate(ntx, nty)
                        node.matrix *= matrix
                        node.modified()
            except ValueError:
                raise CommandSyntaxError
            return "elements", data

        @self.console_command(
            "move_to_laser",
            help=_("translates the selected element to the laser head"),
            input_type=(None, "elements"),
            output_type="elements",
        )
        def element_move_to_laser(command, channel, _, data=None, **kwargs):
            if data is None:
                data = list(self.elems(emphasized=True))
            if len(data) == 0:
                channel(_("No selected elements."))
                return
            tx, ty = self.device.current
            try:
                bounds = Node.union_bounds(data)
                otx = bounds[0]
                oty = bounds[1]
                ntx = tx - otx
                nty = ty - oty
                for node in data:
                    node.matrix.post_translate(ntx, nty)
                    node.modified()
            except ValueError:
                raise CommandSyntaxError
            return "elements", data

        @self.console_argument(
            "x_pos", type=self.length_x, help=_("x position for top left corner")
        )
        @self.console_argument(
            "y_pos", type=self.length_y, help=_("y position for top left corner")
        )
        @self.console_argument(
            "width", type=self.length_x, help=_("new width of selected")
        )
        @self.console_argument(
            "height", type=self.length_y, help=_("new height of selected")
        )
        @self.console_command(
            "resize",
            help=_("resize <x-pos> <y-pos> <width> <height>"),
            input_type=(None, "elements"),
            output_type="elements",
        )
        def element_resize(
            command, channel, _, x_pos, y_pos, width, height, data=None, **kwargs
        ):
            if height is None:
                raise CommandSyntaxError
            try:
                area = self.selected_area()
                if area is None:
                    channel(_("resize: nothing selected"))
                    return
                x, y, x1, y1 = area
                w, h = x1 - x, y1 - y
                if w == 0 or h == 0:  # dot
                    channel(_("resize: cannot resize a dot"))
                    return
                sx = width / w
                sy = height / h
                # Don't do anything if scale is 1
                if sx == 1.0 and sy == 1.0:
                    channel(_("resize: nothing to do - scale factors 1"))
                    return

                matrix = Matrix(
                    "translate(%f,%f) scale(%f,%f) translate(%f,%f)"
                    % (x_pos, y_pos, sx, sy, -x, -y)
                )
                if data is None:
                    data = list(self.elems(emphasized=True))
                for node in data:
                    try:
                        if node.lock:
                            channel(_("resize: cannot resize a locked image"))
                            return
                    except AttributeError:
                        pass
                for node in data:
                    node.matrix *= matrix
                    node.modified()
                return "elements", data
            except (ValueError, ZeroDivisionError, TypeError):
                raise CommandSyntaxError

        @self.console_argument("sx", type=float, help=_("scale_x value"))
        @self.console_argument("kx", type=float, help=_("skew_x value"))
        @self.console_argument("ky", type=float, help=_("skew_y value"))
        @self.console_argument("sy", type=float, help=_("scale_y value"))
        @self.console_argument("tx", type=self.length_x, help=_("translate_x value"))
        @self.console_argument("ty", type=self.length_y, help=_("translate_y value"))
        @self.console_command(
            "matrix",
            help=_("matrix <sx> <kx> <ky> <sy> <tx> <ty>"),
            input_type=(None, "elements"),
            output_type="elements",
        )
        def element_matrix(
            command, channel, _, sx, kx, ky, sy, tx, ty, data=None, **kwargs
        ):
            if ty is None:
                channel("----------")
                channel(_("Matrix Values:"))
                i = 0
                for node in self.elems():
                    name = str(node)
                    if len(name) > 50:
                        name = name[:50] + "…"
                    channel("%d: %s - %s" % (i, str(node.matrix), name))
                    i += 1
                channel("----------")
                return
            if data is None:
                data = list(self.elems(emphasized=True))
            if len(data) == 0:
                channel(_("No selected elements."))
                return
            try:
                # SVG 7.15.3 defines the matrix form as:
                # [a c  e]
                # [b d  f]
                m = Matrix(
                    sx,
                    kx,
                    ky,
                    sy,
                    tx,
                    ty,
                )
                for node in data:
                    try:
                        if node.lock:
                            continue
                    except AttributeError:
                        pass

                    node.matrix = Matrix(m)
                    node.modified()
            except ValueError:
                raise CommandSyntaxError
            return

        @self.console_command(
            "reset",
            help=_("reset affine transformations"),
            input_type=(None, "elements"),
            output_type="elements",
        )
        def reset(command, channel, _, data=None, **kwargs):
            if data is None:
                data = list(self.elems(emphasized=True))
            for e in data:
                try:
                    if e.lock:
                        continue
                except AttributeError:
                    pass

                name = str(e)
                if len(name) > 50:
                    name = name[:50] + "…"
                channel(_("reset - %s") % name)
                e.matrix.reset()
                e.modified()
            return "elements", data

        # @self.console_command(
        #     "reify",
        #     help=_("reify affine transformations"),
        #     input_type=(None, "elements"),
        #     output_type="elements",
        # )
        # def element_reify(command, channel, _, data=None, **kwargs):
        #     if data is None:
        #         data = list(self.elems(emphasized=True))
        #     for e in data:
        #         try:
        #             if e.lock:
        #                 continue
        #         except AttributeError:
        #             pass
        #
        #         name = str(e)
        #         if len(name) > 50:
        #             name = name[:50] + "…"
        #         channel(_("reified - %s") % name)
        #         e.reify()
        #         e.altered()
        #     return "elements", data

        @self.console_command(
            "classify",
            help=_("classify elements into operations"),
            input_type=(None, "elements"),
            output_type="elements",
        )
        def element_classify(command, channel, _, data=None, **kwargs):
            if data is None:
                data = list(self.elems(emphasized=True))
            if len(data) == 0:
                channel(_("No selected elements."))
                return
            self.classify(data)
            return "elements", data

        @self.console_command(
            "declassify",
            help=_("declassify selected elements"),
            input_type=(None, "elements"),
            output_type="elements",
        )
        def declassify(command, channel, _, data=None, **kwargs):
            if data is None:
                data = list(self.elems(emphasized=True))
            if len(data) == 0:
                channel(_("No selected elements."))
                return
            self.remove_elements_from_operations(data)
            return "elements", data

        # ==========
        # TREE BASE
        # ==========
        @self.console_command(
            "tree", help=_("access and alter tree elements"), output_type="tree"
        )
        def tree(**kwargs):
            return "tree", [self._tree]

        @self.console_command(
            "bounds", help=_("view tree bounds"), input_type="tree", output_type="tree"
        )
        def tree_bounds(command, channel, _, data=None, **kwargs):
            if data is None:
                data = [self._tree]

            def b_list(path, node):
                for i, n in enumerate(node.children):
                    p = list(path)
                    p.append(str(i))
                    channel(
                        "%s: %s - %s %s - %s"
                        % (
                            ".".join(p).ljust(10),
                            str(n._bounds),
                            str(n._bounds_dirty),
                            str(n.type),
                            str(n.label[:16]),
                        )
                    )
                    b_list(p, n)

            for d in data:
                channel("----------")
                if d.type == "root":
                    channel(_("Tree:"))
                else:
                    channel("%s:" % d.label)
                b_list([], d)
                channel("----------")

            return "tree", data

        @self.console_command(
            "list", help=_("view tree"), input_type="tree", output_type="tree"
        )
        def tree_list(command, channel, _, data=None, **kwargs):
            if data is None:
                data = [self._tree]

            def t_list(path, node):
                for i, n in enumerate(node.children):
                    p = list(path)
                    p.append(str(i))
                    if n.targeted:
                        j = "+"
                    elif n.emphasized:
                        j = "~"
                    elif n.highlighted:
                        j = "-"
                    else:
                        j = ":"
                    channel(
                        "%s%s %s - %s"
                        % (".".join(p).ljust(10), j, str(n.type), str(n.label))
                    )
                    t_list(p, n)

            for d in data:
                channel("----------")
                if d.type == "root":
                    channel(_("Tree:"))
                else:
                    channel("%s:" % d.label)
                t_list([], d)
                channel("----------")

            return "tree", data

        @self.console_argument("drag", help="Drag node address")
        @self.console_argument("drop", help="Drop node address")
        @self.console_command(
            "dnd", help=_("Drag and Drop Node"), input_type="tree", output_type="tree"
        )
        def tree_dnd(command, channel, _, data=None, drag=None, drop=None, **kwargs):
            """
            Drag and Drop command performs a console based drag and drop operation
            E.g. "tree dnd 0.1 0.2" will drag node 0.1 into node 0.2
            """
            if data is None:
                data = [self._tree]
            if drop is None:
                raise CommandSyntaxError
            try:
                drag_node = self._tree
                for n in drag.split("."):
                    drag_node = drag_node.children[int(n)]
                drop_node = self._tree
                for n in drop.split("."):
                    drop_node = drop_node.children[int(n)]
                drop_node.drop(drag_node)
            except (IndexError, AttributeError, ValueError):
                raise CommandSyntaxError
            self.signal("tree_changed")
            return "tree", data

        @self.console_argument("node", help="Node address for menu")
        @self.console_argument("execute", help="Command to execute")
        @self.console_command(
            "menu",
            help=_("Load menu for given node"),
            input_type="tree",
            output_type="tree",
        )
        def tree_menu(
            command, channel, _, data=None, node=None, execute=None, **kwargs
        ):
            """
            Create menu for a particular node.
            Processes submenus, references, radio_state as needed.
            """
            try:
                menu_node = self._tree
                for n in node.split("."):
                    menu_node = menu_node.children[int(n)]
            except (IndexError, AttributeError, ValueError):
                raise CommandSyntaxError

            menu = []
            submenus = {}

            def menu_functions(f, cmd_node):
                func_dict = dict(f.func_dict)

                def specific(event=None):
                    f(cmd_node, **func_dict)

                return specific

            for func in self.tree_operations_for_node(menu_node):
                submenu_name = func.submenu
                submenu = None
                if submenu_name in submenus:
                    submenu = submenus[submenu_name]
                elif submenu_name is not None:
                    submenu = list()
                    menu.append((submenu_name, submenu))
                    submenus[submenu_name] = submenu

                menu_context = submenu if submenu is not None else menu
                if func.reference is not None:
                    pass
                if func.radio_state is not None:
                    if func.separate_before:
                        menu_context.append(("------", None))
                    n = func.real_name
                    if func.radio_state:
                        n = "✓" + n
                    menu_context.append((n, menu_functions(func, menu_node)))
                else:
                    if func.separate_before:
                        menu_context.append(("------", None))
                    menu_context.append(
                        (func.real_name, menu_functions(func, menu_node))
                    )
                if func.separate_after:
                    menu_context.append(("------", None))
            if execute is not None:
                try:
                    execute_command = ("menu", menu)
                    for n in execute.split("."):
                        name, cmd = execute_command
                        execute_command = cmd[int(n)]
                    name, cmd = execute_command
                    channel("Executing %s: %s" % (name, str(cmd)))
                    cmd()
                except (IndexError, AttributeError, ValueError, TypeError):
                    raise CommandSyntaxError
            else:

                def m_list(path, menu):
                    for i, n in enumerate(menu):
                        p = list(path)
                        p.append(str(i))
                        name, submenu = n
                        channel("%s: %s" % (".".join(p).ljust(10), str(name)))
                        if isinstance(submenu, list):
                            m_list(p, submenu)

                m_list([], menu)

            return "tree", data

        @self.console_command(
            "selected",
            help=_("delegate commands to focused value"),
            input_type="tree",
            output_type="tree",
        )
        def selected(channel, _, **kwargs):
            """
            Set tree list to selected node
            """
            return "tree", list(self.flat(selected=True))

        @self.console_command(
            "emphasized",
            help=_("delegate commands to focused value"),
            input_type="tree",
            output_type="tree",
        )
        def emphasized(channel, _, **kwargs):
            """
            Set tree list to emphasized node
            """
            return "tree", list(self.flat(emphasized=True))

        @self.console_command(
            "highlighted",
            help=_("delegate commands to sub-focused value"),
            input_type="tree",
            output_type="tree",
        )
        def highlighted(channel, _, **kwargs):
            """
            Set tree list to highlighted nodes
            """
            return "tree", list(self.flat(highlighted=True))

        @self.console_command(
            "targeted",
            help=_("delegate commands to sub-focused value"),
            input_type="tree",
            output_type="tree",
        )
        def targeted(channel, _, **kwargs):
            """
            Set tree list to highlighted nodes
            """
            return "tree", list(self.flat(targeted=True))

        @self.console_command(
            "delete",
            help=_("delete the given nodes"),
            input_type="tree",
            output_type="tree",
        )
        def delete(channel, _, data=None, **kwargs):
            """
            Delete nodes.
            Structural nodes such as root, elements branch, and operations branch are not able to be deleted
            """
            self.remove_nodes(data)
            self.signal("tree_changed")
            self.signal("refresh_scene", 0)
            return "tree", [self._tree]

        @self.console_command(
            "delegate",
            help=_("delegate commands to focused value"),
            input_type="tree",
            output_type=("op", "elements"),
        )
        def delegate(channel, _, **kwargs):
            """
            Delegate to either ops or elements depending on the current node emphasis
            """
            for item in self.flat(emphasized=True):
                if item.type.startswith("op"):
                    return "ops", list(self.ops(emphasized=True))
                if item.type in elem_nodes or item.type in ("group", "file"):
                    return "elements", list(self.elems(emphasized=True))

        # ==========
        # CLIPBOARD COMMANDS
        # ==========
        @self.console_option("name", "n", type=str)
        @self.console_command(
            "clipboard",
            help=_("clipboard"),
            input_type=(None, "elements"),
            output_type="clipboard",
        )
        def clipboard_base(data=None, name=None, **kwargs):
            """
            Clipboard commands. Applies to current selected elements to
            make a copy of those elements. Paste a copy of those elements
            or cut those elements. Clear clears the clipboard.

            The list command will list them but this is only for debug.
            """
            if name is not None:
                self._clipboard_default = name
            if data is None:
                return "clipboard", list(self.elems(emphasized=True))
            else:
                return "clipboard", data

        @self.console_command(
            "copy",
            help=_("clipboard copy"),
            input_type="clipboard",
            output_type="elements",
        )
        def clipboard_copy(data=None, **kwargs):
            destination = self._clipboard_default
            self._clipboard[destination] = [copy(e) for e in data]
            return "elements", self._clipboard[destination]

        @self.console_option(
            "dx", "x", help=_("paste offset x"), type=Length, default=0
        )
        @self.console_option(
            "dy", "y", help=_("paste offset y"), type=Length, default=0
        )
        @self.console_command(
            "paste",
            help=_("clipboard paste"),
            input_type="clipboard",
            output_type="elements",
        )
        def clipboard_paste(command, channel, _, data=None, dx=None, dy=None, **kwargs):
            destination = self._clipboard_default
            try:
                pasted = [copy(e) for e in self._clipboard[destination]]
            except KeyError:
                channel(_("Error: Clipboard Empty"))
                return
            if dx != 0 or dy != 0:
                matrix = Matrix(
                    "translate({dx}, {dy})".format(dx=float(dx), dy=float(dy))
                )
                for node in pasted:
                    node.matrix *= matrix
            group = self.elem_branch.add(type="group", label="Group")
            for p in pasted:
                group.add_node(copy(p))
            self.set_emphasis([group])
            return "elements", pasted

        @self.console_command(
            "cut",
            help=_("clipboard cut"),
            input_type="clipboard",
            output_type="elements",
        )
        def clipboard_cut(data=None, **kwargs):
            destination = self._clipboard_default
            self._clipboard[destination] = [copy(e) for e in data]
            self.remove_elements(data)
            return "elements", self._clipboard[destination]

        @self.console_command(
            "clear",
            help=_("clipboard clear"),
            input_type="clipboard",
            output_type="elements",
        )
        def clipboard_clear(data=None, **kwargs):
            destination = self._clipboard_default
            old = self._clipboard[destination]
            self._clipboard[destination] = None
            return "elements", old

        @self.console_command(
            "contents",
            help=_("clipboard contents"),
            input_type="clipboard",
            output_type="elements",
        )
        def clipboard_contents(**kwargs):
            destination = self._clipboard_default
            return "elements", self._clipboard[destination]

        @self.console_command(
            "list",
            help=_("clipboard list"),
            input_type="clipboard",
        )
        def clipboard_list(command, channel, _, **kwargs):
            for v in self._clipboard:
                k = self._clipboard[v]
                channel("%s: %s" % (str(v).ljust(5), str(k)))

        # ==========
        # NOTES COMMANDS
        # ==========
        @self.console_option(
            "append", "a", type=bool, action="store_true", default=False
        )
        @self.console_command("note", help=_("note <note>"))
        def note(command, channel, _, append=False, remainder=None, **kwargs):
            note = remainder
            if note is None:
                if self.note is None:
                    channel(_("No Note."))
                else:
                    channel(str(self.note))
            else:
                if append:
                    self.note += "\n" + note
                else:
                    self.note = note
                channel(_("Note Set."))
                channel(str(self.note))

        # ==========
        # TRACE OPERATIONS
        # ==========

        # Function to return the euclidean distance
        # between two points
        def dist(a, b):
            return sqrt(pow(a[0] - b[0], 2) + pow(a[1] - b[1], 2))

        # Function to check whether a point lies inside
        # or on the boundaries of the circle
        def is_inside(center, radius, p):
            return dist(center, p) <= radius

        # The following two functions are used
        # To find the equation of the circle when
        # three points are given.

        # Helper method to get a circle defined by 3 points
        def get_circle_center(bx, by, cx, cy):
            B = bx * bx + by * by
            C = cx * cx + cy * cy
            D = bx * cy - by * cx
            return [(cy * B - by * C) / (2 * D), (bx * C - cx * B) / (2 * D)]

        # Function to return the smallest circle
        # that intersects 2 points
        def circle_from1(A, B):
            # Set the center to be the midpoint of A and B
            C = [(A[0] + B[0]) / 2.0, (A[1] + B[1]) / 2.0]

            # Set the radius to be half the distance AB
            return C, dist(A, B) / 2.0

        # Function to return a unique circle that
        # intersects three points
        def circle_from2(A, B, C):
            if A == B:
                I, radius = circle_from1(A, C)
                return I, radius
            elif A == C:
                I, radius = circle_from1(A, B)
                return I, radius
            elif B == C:
                I, radius = circle_from1(A, B)
                return I, radius
            else:
                I = get_circle_center(
                    B[0] - A[0], B[1] - A[1], C[0] - A[0], C[1] - A[1]
                )
                I[0] += A[0]
                I[1] += A[1]
                radius = dist(I, A)
                return I, radius

        # Function to check whether a circle
        # encloses the given points
        def is_valid_circle(center, radius, P):

            # Iterating through all the points
            # to check  whether the points
            # lie inside the circle or not
            for p in P:
                if not is_inside(center, radius, p):
                    return False
            return True

        # Function to return the minimum enclosing
        # circle for N <= 3
        def min_circle_trivial(P):
            assert len(P) <= 3

            if not P:
                return [0, 0], 0

            elif len(P) == 1:
                return P[0], 0

            elif len(P) == 2:
                center, radius = circle_from1(P[0], P[1])
                return center, radius

            # To check if MEC can be determined
            # by 2 points only
            for i in range(3):
                for j in range(i + 1, 3):

                    center, radius = circle_from1(P[i], P[j])
                    if is_valid_circle(center, radius, P):
                        return center, radius

            center, radius = circle_from2(P[0], P[1], P[2])
            return center, radius

        # Returns the MEC using Welzl's algorithm
        # Takes a set of input points P and a set R
        # points on the circle boundary.
        # n represents the number of points in P
        # that are not yet processed.
        def welzl_helper(P, R, n):
            # Base case when all points processed or |R| = 3
            if n == 0 or len(R) == 3:
                center, radius = min_circle_trivial(R)
                return center, radius

            # Pick a random point randomly
            idx = randint(0, n - 1)
            p = P[idx]

            # Put the picked point at the end of P
            # since it's more efficient than
            # deleting from the middle of the vector
            P[idx], P[n - 1] = P[n - 1], P[idx]

            # Get the MEC circle d from the
            # set of points P - :p
            dcenter, dradius = welzl_helper(P, R.copy(), n - 1)

            # If d contains p, return d
            if is_inside(dcenter, dradius, p):
                return dcenter, dradius

            # Otherwise, must be on the boundary of the MEC
            R.append(p)

            # Return the MEC for P - :p and R U :p
            dcenter, dradius = welzl_helper(P, R.copy(), n - 1)
            return dcenter, dradius

        def welzl(P):
            P_copy = P.copy()
            shuffle(P_copy)
            center, radius = welzl_helper(P_copy, [], len(P_copy))
            return center, radius

        def generate_hull_shape(method, data, resolution=None):
            if resolution is None:
                DETAIL = 500  # How coarse / fine shall a subpath be split
            else:
                DETAIL = int(resolution)
            pts = []
            min_val = [float("inf"), float("inf")]
            max_val = [-float("inf"), -float("inf")]
            for node in data:
                if method in ("hull", "segment", "circle"):
                    try:
                        path = node.as_path()
                    except AttributeError:
                        path = None
                    if not path is None:
                        p = path.first_point
                        pts += [(p.x, p.y)]
                        for segment in path:
                            p = segment.end
                            pts += [(p.x, p.y)]
                    else:
                        bounds = node.bounds
                        pts += [
                            (bounds[0], bounds[1]),
                            (bounds[0], bounds[3]),
                            (bounds[2], bounds[1]),
                            (bounds[2], bounds[3]),
                        ]
                elif method in ("complex"):
                    try:
                        path = node.as_path()
                    except AttributeError:
                        path = None

                    if not path is None:
                        for subpath in path.as_subpaths():
                            psp = Path(subpath)
                            p = psp.first_point
                            pts += [(p.x, p.y)]
                            positions = linspace(0, 1, num=DETAIL, endpoint=True)
                            subj = psp.npoint(positions)
                            # Not sure why we need to do that, its already rows x 2
                            # subj.reshape((2, DETAIL))
                            s = list(map(Point, subj))
                            for p in s:
                                pts += [(p.x, p.y)]
                    else:
                        bounds = node.bounds
                        pts += [
                            (bounds[0], bounds[1]),
                            (bounds[0], bounds[3]),
                            (bounds[2], bounds[1]),
                            (bounds[2], bounds[3]),
                        ]
                elif method == "quick":
                    bounds = node.bounds
                    min_val[0] = min(min_val[0], bounds[0])
                    min_val[1] = min(min_val[1], bounds[1])
                    max_val[0] = max(max_val[0], bounds[2])
                    max_val[1] = max(max_val[1], bounds[3])
            if method == "quick":
                if (
                    not isinf(min_val[0])
                    and not isinf(min_val[1])
                    and not isinf(max_val[0])
                    and not isinf(max_val[0])
                ):
                    pts += [
                        (min_val[0], min_val[1]),
                        (min_val[0], max_val[1]),
                        (max_val[0], min_val[1]),
                        (max_val[0], max_val[1]),
                    ]
            if method == "segment":
                hull = [p for p in pts]
            elif method == "circle":
                mec_center, mec_radius = welzl(pts)
                # So now we have a circle with (mec[0], mec[1]), and mec_radius
                hull = []
                RES = 100
                for i in range(RES):
                    hull += [
                        (
                            mec_center[0] + mec_radius * cos(i / RES * tau),
                            mec_center[1] + mec_radius * sin(i / RES * tau),
                        )
                    ]
            else:
                hull = [p for p in Point.convex_hull(pts)]
            if len(hull) != 0:
                hull.append(hull[0])  # loop
            return hull

        @self.console_argument(
            "method", help=_("Method to use (one of segment, quick, hull, complex)")
        )
        @self.console_argument("resolution")
        @self.console_command(
            "trace",
            help=_("trace the given elements"),
            input_type=("elements", "shapes", None),
        )
        def trace_trace_spooler(
            command, channel, _, method=None, resolution=None, data=None, **kwargs
        ):
            if method is None:
                method = "quick"
            method = method.lower()
            if not method in ("segment", "quick", "hull", "complex"):
                channel(
                    _(
                        "Invalid method, please use one of segment, quick, hull, complex."
                    )
                )
                return

            spooler = self.device.spooler
            if data is None:
                data = list(self.elems(emphasized=True))
            if len(data) == 0:
                channel(_("No elements bounds to trace"))
                return
            hull = generate_hull_shape(method, data, resolution)
            if len(hull) == 0:
                channel(_("No elements bounds to trace."))
                return

            def run_shape(spooler, hull):
                def trace_hull():
                    yield "wait_finish"
                    yield "rapid_mode"
                    idx = 0
                    for p in hull:
                        idx += 1
                        yield (
                            "move_abs",
                            Length(amount=p[0]).length_mm,
                            Length(amount=p[1]).length_mm,
                        )

                spooler.job(trace_hull)

            run_shape(spooler, hull)

        @self.console_argument(
            "method",
            help=_("Method to use (one of quick, hull, complex, segment, circle)"),
        )
        @self.console_argument(
            "resolution", help=_("Resolution for complex slicing, default=500")
        )
        @self.console_command(
            "tracegen",
            help=_("create the trace around the given elements"),
            input_type=("elements", "shapes", None),
            output_type="elements",
        )
        def trace_trace_generator(
            command, channel, _, method=None, resolution=None, data=None, **kwargs
        ):
            if method is None:
                method = "quick"
            method = method.lower()
            if not method in ("segment", "quick", "hull", "complex", "circle"):
                channel(
                    _(
                        "Invalid method, please use one of quick, hull, complex, segment, circle."
                    )
                )
                return

            spooler = self.device.spooler
            if data is None:
                data = list(self.elems(emphasized=True))
            hull = generate_hull_shape(method, data, resolution=resolution)
            if len(hull) == 0:
                channel(_("No elements bounds to trace."))
                return
            shape = Polyline(hull)
            if shape.is_degenerate():
                channel(_("Shape is degenerate."))
                return "elements", data
            node = self.elem_branch.add(shape=shape, type="elem polyline")
            node.stroke = Color("black")
            self.set_emphasis([node])
            node.focus()
            data.append(node)
            return "elements", data

        # --------------------------- END COMMANDS ------------------------------

    def _init_tree(self, kernel):

        _ = kernel.translation
        # --------------------------- TREE OPERATIONS ---------------------------

        def is_regmark(node):
            result = False
            try:
                if node._parent.type == "branch reg":
                    result = True
            except AttributeError:
                pass
            return result

        def has_changes(node):
            result = False
            try:
                if not node.matrix.is_identity():
                    result = True
            except AttributeError:
                # There was an error druing check for matrix.is_identity
                pass
            return result

        @self.tree_separator_after()
        @self.tree_conditional(lambda node: len(list(self.ops(emphasized=True))) == 1)
        @self.tree_operation(
            _("Operation properties"), node_type=operate_nodes, help=""
        )
        def operation_property(node, **kwargs):
            activate = self.kernel.lookup("function/open_property_window_for_node")
            if activate is not None:
                activate(node)

        @self.tree_separator_after()
        @self.tree_operation(_("Edit"), node_type="op console", help="")
        def edit_console_command(node, **kwargs):
            self.open("window/ConsoleProperty", self.gui, node=node)

        @self.tree_separator_after()
        @self.tree_operation(
            _("Element properties"),
            node_type=(
                "elem ellipse",
                "elem path",
                "elem point",
                "elem polyline",
                "elem rect",
                "elem line",
            ),
            help="",
        )
        def path_property(node, **kwargs):
            activate = self.kernel.lookup("function/open_property_window_for_node")
            if activate is not None:
                activate(node)

        @self.tree_separator_after()
        @self.tree_operation(_("Group properties"), node_type="group", help="")
        def group_property(node, **kwargs):
            activate = self.kernel.lookup("function/open_property_window_for_node")
            if activate is not None:
                activate(node)

        @self.tree_separator_after()
        @self.tree_operation(_("Text properties"), node_type="elem text", help="")
        def text_property(node, **kwargs):
            activate = self.kernel.lookup("function/open_property_window_for_node")
            if activate is not None:
                activate(node)

        @self.tree_separator_after()
        @self.tree_operation(_("Image properties"), node_type="elem image", help="")
        def image_property(node, **kwargs):
            activate = self.kernel.lookup("function/open_property_window_for_node")
            if activate is not None:
                activate(node)

        @self.tree_conditional(lambda node: not is_regmark(node))
        @self.tree_operation(
            _("Ungroup elements"), node_type=("group", "file"), help=""
        )
        def ungroup_elements(node, **kwargs):
            for n in list(node.children):
                node.insert_sibling(n)
            node.remove_node()  # Removing group/file node.

        @self.tree_conditional(lambda node: not is_regmark(node))
        @self.tree_operation(_("Group elements"), node_type=elem_nodes, help="")
        def group_elements(node, **kwargs):
            # group_node = node.parent.add_sibling(node, type="group", name="Group")
            group_node = node.parent.add(type="group", label="Group")
            for e in list(self.elems(emphasized=True)):
                group_node.append_child(e)

        @self.tree_operation(_("Enable/Disable ops"), node_type=op_nodes, help="")
        def toggle_n_operations(node, **kwargs):
            for n in self.ops(emphasized=True):
                n.output = not n.output
                n.notify_update()

        # TODO: Restore convert node type ability
        #
        # @self.tree_submenu(_("Convert operation"))
        # @self.tree_operation(_("Convert to Image"), node_type=operate_nodes, help="")
        # def convert_operation_image(node, **kwargs):
        #     for n in self.ops(emphasized=True):
        #         n.operation = "Image"
        #
        # @self.tree_submenu(_("Convert operation"))
        # @self.tree_operation(_("Convert to Raster"), node_type=operate_nodes, help="")
        # def convert_operation_raster(node, **kwargs):
        #     for n in self.ops(emphasized=True):
        #         n.operation = "Raster"
        #
        # @self.tree_submenu(_("Convert operation"))
        # @self.tree_operation(_("Convert to Engrave"), node_type=operate_nodes, help="")
        # def convert_operation_engrave(node, **kwargs):
        #     for n in self.ops(emphasized=True):
        #         n.operation = "Engrave"
        #
        # @self.tree_submenu(_("Convert operation"))
        # @self.tree_operation(_("Convert to Cut"), node_type=operate_nodes, help="")
        # def convert_operation_cut(node, **kwargs):
        #     for n in self.ops(emphasized=True):
        #         n.operation = "Cut"

        def radio_match(node, speed=0, **kwargs):
            return node.speed == float(speed)

        @self.tree_submenu(_("Speed"))
        @self.tree_radio(radio_match)
        @self.tree_values("speed", (50, 75, 100, 150, 200, 250, 300, 350))
        @self.tree_operation(
            _("%smm/s") % "{speed}", node_type=("op raster", "op image"), help=""
        )
        def set_speed_raster(node, speed=150, **kwargs):
            node.speed = float(speed)
            self.signal("element_property_reload", node)

        @self.tree_submenu(_("Speed"))
        @self.tree_radio(radio_match)
        @self.tree_values("speed", (5, 10, 15, 20, 25, 30, 35, 40))
        @self.tree_operation(
            _("%smm/s") % "{speed}",
            node_type=("op cut", "op engrave", "op hatch"),
            help="",
        )
        def set_speed_vector(node, speed=35, **kwargs):
            node.speed = float(speed)
            self.signal("element_property_reload", node)

        def radio_match(node, power=0, **kwargs):
            return node.power == float(power)

        @self.tree_submenu(_("Power"))
        @self.tree_radio(radio_match)
        @self.tree_values("power", (100, 250, 333, 500, 666, 750, 1000))
        @self.tree_operation(
            _("%sppi") % "{power}",
            node_type=("op cut", "op raster", "op image", "op engrave", "op hatch"),
            help="",
        )
        def set_power(node, power=1000, **kwargs):
            node.power = float(power)
            self.signal("element_property_reload", node)

        def radio_match(node, i=100, **kwargs):
            return node.dpi == i

        @self.tree_submenu(_("DPI"))
        @self.tree_radio(radio_match)
        @self.tree_values("dpi", (100, 250, 333, 500, 666, 750, 1000))
        @self.tree_operation(
            _("DPI %s") % "{dpi}",
            node_type=("op raster", "elem image"),
            help=_("Change dpi values"),
        )
        def set_step_n(node, dpi=1, **kwargs):
            node.dpi = dpi
            self.signal("element_property_reload", node)

        def radio_match(node, passvalue=1, **kwargs):
            return (node.passes_custom and passvalue == node.passes) or (
                not node.passes_custom and passvalue == 1
            )

        @self.tree_submenu(_("Set operation passes"))
        @self.tree_radio(radio_match)
        @self.tree_iterate("passvalue", 1, 10)
        @self.tree_operation(
            _("Passes %s") % "{passvalue}", node_type=operate_nodes, help=""
        )
        def set_n_passes(node, passvalue=1, **kwargs):
            node.passes = passvalue
            node.passes_custom = passvalue != 1
            self.signal("element_property_reload", node)

        @self.tree_separator_after()
        @self.tree_operation(
            _("Execute operation(s)"),
            node_type=operate_nodes,
            help=_("Execute Job for the selected operation(s)."),
        )
        def execute_job(node, **kwargs):
            node.emphasized = True
            self("plan0 clear copy-selected\n")
            self("window open ExecuteJob 0\n")

        @self.tree_separator_after()
        @self.tree_operation(
            _("Simulate operation(s)"),
            node_type=operate_nodes,
            help=_("Run simulation for the selected operation(s)"),
        )
        def compile_and_simulate(node, **kwargs):
            node.emphasized = True
            self("plan0 copy-selected preprocess validate blob preopt optimize\n")
            self("window open Simulation 0\n")

        @self.tree_operation(_("Clear all"), node_type="branch ops", help="")
        def clear_all(node, **kwargs):
            self("operation* delete\n")

        @self.tree_operation(_("Clear all"), node_type="branch elems", help="")
        def clear_all_ops(node, **kwargs):
            self("element* delete\n")
            self.elem_branch.remove_all_children()

        @self.tree_operation(_("Clear all"), node_type="branch reg", help="")
        def clear_all_regmarks(node, **kwargs):
            self.reg_branch.remove_all_children()

        # ==========
        # REMOVE MULTI (Tree Selected)
        # ==========
        @self.tree_conditional(
            lambda cond: len(
                list(
                    self.flat(selected=True, cascade=False, types=non_structural_nodes)
                )
            )
            > 1
        )
        @self.tree_calc(
            "ecount",
            lambda i: len(
                list(
                    self.flat(selected=True, cascade=False, types=non_structural_nodes)
                )
            ),
        )
        @self.tree_operation(
            _("Remove %s selected items") % "{ecount}",
            node_type=non_structural_nodes,
            help="",
        )
        def remove_multi_nodes(node, **kwargs):
            nodes = list(
                self.flat(selected=True, cascade=False, types=non_structural_nodes)
            )
            for node in nodes:
                if node.parent is not None:  # May have already removed.
                    node.remove_node()
            self.set_emphasis(None)

        # ==========
        # REMOVE SINGLE (Tree Selected)
        # ==========
        @self.tree_conditional(
            lambda cond: len(
                list(
                    self.flat(selected=True, cascade=False, types=non_structural_nodes)
                )
            )
            == 1
        )
        @self.tree_operation(
            _("Remove '%s'") % "{name}",
            node_type=non_structural_nodes,
            help="",
        )
        def remove_type_op(node, **kwargs):
            node.remove_node()
            self.set_emphasis(None)

        # ==========
        # Remove Operations (If No Tree Selected)
        # Note: This code would rarely match anything since the tree selected will almost always be true if we have
        # match this conditional. The tree-selected delete functions are superior.
        # ==========
        @self.tree_conditional(
            lambda cond: len(
                list(
                    self.flat(selected=True, cascade=False, types=non_structural_nodes)
                )
            )
            == 0
        )
        @self.tree_conditional(lambda node: len(list(self.ops(emphasized=True))) > 1)
        @self.tree_calc("ecount", lambda i: len(list(self.ops(emphasized=True))))
        @self.tree_operation(
            _("Remove %s operations") % "{ecount}",
            node_type=(
                "op cut",
                "op raster",
                "op image",
                "op engrave",
                "op dots",
                "op hatch",
                "op console",
                "lasercode",
                "cutcode",
                "blob",
            ),
            help="",
        )
        def remove_n_ops(node, **kwargs):
            self("operation delete\n")

        # ==========
        # REMOVE ELEMENTS
        # ==========
        @self.tree_conditional(lambda node: len(list(self.elems(emphasized=True))) > 0)
        @self.tree_calc("ecount", lambda i: len(list(self.elems(emphasized=True))))
        @self.tree_operation(
            _("Remove %s elements") % "{ecount}",
            node_type=elem_group_nodes,
            help="",
        )
        def remove_n_elements(node, **kwargs):
            self("element delete\n")

        # ==========
        # CONVERT TREE OPERATIONS
        # ==========
        @self.tree_operation(
            _("Convert to Cutcode"),
            node_type="lasercode",
            help="",
        )
        def lasercode2cut(node, **kwargs):
            node.replace_node(CutCode.from_lasercode(node.commands), type="cutcode")

        @self.tree_conditional_try(lambda node: hasattr(node, "as_cutobjects"))
        @self.tree_operation(
            _("Convert to Cutcode"),
            node_type="blob",
            help="",
        )
        def blob2cut(node, **kwargs):
            node.replace_node(node.as_cutobjects(), type="cutcode")

        @self.tree_operation(
            _("Convert to Path"),
            node_type="cutcode",
            help="",
        )
        def cutcode2pathcut(node, **kwargs):
            cutcode = node.cutcode
            elements = list(cutcode.as_elements())
            n = None
            for element in elements:
                n = self.elem_branch.add(element, type="elem path")
            node.remove_node()
            if n is not None:
                n.focus()

        @self.tree_submenu(_("Clone reference"))
        @self.tree_operation(_("Make 1 copy"), node_type="reference", help="")
        def clone_single_element_op(node, **kwargs):
            clone_element_op(node, copies=1, **kwargs)

        @self.tree_submenu(_("Clone reference"))
        @self.tree_iterate("copies", 2, 10)
        @self.tree_operation(
            _("Make %s copies") % "{copies}", node_type="reference", help=""
        )
        def clone_element_op(node, copies=1, **kwargs):
            index = node.parent.children.index(node)
            for i in range(copies):
                node.parent.add_reference(node.node, type="reference", pos=index)
            node.modified()
            self.signal("rebuild_tree")

        @self.tree_conditional(lambda node: node.count_children() > 1)
        @self.tree_operation(
            _("Reverse subitems order"),
            node_type=(
                "op cut",
                "op raster",
                "op image",
                "op engrave",
                "op dots",
                "op hatch",
                "group",
                "branch elems",
                "file",
                "branch ops",
            ),
            help=_("Reverse the items within this subitem"),
        )
        def reverse_layer_order(node, **kwargs):
            node.reverse()
            self.signal("rebuild_tree")

        @self.tree_separator_after()
        @self.tree_operation(
            _("Refresh classification"), node_type="branch ops", help=""
        )
        def refresh_clasifications(node, **kwargs):
            self.remove_elements_from_operations(list(self.elems()))
            self.classify(list(self.elems()))
            self.signal("rebuild_tree")

        materials = [
            _("Wood"),
            _("Acrylic"),
            _("Foam"),
            _("Leather"),
            _("Cardboard"),
            _("Cork"),
            _("Textiles"),
            _("Paper"),
            _("Save-1"),
            _("Save-2"),
            _("Save-3"),
        ]

        def union_materials_saved():
            union = [
                d
                for d in self.op_data.section_set()
                if d not in materials and d != "previous"
            ]
            union.extend(materials)
            return union

        def difference_materials_saved():
            secs = self.op_data.section_set()
            difference = [m for m in materials if m not in secs]
            return difference

        @self.tree_submenu(_("Load"))
        @self.tree_values("opname", values=self.op_data.section_set)
        @self.tree_operation(_("%s") % "{opname}", node_type="branch ops", help="")
        def load_ops(node, opname, **kwargs):
            self("material load %s\n" % opname)

        @self.tree_separator_before()
        @self.tree_submenu(_("Load"))
        @self.tree_operation(_("Other/Blue/Red"), node_type="branch ops", help="")
        def default_classifications(node, **kwargs):
            self.load_default()

        @self.tree_submenu(_("Load"))
        @self.tree_separator_after()
        @self.tree_operation(_("Basic"), node_type="branch ops", help="")
        def basic_classifications(node, **kwargs):
            self.load_default2()

        @self.tree_submenu(_("Save"))
        @self.tree_values("opname", values=self.op_data.section_set)
        @self.tree_operation("{opname}", node_type="branch ops", help="")
        def save_materials(node, opname="saved", **kwargs):
            self("material save %s\n" % opname)

        @self.tree_separator_before()
        @self.tree_submenu(_("Save"))
        @self.tree_prompt("opname", _("Name to store current operations under?"))
        @self.tree_operation("New", node_type="branch ops", help="")
        def save_material_custom(node, opname, **kwargs):
            if opname is not None:
                self("material save %s\n" % opname.replace(" ", "_"))

        @self.tree_submenu(_("Delete"))
        @self.tree_values("opname", values=self.op_data.section_set)
        @self.tree_operation("{opname}", node_type="branch ops", help="")
        def remove_ops(node, opname="saved", **kwargs):
            self("material delete %s\n" % opname)

        @self.tree_separator_before()
        @self.tree_submenu(_("Append operation"))
        @self.tree_operation(_("Append Image"), node_type="branch ops", help="")
        def append_operation_image(node, pos=None, **kwargs):
            self.add_op(ImageOpNode(), pos=pos)

        @self.tree_submenu(_("Append operation"))
        @self.tree_operation(_("Append Raster"), node_type="branch ops", help="")
        def append_operation_raster(node, pos=None, **kwargs):
            self.add_op(RasterOpNode(), pos=pos)

        @self.tree_submenu(_("Append operation"))
        @self.tree_operation(_("Append Engrave"), node_type="branch ops", help="")
        def append_operation_engrave(node, pos=None, **kwargs):
            self.add_op(EngraveOpNode(), pos=pos)

        @self.tree_submenu(_("Append operation"))
        @self.tree_operation(_("Append Cut"), node_type="branch ops", help="")
        def append_operation_cut(node, pos=None, **kwargs):
            self.add_op(CutOpNode(), pos=pos)

        @self.tree_submenu(_("Append operation"))
        @self.tree_operation(_("Append Hatch"), node_type="branch ops", help="")
        def append_operation_hatch(node, pos=None, **kwargs):
            self.add_op(HatchOpNode(), pos=pos)

        @self.tree_submenu(_("Append special operation(s)"))
        @self.tree_operation(_("Append Home"), node_type="branch ops", help="")
        def append_operation_home(node, pos=None, **kwargs):
            self.op_branch.add(
                ConsoleOperation("home -f"),
                type="op console",
                pos=pos,
            )

        @self.tree_submenu(_("Append special operation(s)"))
        @self.tree_operation(
            _("Append Return to Origin"), node_type="branch ops", help=""
        )
        def append_operation_origin(node, pos=None, **kwargs):
            self.op_branch.add(
                ConsoleOperation("move_abs 0 0"),
                type="op console",
                pos=pos,
            )

        @self.tree_submenu(_("Append special operation(s)"))
        @self.tree_operation(_("Append Beep"), node_type="branch ops", help="")
        def append_operation_beep(node, pos=None, **kwargs):
            self.op_branch.add(
                ConsoleOperation("beep"),
                type="op console",
                pos=pos,
            )

        @self.tree_submenu(_("Append special operation(s)"))
        @self.tree_operation(_("Append Interrupt"), node_type="branch ops", help="")
        def append_operation_interrupt(node, pos=None, **kwargs):
            self.op_branch.add(
                ConsoleOperation('interrupt "Spooling was interrupted"'),
                type="op console",
                pos=pos,
            )

        @self.tree_submenu(_("Append special operation(s)"))
        @self.tree_operation(
            _("Append Home/Beep/Interrupt"), node_type="branch ops", help=""
        )
        def append_operation_home_beep_interrupt(node, **kwargs):
            append_operation_home(node, **kwargs)
            append_operation_beep(node, **kwargs)
            append_operation_interrupt(node, **kwargs)

        @self.tree_submenu(_("Append special operation(s)"))
        @self.tree_operation(_("Append Shutdown"), node_type="branch ops", help="")
        def append_operation_shutdown(node, pos=None, **kwargs):
            self.op_branch.add(
                ConsoleOperation("quit"),
                type="op console",
                pos=pos,
            )

        @self.tree_operation(
            _("Reclassify operations"), node_type="branch elems", help=""
        )
        def reclassify_operations(node, **kwargs):
            elems = list(self.elems())
            self.remove_elements_from_operations(elems)
            self.classify(list(self.elems()))
            self.signal("rebuild_tree")

        @self.tree_operation(
            _("Duplicate operation(s)"),
            node_type=operate_nodes,
            help=_("duplicate operation nodes"),
        )
        def duplicate_operation(node, **kwargs):
            operations = self._tree.get(type="branch ops").children
            for op in self.ops(emphasized=True):
                try:
                    pos = operations.index(op) + 1
                except ValueError:
                    pos = None
                copy_op = copy(op)
                self.add_op(copy_op, pos=pos)
                for child in op.children:
                    try:
                        copy_op.add_reference(child.node)
                    except AttributeError:
                        pass

        @self.tree_conditional(lambda node: node.count_children() > 1)
        @self.tree_submenu(_("Passes"))
        @self.tree_operation(
            _("Add 1 pass"),
            node_type=("op image", "op engrave", "op cut", "op hatch"),
            help="",
        )
        def add_1_pass(node, **kwargs):
            add_n_passes(node, copies=1, **kwargs)

        @self.tree_conditional(lambda node: node.count_children() > 1)
        @self.tree_submenu(_("Passes"))
        @self.tree_iterate("copies", 2, 10)
        @self.tree_operation(
            _("Add %s passes") % "{copies}",
            node_type=("op image", "op engrave", "op cut", "op hatch"),
            help="",
        )
        def add_n_passes(node, copies=1, **kwargs):
            add_nodes = list(node.children)

            removed = False
            for i in range(0, len(add_nodes)):
                for q in range(0, i):
                    if add_nodes[q] is add_nodes[i]:
                        add_nodes[i] = None
                        removed = True
            if removed:
                add_nodes = [c for c in add_nodes if c is not None]
            add_nodes *= copies
            for n in add_nodes:
                node.add_reference(n.node)
            self.signal("rebuild_tree")

        @self.tree_conditional(lambda node: node.count_children() > 1)
        @self.tree_submenu(_("Duplicate element(s)"))
        @self.tree_operation(
            _("Duplicate elements 1 time"),
            node_type=("op image", "op engrave", "op cut"),
            help="",
        )
        def dup_1_copy(node, **kwargs):
            dup_n_copies(node, copies=1, **kwargs)

        @self.tree_conditional(lambda node: node.count_children() > 1)
        @self.tree_submenu(_("Duplicate element(s)"))
        @self.tree_iterate("copies", 2, 10)
        @self.tree_operation(
            _("Duplicate elements %s times") % "{copies}",
            node_type=("op image", "op engrave", "op cut"),
            help="",
        )
        def dup_n_copies(node, copies=1, **kwargs):
            add_nodes = list(node.children)
            add_nodes *= copies
            for n in add_nodes:
                node.add_reference(n.node)
            self.signal("rebuild_tree")

        @self.tree_operation(
            _("Make raster image"),
            node_type=("op image", "op raster"),
            help=_("Convert a vector element into a raster element."),
        )
        def make_raster_image(node, **kwargs):
            bounds = node.bounds
            if bounds is None:
                return
            xmin, ymin, xmax, ymax = bounds
            xmin, ymin = self.device.scene_to_device_position(xmin, ymin)
            xmax, ymax = self.device.scene_to_device_position(xmax, ymax)
            dpi = node.dpi
            oneinch_x = self.device.physical_to_device_length("1in", 0)[0]
            oneinch_y = self.device.physical_to_device_length(0, "1in")[1]
            step_x = float(oneinch_x / dpi)
            step_y = float(oneinch_y / dpi)
            make_raster = self.lookup("render-op/make_raster")
            image = make_raster(
                list(node.flat(types=elem_ref_nodes)),
                (xmin, ymin, xmax, ymax),
                step_x=step_x,
                step_y=step_y,
            )
            matrix = Matrix(self.device.device_to_scene_matrix())
            matrix.post_scale(step_x, step_y)
            matrix.post_translate(xmin, ymin)
            image_node = ImageNode(
                image=image, matrix=matrix, step_x=step_x, step_y=step_y
            )
            self.elem_branch.add_node(image_node)
            node.add_reference(image_node)

        def add_after_index(self, node=None):
            try:
                if node is None:
                    node = list(self.ops(emphasized=True))[-1]
                operations = self._tree.get(type="branch ops").children
                return operations.index(node) + 1
            except (ValueError, IndexError):
                return None

        @self.tree_separator_before()
        @self.tree_submenu(_("Add operation"))
        @self.tree_operation(_("Add Image"), node_type=operate_nodes, help="")
        def add_operation_image(node, **kwargs):
            append_operation_image(node, pos=add_after_index(self, node), **kwargs)

        @self.tree_submenu(_("Add operation"))
        @self.tree_operation(_("Add Raster"), node_type=operate_nodes, help="")
        def add_operation_raster(node, **kwargs):
            append_operation_raster(node, pos=add_after_index(self, node), **kwargs)

        @self.tree_submenu(_("Add operation"))
        @self.tree_operation(_("Add Engrave"), node_type=operate_nodes, help="")
        def add_operation_engrave(node, **kwargs):
            append_operation_engrave(node, pos=add_after_index(self, node), **kwargs)

        @self.tree_submenu(_("Add operation"))
        @self.tree_operation(_("Add Cut"), node_type=operate_nodes, help="")
        def add_operation_cut(node, **kwargs):
            append_operation_cut(node, pos=add_after_index(self, node), **kwargs)

        @self.tree_submenu(_("Add special operation(s)"))
        @self.tree_operation(_("Add Home"), node_type=op_nodes, help="")
        def add_operation_home(node, **kwargs):
            append_operation_home(node, pos=add_after_index(self, node), **kwargs)

        @self.tree_submenu(_("Add special operation(s)"))
        @self.tree_operation(_("Add Return to Origin"), node_type=op_nodes, help="")
        def add_operation_origin(node, **kwargs):
            append_operation_origin(node, pos=add_after_index(self, node), **kwargs)

        @self.tree_submenu(_("Add special operation(s)"))
        @self.tree_operation(_("Add Beep"), node_type=op_nodes, help="")
        def add_operation_beep(node, **kwargs):
            append_operation_beep(node, pos=add_after_index(self, node), **kwargs)

        @self.tree_submenu(_("Add special operation(s)"))
        @self.tree_operation(_("Add Interrupt"), node_type=op_nodes, help="")
        def add_operation_interrupt(node, **kwargs):
            append_operation_interrupt(node, pos=add_after_index(self, node), **kwargs)

        @self.tree_submenu(_("Add special operation(s)"))
        @self.tree_operation(_("Add Home/Beep/Interrupt"), node_type=op_nodes, help="")
        def add_operation_home_beep_interrupt(node, **kwargs):
            pos = add_after_index(self, node)
            append_operation_home(node, pos=pos, **kwargs)
            if pos:
                pos += 1
            append_operation_beep(node, pos=pos, **kwargs)
            if pos:
                pos += 1
            append_operation_interrupt(node, pos=pos, **kwargs)

        @self.tree_operation(_("Reload '%s'") % "{name}", node_type="file", help="")
        def reload_file(node, **kwargs):
            filepath = node.filepath
            node.remove_node()
            self.load(filepath)

        @self.tree_operation(
            _("Open in System: '{name}'"),
            node_type="file",
            help=_(
                "Open this file in the system application associated with this type of file"
            ),
        )
        def open_system_file(node, **kwargs):
            filepath = node.filepath
            normalized = os.path.realpath(filepath)

            import platform

            system = platform.system()
            if system == "Darwin":
                from os import system as open_in_shell

                open_in_shell("open '{file}'".format(file=normalized))
            elif system == "Windows":
                from os import startfile as open_in_shell

                open_in_shell('"{file}"'.format(file=normalized))
            else:
                from os import system as open_in_shell

                open_in_shell("xdg-open '{file}'".format(file=normalized))

        @self.tree_conditional(lambda node: not is_regmark(node))
        @self.tree_submenu(_("Duplicate element(s)"))
        @self.tree_operation(_("Make 1 copy"), node_type=elem_nodes, help="")
        def duplicate_element_1(node, **kwargs):
            duplicate_element_n(node, copies=1, **kwargs)

        @self.tree_conditional(lambda node: not is_regmark(node))
        @self.tree_submenu(_("Duplicate element(s)"))
        @self.tree_iterate("copies", 2, 10)
        @self.tree_operation(
            _("Make %s copies") % "{copies}", node_type=elem_nodes, help=""
        )
        def duplicate_element_n(node, copies, **kwargs):
            copy_nodes = list()
            for e in list(self.elems(emphasized=True)):
                for n in range(copies):
                    copy_node = copy(e)
                    if hasattr(e, "wxfont"):
                        copy_node.wxfont = e.wxfont
                    node.parent.add_node(copy_node)
                    copy_nodes.append(copy_node)

            self.classify(copy_nodes)

            self.set_emphasis(None)

        @self.tree_conditional(lambda node: not is_regmark(node))
        @self.tree_operation(
            _("Convert to path"),
            node_type=(
                "elem ellipse",
                "elem path",
                "elem polyline",
                "elem rect",
                "elem line",
            ),
            help="",
        )
        def convert_to_path(node, **kwargs):
            path = node.as_path()
            node.replace_node(path=path, type="elem path")

        @self.tree_submenu(_("Flip"))
        @self.tree_separator_before()
        @self.tree_conditional(lambda node: not is_regmark(node))
        @self.tree_conditional_try(lambda node: not node.lock)
        @self.tree_operation(
            _("Horizontally"),
            node_type=elem_group_nodes,
            help=_("Mirror Horizontally"),
        )
        def mirror_elem(node, **kwargs):
            bounds = node.bounds
            if bounds is None:
                return
            center_x = (bounds[2] + bounds[0]) / 2.0
            center_y = (bounds[3] + bounds[1]) / 2.0
            self("scale -1 1 %f %f\n" % (center_x, center_y))

        @self.tree_conditional(lambda node: not is_regmark(node))
        @self.tree_submenu(_("Flip"))
        @self.tree_conditional_try(lambda node: not node.lock)
        @self.tree_operation(
            _("Vertically"),
            node_type=elem_group_nodes,
            help=_("Flip Vertically"),
        )
        def flip_elem(node, **kwargs):
            bounds = node.bounds
            if bounds is None:
                return
            center_x = (bounds[2] + bounds[0]) / 2.0
            center_y = (bounds[3] + bounds[1]) / 2.0
            self("scale 1 -1 %f %f\n" % (center_x, center_y))

        @self.tree_conditional(lambda node: not is_regmark(node))
        @self.tree_conditional_try(lambda node: not node.lock)
        @self.tree_submenu(_("Scale"))
        @self.tree_iterate("scale", 25, 1, -1)
        @self.tree_calc("scale_percent", lambda i: "%0.f" % (600.0 / float(i)))
        @self.tree_operation(
            _("Scale %s%%") % "{scale_percent}",
            node_type=elem_group_nodes,
            help=_("Scale Element"),
        )
        def scale_elem_amount(node, scale, **kwargs):
            scale = 6.0 / float(scale)
            bounds = node.bounds
            if bounds is None:
                return
            center_x = (bounds[2] + bounds[0]) / 2.0
            center_y = (bounds[3] + bounds[1]) / 2.0
            self("scale %f %f %f %f\n" % (scale, scale, center_x, center_y))

        # @self.tree_conditional(lambda node: isinstance(node.object, SVGElement))
        @self.tree_conditional(lambda node: not is_regmark(node))
        @self.tree_conditional_try(lambda node: not node.lock)
        @self.tree_submenu(_("Rotate"))
        @self.tree_values(
            "angle",
            (
                180,
                135,
                90,
                60,
                45,
                30,
                20,
                15,
                10,
                5,
                4,
                3,
                2,
                1,
                -1,
                -2,
                -3,
                -4,
                -5,
                -10,
                -15,
                -20,
                -30,
                -45,
                -60,
                -90,
            ),
        )
        @self.tree_operation(
            _("Rotate %s°") % ("{angle}"), node_type=elem_group_nodes, help=""
        )
        def rotate_elem_amount(node, angle, **kwargs):
            turns = float(angle) / 360.0
            bounds = node.bounds
            if bounds is None:
                return
            center_x = (bounds[2] + bounds[0]) / 2.0
            center_y = (bounds[3] + bounds[1]) / 2.0
            self("rotate %fturn %f %f\n" % (turns, center_x, center_y))
            self.signal("ext-modified")

        @self.tree_conditional(lambda node: not is_regmark(node))
        @self.tree_conditional(lambda node: has_changes(node))
        @self.tree_conditional_try(lambda node: not node.lock)
        @self.tree_operation(
            _("Reify User Changes"), node_type=elem_group_nodes, help=""
        )
        def reify_elem_changes(node, **kwargs):
            self("reify\n")
            self.signal("ext-modified")

        @self.tree_conditional(lambda node: not is_regmark(node))
        @self.tree_conditional_try(lambda node: not node.lock)
        @self.tree_operation(_("Break Subpaths"), node_type="elem path", help="")
        def break_subpath_elem(node, **kwargs):
            self("element subpath\n")

        @self.tree_conditional(lambda node: not is_regmark(node))
        @self.tree_conditional(lambda node: has_changes(node))
        @self.tree_conditional_try(lambda node: not node.lock)
        @self.tree_operation(
            _("Reset user changes"), node_type=elem_group_nodes, help=""
        )
        def reset_user_changes(node, copies=1, **kwargs):
            self("reset\n")
            self.signal("ext-modified")

        @self.tree_operation(
            _("Merge items"),
            node_type="group",
            help=_("Merge this node's children into 1 path."),
        )
        def merge_elements(node, **kwargs):
            self("element merge\n")

        @self.tree_conditional(lambda node: is_regmark(node))
        @self.tree_separator_before()
        @self.tree_operation(
            _("Move back to elements"), node_type=elem_group_nodes, help=""
        )
        def move_back(node, copies=1, **kwargs):
            # Drag and Drop
            drop_node = self.elem_branch
            drop_node.drop(node)
            self.signal("tree_changed")

        @self.tree_conditional(lambda node: not is_regmark(node))
        @self.tree_separator_before()
        @self.tree_operation(_("Move to regmarks"), node_type=elem_group_nodes, help="")
        def move_to_regmark(node, copies=1, **kwargs):
            # Drag and Drop
            drop_node = self.reg_branch
            drop_node.drop(node)
            self.signal("tree_changed")

        def radio_match(node, i=0, **kwargs):
            if "raster_step_x" in node.settings:
                step_x = float(node.settings["raster_step_x"])
            else:
                step_y = 1.0
            if "raster_step_y" in node.settings:
                step_x = float(node.settings["raster_step_y"])
            else:
                step_y = 1.0
            if i == step_x and i == step_y:
                m = node.matrix
                if m.a == step_x or m.b == 0.0 or m.c == 0.0 or m.d == step_y:
                    return True
            return False

        @self.tree_separator_before()
        @self.tree_submenu(_("Step"))
        @self.tree_radio(radio_match)
        @self.tree_iterate("i", 1, 10)
        @self.tree_operation(_("Step %s") % "{i}", node_type="elem image", help="")
        def set_step_n_elem(node, i=1, **kwargs):
            step_value = i
            node.step_x = step_value
            node.step_y = step_value
            m = node.matrix
            tx = m.e
            ty = m.f
            node.matrix = Matrix.scale(float(step_value), float(step_value))
            node.matrix.post_translate(tx, ty)
            node.modified()
            self.signal("element_property_reload", node)

        @self.tree_conditional_try(lambda node: not node.lock)
        @self.tree_operation(_("Actualize pixels"), node_type="elem image", help="")
        def image_actualize_pixels(node, **kwargs):
            self("image resample\n")

        @self.tree_submenu(_("Z-depth divide"))
        @self.tree_iterate("divide", 2, 10)
        @self.tree_operation(
            _("Divide into %s images") % "{divide}", node_type="elem image", help=""
        )
        def image_zdepth(node, divide=1, **kwargs):
            if node.image.mode != "RGBA":
                node.image = node.image.convert("RGBA")
            band = 255 / divide
            for i in range(0, divide):
                threshold_min = i * band
                threshold_max = threshold_min + band
                self("image threshold %f %f\n" % (threshold_min, threshold_max))

        @self.tree_conditional(lambda node: not node.lock)
        @self.tree_submenu(_("Image"))
        @self.tree_operation(_("Unlock manipulations"), node_type="elem image", help="")
        def image_unlock_manipulations(node, **kwargs):
            self("image unlock\n")

        @self.tree_submenu(_("Image"))
        @self.tree_operation(_("Dither to 1 bit"), node_type="elem image", help="")
        def image_dither(node, **kwargs):
            self("image dither\n")

        @self.tree_submenu(_("Image"))
        @self.tree_operation(_("Invert image"), node_type="elem image", help="")
        def image_invert(node, **kwargs):
            self("image invert\n")

        @self.tree_submenu(_("Image"))
        @self.tree_operation(_("Mirror horizontal"), node_type="elem image", help="")
        def image_mirror(node, **kwargs):
            self("image mirror\n")

        @self.tree_submenu(_("Image"))
        @self.tree_operation(_("Flip vertical"), node_type="elem image", help="")
        def image_flip(node, **kwargs):
            self("image flip\n")

        @self.tree_submenu(_("Image"))
        @self.tree_operation(_("Rotate 90° CW"), node_type="elem image", help="")
        def image_cw(node, **kwargs):
            self("image cw\n")

        @self.tree_submenu(_("Image"))
        @self.tree_operation(_("Rotate 90° CCW"), node_type="elem image", help="")
        def image_ccw(node, **kwargs):
            self("image ccw\n")

        @self.tree_submenu(_("Image"))
        @self.tree_operation(_("Save output.png"), node_type="elem image", help="")
        def image_save(node, **kwargs):
            self("image save output.png\n")

        @self.tree_submenu(_("RasterWizard"))
        @self.tree_values(
            "script", values=list(self.match("raster_script", suffix=True))
        )
        @self.tree_operation(
            _("RasterWizard: %s") % "{script}", node_type="elem image", help=""
        )
        def image_rasterwizard_open(node, script=None, **kwargs):
            self("window open RasterWizard %s\n" % script)

        @self.tree_submenu(_("Apply raster script"))
        @self.tree_values(
            "script", values=list(self.match("raster_script", suffix=True))
        )
        @self.tree_operation(
            _("Apply: %s") % "{script}", node_type="elem image", help=""
        )
        def image_rasterwizard_apply(node, script=None, **kwargs):
            self("image wizard %s\n" % script)

        @self.tree_conditional_try(lambda node: hasattr(node, "as_elements"))
        @self.tree_operation(_("Convert to SVG"), node_type=op_nodes, help="")
        def cutcode_convert_svg(node, **kwargs):
            # Todo: unsure if still works
            self.add_elems(list(node.as_elements()))

        @self.tree_conditional_try(lambda node: hasattr(node, "generate"))
        @self.tree_operation(_("Process as Operation"), node_type=op_nodes, help="")
        def cutcode_operation(node, **kwargs):
            # Todo: unsure if still works
            self.add_op(node)

        @self.tree_conditional(lambda node: len(node.children) > 0)
        @self.tree_separator_before()
        @self.tree_operation(
            _("Expand all children"),
            node_type=(
                "op cut",
                "op raster",
                "op image",
                "op engrave",
                "op dots",
                "op hatch",
                "branch elems",
                "branch ops",
                "branch reg",
                "group",
                "file",
                "root",
            ),
            help="Expand all children of this given node.",
        )
        def expand_all_children(node, **kwargs):
            node.notify_expand()

        @self.tree_conditional(lambda node: len(node.children) > 0)
        @self.tree_operation(
            _("Collapse all children"),
            node_type=(
                "op cut",
                "op raster",
                "op image",
                "op engrave",
                "op dots",
                "op hatch",
                "branch elems",
                "branch ops",
                "branch reg",
                "group",
                "file",
                "root",
            ),
            help="Collapse all children of this given node.",
        )
        def collapse_all_children(node, **kwargs):
            node.notify_collapse()

    def service_detach(self, *args, **kwargs):
        self.unlisten_tree(self)

    def service_attach(self, *args, **kwargs):
        self.listen_tree(self)

    def shutdown(self, *args, **kwargs):
        self.save_persistent_operations("previous")
        self.save_persistent_penbox()
        self.pen_data.write_configuration()
        self.op_data.write_configuration()
        for e in self.flat():
            e.unregister()

    def save_persistent_operations(self, name):
        settings = self.op_data
        settings.clear_persistent(name)
        for i, op in enumerate(self.ops()):
            section = "%s %06i" % (name, i)
            settings.write_persistent(section, "type", op.type)
            op.save(settings, section)

        settings.write_configuration()

    def clear_persistent_operations(self, name):
        settings = self.op_data
        subitems = list(settings.derivable(name))
        for section in subitems:
            settings.clear_persistent(section)
        settings.write_configuration()

    def load_persistent_operations(self, name):
        self.clear_operations()
        settings = self.op_data
        operation_branch = self._tree.get(type="branch ops")
        for section in list(settings.derivable(name)):
            op_type = settings.read_persistent(str, section, "type")
            op = operation_branch.add(type=op_type)
            op.load(settings, section)
        self.classify(list(self.elems()))

    def emphasized(self, *args):
        self._emphasized_bounds_dirty = True
        self._emphasized_bounds = None

    def altered(self, *args):
        self._emphasized_bounds_dirty = True
        self._emphasized_bounds = None

    def modified(self, *args):
        self._emphasized_bounds_dirty = True
        self._emphasized_bounds = None

    def listen_tree(self, listener):
        self._tree.listen(listener)

    def unlisten_tree(self, listener):
        self._tree.unlisten(listener)

    def load_default(self):
        self.clear_operations()
        self.add_op(
            ImageOpNode(
                color="black",
                speed=140.0,
                power=1000.0,
                raster_step=3,
            )
        )
        self.add_op(RasterOpNode())
        self.add_op(EngraveOpNode())
        self.add_op(CutOpNode())
        self.classify(list(self.elems()))

    def load_default2(self):
        self.clear_operations()
        self.add_op(
            ImageOpNode(
                color="black",
                speed=140.0,
                power=1000.0,
                raster_step=3,
            )
        )
        self.add_op(RasterOpNode())
        self.add_op(EngraveOpNode(color="blue"))
        self.add_op(EngraveOpNode(color="green"))
        self.add_op(EngraveOpNode(color="magenta"))
        self.add_op(EngraveOpNode(color="cyan"))
        self.add_op(EngraveOpNode(color="yellow"))
        self.add_op(CutOpNode())
        self.classify(list(self.elems()))

    def tree_operations_for_node(self, node):
        for func, m, sname in self.find("tree", node.type, ".*"):
            reject = False
            for cond in func.conditionals:
                if not cond(node):
                    reject = True
                    break
            if reject:
                continue
            for cond in func.try_conditionals:
                try:
                    if not cond(node):
                        reject = True
                        break
                except Exception:
                    continue
            if reject:
                continue
            func_dict = {
                "name": str(node.label),
                "label": str(node.label),
            }

            iterator = func.values
            if iterator is None:
                iterator = [0]
            else:
                try:
                    iterator = list(iterator())
                except TypeError:
                    pass
            for i, value in enumerate(iterator):
                func_dict["iterator"] = i
                func_dict["value"] = value
                try:
                    func_dict[func.value_name] = value
                except AttributeError:
                    pass

                for calc in func.calcs:
                    key, c = calc
                    value = c(value)
                    func_dict[key] = value
                if func.radio is not None:
                    try:
                        func.radio_state = func.radio(node, **func_dict)
                    except:
                        func.radio_state = False
                else:
                    func.radio_state = None
                name = func.name.format_map(func_dict)
                func.func_dict = func_dict
                func.real_name = name

                yield func

    def flat(self, **kwargs):
        yield from self._tree.flat(**kwargs)

    @staticmethod
    def tree_calc(value_name, calc_func):
        def decor(func):
            func.calcs.append((value_name, calc_func))
            return func

        return decor

    @staticmethod
    def tree_values(value_name, values):
        def decor(func):
            func.value_name = value_name
            func.values = values
            return func

        return decor

    @staticmethod
    def tree_iterate(value_name, start, stop, step=1):
        def decor(func):
            func.value_name = value_name
            func.values = range(start, stop, step)
            return func

        return decor

    @staticmethod
    def tree_radio(radio_function):
        def decor(func):
            func.radio = radio_function
            return func

        return decor

    @staticmethod
    def tree_submenu(submenu):
        def decor(func):
            func.submenu = submenu
            return func

        return decor

    @staticmethod
    def tree_prompt(attr, prompt, data_type=str):
        def decor(func):
            func.user_prompt.append(
                {
                    "attr": attr,
                    "prompt": prompt,
                    "type": data_type,
                }
            )
            return func

        return decor

    @staticmethod
    def tree_conditional(conditional):
        def decor(func):
            func.conditionals.append(conditional)
            return func

        return decor

    @staticmethod
    def tree_conditional_try(conditional):
        def decor(func):
            func.try_conditionals.append(conditional)
            return func

        return decor

    @staticmethod
    def tree_reference(node):
        def decor(func):
            func.reference = node
            return func

        return decor

    @staticmethod
    def tree_separator_after():
        def decor(func):
            func.separate_after = True
            return func

        return decor

    @staticmethod
    def tree_separator_before():
        def decor(func):
            func.separate_before = True
            return func

        return decor

    def tree_operation(self, name, node_type=None, help=None, **kwargs):
        def decorator(func):
            @functools.wraps(func)
            def inner(node, **ik):
                returned = func(node, **ik, **kwargs)
                return returned

            if isinstance(node_type, tuple):
                ins = node_type
            else:
                ins = (node_type,)

            # inner.long_help = func.__doc__
            inner.help = help
            inner.node_type = ins
            inner.name = name
            inner.radio = None
            inner.submenu = None
            inner.reference = None
            inner.separate_after = False
            inner.separate_before = False
            inner.conditionals = list()
            inner.try_conditionals = list()
            inner.user_prompt = list()
            inner.calcs = list()
            inner.values = [0]
            registered_name = inner.__name__

            for _in in ins:
                p = "tree/%s/%s" % (_in, registered_name)
                if p in self._registered:
                    raise NameError(
                        "A function of this name was already registered: %s" % p
                    )
                self.register(p, inner)
            return inner

        return decorator

    def validate_ids(self):
        idx = 1
        uid = {}
        missing = list()
        for node in self.flat():
            if node.id is None:
                missing.append(node)
        for m in missing:
            while f"meerk40t:{idx}" in uid:
                idx += 1
            m.id = f"meerk40t:{idx}"
            uid[m.id] = m

    @property
    def reg_branch(self):
        return self._tree.get(type="branch reg")

    @property
    def op_branch(self):
        return self._tree.get(type="branch ops")

    @property
    def elem_branch(self):
        return self._tree.get(type="branch elems")

    def ops(self, **kwargs):
        operations = self._tree.get(type="branch ops")
        for item in operations.flat(depth=1, **kwargs):
            if item.type.startswith("branch") or item.type.startswith("ref"):
                continue
            yield item

    def elems(self, **kwargs):
        elements = self._tree.get(type="branch elems")
        for item in elements.flat(types=elem_nodes, **kwargs):
            yield item

    def elems_nodes(self, depth=None, **kwargs):
        elements = self._tree.get(type="branch elems")
        for item in elements.flat(types=elem_group_nodes, depth=depth, **kwargs):
            yield item

    def regmarks(self, **kwargs):
        elements = self._tree.get(type="branch reg")
        for item in elements.flat(types=elem_nodes, **kwargs):
            yield item

    def regmarks_nodes(self, depth=None, **kwargs):
        elements = self._tree.get(type="branch reg")
        for item in elements.flat(types=elem_group_nodes, depth=depth, **kwargs):
            yield item

    def top_element(self, **kwargs):
        """
        Returns the first matching node via a depth first search.
        """
        for e in self.elem_branch.flat(**kwargs):
            return e
        return None

    def first_element(self, **kwargs):
        """
        Returns the first matching element node via a depth first search. Elements must be type elem.
        """
        for e in self.elems(**kwargs):
            return e
        return None

    def has_emphasis(self):
        """
        Returns whether any element is emphasized
        """
        for e in self.elems_nodes(emphasized=True):
            return True
        return False

    def count_elems(self, **kwargs):
        return len(list(self.elems(**kwargs)))

    def count_op(self, **kwargs):
        return len(list(self.ops(**kwargs)))

    def get(self, obj=None, type=None):
        return self._tree.get(obj=obj, type=type)

    def get_op(self, index, **kwargs):
        for i, op in enumerate(self.ops(**kwargs)):
            if i == index:
                return op
        raise IndexError

    def get_elem(self, index, **kwargs):
        for i, elem in enumerate(self.elems(**kwargs)):
            if i == index:
                return elem
        raise IndexError

    def get_elem_node(self, index, **kwargs):
        for i, elem in enumerate(self.elems_nodes(**kwargs)):
            if i == index:
                return elem
        raise IndexError

    def add_op(self, op, pos=None):
        """
        Add an operation. Wraps it within a node, and appends it to the tree.
        @return:
        """
        operation_branch = self._tree.get(type="branch ops")
        operation_branch.add_node(op, pos=pos)

    def add_ops(self, adding_ops):
        operation_branch = self._tree.get(type="branch ops")
        items = []
        for op in adding_ops:
            operation_branch.add_node(op)
            items.append(op)
        return items

    def add_elems(self, adding_elements, classify=False, branch_type="branch elems"):
        """
        Add multiple svg elements to the tree.

        @param adding_elements:
        @param classify:
        @param branch_type:
        @return:
        """
        branch = self._tree.get(type=branch_type)
        items = []
        for element in adding_elements:
            node_type = get_type_from_element(element)
            if node_type:
                items.append(branch.add(element, type=node_type))
        if branch_type == "branch elems":
            self.signal("element_added", adding_elements)
        elif branch_type == "branch reg":
            self.signal("regmark_added", adding_elements)
        if classify:
            self.classify(adding_elements)
        return items

    def clear_operations(self):
        operations = self._tree.get(type="branch ops")
        operations.remove_all_children()

    def clear_elements(self):
        elements = self._tree.get(type="branch elems")
        elements.remove_all_children()

    def clear_regmarks(self):
        elements = self._tree.get(type="branch reg")
        elements.remove_all_children()

    def clear_files(self):
        pass

    def clear_elements_and_operations(self):
        self.clear_elements()
        self.clear_operations()

    def clear_all(self):
        self.clear_elements()
        self.clear_operations()
        self.clear_files()
        self.clear_note()
        self.validate_selected_area()

    def clear_note(self):
        self.note = None

    def remove_nodes(self, node_list):
        for node in node_list:
            for n in node.flat():
                n._mark_delete = True
                for ref in list(n._references):
                    ref._mark_delete = True
        for n in reversed(list(self.flat())):
            if not hasattr(n, "_mark_delete"):
                continue
            if n.type in ("root", "branch elems", "branch reg", "branch ops"):
                continue
            n.remove_node(children=False, references=False)

    def remove_elements(self, element_node_list):
        for elem in element_node_list:
            elem.remove_node(references=True)
        self.validate_selected_area()

    def remove_operations(self, operations_list):
        for op in operations_list:
            for i, o in enumerate(list(self.ops())):
                if o is op:
                    o.remove_node()
            self.signal("operation_removed", op)

    def remove_elements_from_operations(self, elements_list):
        for node in elements_list:
            for ref in list(node._references):
                ref.remove_node()

    def selected_area(self):
        if self._emphasized_bounds_dirty:
            self.validate_selected_area()
        return self._emphasized_bounds

    def validate_selected_area(self):
        boundary_points = []
        for e in self.elem_branch.flat(
            types=elem_nodes,
            emphasized=True,
        ):
            if e.bounds is None:
                continue
            box = e.bounds
            top_left = [box[0], box[1]]
            top_right = [box[2], box[1]]
            bottom_left = [box[0], box[3]]
            bottom_right = [box[2], box[3]]
            boundary_points.append(top_left)
            boundary_points.append(top_right)
            boundary_points.append(bottom_left)
            boundary_points.append(bottom_right)

        if len(boundary_points) == 0:
            new_bounds = None
        else:
            xmin = min([e[0] for e in boundary_points])
            ymin = min([e[1] for e in boundary_points])
            xmax = max([e[0] for e in boundary_points])
            ymax = max([e[1] for e in boundary_points])
            new_bounds = [xmin, ymin, xmax, ymax]
        self._emphasized_bounds_dirty = False
        if self._emphasized_bounds != new_bounds:
            self._emphasized_bounds = new_bounds
            self.signal("selected_bounds", self._emphasized_bounds)

    def highlight_children(self, node_context):
        """
        Recursively highlight the children.
        @param node_context:
        @return:
        """
        for child in node_context.children:
            child.highlighted = True
            self.highlight_children(child)

    # def target_clones(self, node_context, node_exclude, object_search):
    #     """
    #     Recursively highlight the children.
    #
    #     @param node_context: context node to search from
    #     @param node_exclude: excluded nodes
    #     @param object_search: Specific searched for object.
    #     @return:
    #     """
    #     for child in node_context.children:
    #         self.target_clones(child, node_exclude, object_search)
    #         if child is node_exclude:
    #             continue
    #         if child.object is None:
    #             continue
    #         if object_search is child.object:
    #             child.targeted = True

    def set_selected(self, selected):
        """
        Selected is the sublist of specifically selected nodes.
        """
        for s in self._tree.flat():
            in_list = selected is not None and s in selected
            if s.selected:
                if not in_list:
                    s.selected = False
            else:
                if in_list:
                    s.selected = True
        if selected is not None:
            for e in selected:
                e.selected = True

    def set_emphasis(self, emphasize):
        """
        If any operation is selected, all sub-operations are highlighted.
        If any element is emphasized, all references are highlighted.
        If any element is emphasized, all operations a references to that element are targeted.
        """
        for s in self._tree.flat():
            if s.highlighted:
                s.highlighted = False
            if s.targeted:
                s.targeted = False

            in_list = emphasize is not None and s in emphasize
            if s.emphasized:
                if not in_list:
                    s.emphasized = False
            else:
                if in_list:
                    s.emphasized = True
        if emphasize is not None:
            for e in emphasize:
                if e.type == "reference":
                    e.node.emphasized = True
                    e.highlighted = True
                else:
                    e.emphasized = True
                # if hasattr(e, "object"):
                #     self.target_clones(self._tree, e, e.object)
                self.highlight_children(e)

    def center(self):
        bounds = self._emphasized_bounds
        return (bounds[2] + bounds[0]) / 2.0, (bounds[3] + bounds[1]) / 2.0

    def ensure_positive_bounds(self):
        b = self._emphasized_bounds
        if b is None:
            return
        self._emphasized_bounds = [
            min(b[0], b[2]),
            min(b[1], b[3]),
            max(b[0], b[2]),
            max(b[1], b[3]),
        ]
        self.signal("selected_bounds", self._emphasized_bounds)

    def update_bounds(self, b):
        self._emphasized_bounds = [b[0], b[1], b[2], b[3]]
        self.signal("selected_bounds", self._emphasized_bounds)

    def move_emphasized(self, dx, dy):
        for node in self.elems(emphasized=True):
            node.matrix.post_translate(dx, dy)
            node.modified()

    def set_emphasized_by_position(self, position, keep_old_selection=False):
        def contains(box, x, y=None):
            if y is None:
                y = x[1]
                x = x[0]
            return box[0] <= x <= box[2] and box[1] <= y <= box[3]

        if self.has_emphasis():
            if self._emphasized_bounds is not None and contains(
                self._emphasized_bounds, position
            ):
                return  # Select by position aborted since selection position within current select bounds.
        for e in self.elems_nodes(depth=1, cascade=False):
            try:
                bounds = e.bounds
            except AttributeError:
                continue  # No bounds.
            if bounds is None:
                continue
            if contains(bounds, position):
                e_list = []
                if keep_old_selection:
                    for node in self.elems(emphasized=True):
                        e_list.append(node)
                    if self._emphasized_bounds is not None:
                        cc = self._emphasized_bounds
                        bounds = (
                            min(bounds[0], cc[0]),
                            min(bounds[1], cc[1]),
                            max(bounds[2], cc[2]),
                            max(bounds[3], cc[3]),
                        )
                e_list.append(e)
                self._emphasized_bounds = bounds
                self.set_emphasis(e_list)
                return
        self._emphasized_bounds = None
        self.set_emphasis(None)

    def classify(self, elements, operations=None, add_op_function=None):
        """
        Classify does the placement of elements within operations.
        "Image" is the default for images.
        Typically,
        If element strokes are red they get classed as cut operations
        If they are otherwise they get classed as engrave.
        However, this differs based on the ops in question.
        @param elements: list of elements to classify.
        @param operations: operations list to classify into.
        @param add_op_function: function to add a new operation, because of a lack of classification options.
        @return:
        """
        if elements is None:
            return
        if not len(list(self.ops())) and not self.operation_default_empty:
            self.load_default()
        reverse = self.classify_reverse
        if reverse:
            elements = reversed(elements)
        if operations is None:
            operations = list(self.ops())
        if add_op_function is None:
            add_op_function = self.add_op
        for node in elements:
            # Following lines added to handle 0.7 special ops added to ops list
            if hasattr(node, "operation"):
                add_op_function(node)
                continue
            was_classified = False
            # image_added code removed because it could never be used
            for op in operations:
                if op.type == "op raster":
                    if (
                        hasattr(node, "stroke")
                        and node.stroke is not None
                        and (op.color == node.stroke or op.default)
                    ):
                        op.add_reference(node)
                        was_classified = True
                    elif node.type == "elem image":
                        op.add_reference(node)
                        was_classified = True
                    elif node.type == "elem text":
                        op.add_reference(node)
                        was_classified = True
                    elif (
                        hasattr(node, "fill")
                        and node.fill is not None
                        and node.fill.argb is not None
                    ):
                        op.add_reference(node)
                        was_classified = True
                elif op.type in ("op engrave", "op cut", "op hatch"):
                    if (
                        hasattr(node, "stroke")
                        and node.stroke is not None
                        and op.color == node.stroke
                    ) or op.default:
                        op.add_reference(node)
                        was_classified = True
                elif op.type == "op image" and node.type == "elem image":
                    op.add_reference(node)
                    was_classified = True
                    break  # May only classify in one image operation.
                elif op.type == "op dots" and node.type == "elem point":
                    op.add_reference(node)
                    was_classified = True
                    break  # May only classify in Dots.

            if not was_classified:
                op = None
                if node.type == "elem image":
                    op = ImageOpNode(output=False)
                elif node.type == "elem point":
                    op = DotsOpNode(output=False)
                elif (
                    hasattr(node, "stroke")
                    and node.stroke is not None
                    and node.stroke.value is not None
                ):
                    op = EngraveOpNode(color=node.stroke, speed=35.0)
                if op is not None:
                    add_op_function(op)
                    op.add_reference(node)
                    operations.append(op)
                if (
                    hasattr(node, "fill")
                    and node.fill is not None
                    and node.fill.argb is not None
                ):
                    op = RasterOpNode(color=0, output=False)
                    add_op_function(op)
                    op.add_reference(node)
                    operations.append(op)

    def add_classify_op(self, op):
        """
        Ops are added as part of classify as elements are iterated that need a new op.
        Rather than add them at the end, creating a random sequence of Engrave and Cut operations
        perhaps with an Image or Raster or Dots operation in there as well, instead  we need to try
        to group operations together, adding the new operation:
        1. After the last operation of the same type if one exists; or if not
        2. After the last operation of the highest priority existing operation, where `Dots` is the lowest priority and
            Cut is the highest.
        """
        operations = self._tree.get(type="branch ops").children
        for pos, old_op in reversed_enumerate(operations):
            if op.type == old_op.type:
                return self.add_op(op, pos=pos + 1)

        # No operation of same type found. So we will look for last operation of a lower priority and add after it.
        try:
            priority = OP_PRIORITIES.index(op.type)
        except ValueError:
            return self.add_op(op)

        for pos, old_op in reversed_enumerate(operations):
            try:
                if OP_PRIORITIES.index(old_op.type) < priority:
                    return self.add_op(op, pos=pos + 1)
            except ValueError:
                pass
        return self.add_op(op, pos=0)

    # def classify_advanced(self, elements, operations=None, add_op_function=None):
    #     """
    #     Classify does the placement of elements within operations.
    #     In the future, we expect to be able to save and reload the mapping of
    #     elements to operations, but at present classification is the only means
    #     of assigning elements to operations.
    #
    #     This classification routine ensures that every element is assigned
    #     to at least one operation - the user does NOT have to check whether
    #     some elements have not been assigned (which was an issue with 0.6.x).
    #
    #     Because of how overlaying raster elements can have white areas masking
    #     underlying non-white areas, the classification of raster elements is complex,
    #     and indeed deciding whether elements should be classified as vector or raster
    #     has edge case complexities.
    #
    #     SVGImage is classified as Image.
    #     Dots are a special type of Path
    #     All other SVGElement types are Shapes / Text
    #
    #     Paths consisting of a move followed by a single stright line segment
    #     are never Raster (since no width) - testing for more complex stright line
    #     path-segments and that multiple-such-segments are also straight-line is complex,
    #
    #     Shapes/Text with grey (R=G=B) strokes are raster by default regardless of fill
    #
    #     Shapes/Text with non-transparent Fill are raster by default - except for one
    #     edge case: Elements with white fill, non-grey stroke and no raster elements behind
    #     them are considered vector elements.
    #
    #     Shapes/Text with no fill and non-grey strokes are vector by default - except
    #     for one edge case: Elements with strokes that have other raster elements
    #     overlaying the stroke should in some cases be considered raster elements,
    #     but there are serveral use cases and counter examples are likely easy to create.
    #     The algorithm below tries to be conservative in deciding whether to switch a default
    #     vector to a raster due to believing it is part of raster combined with elements on top.
    #     In essence, if there are raster elements on top (later in the list of elements) that
    #     have the given vector element's stroke colour as either a stroke or fill colour, then the
    #     probability is that this vector element should be considered a raster instead.
    #
    #     RASTER ELEMENTS
    #     Because rastering of overlapping elements depends on the sequence of the elements
    #     (think of the difference between a white fill above or below a black fill)
    #     it is essential that raster elements are added to operations in the same order
    #     that they exist in the file/elements branch.
    #
    #     Raster elements are handled differently depending on whether existing
    #     Raster operations are simple or complex:
    #         1.  Simple - all existing raster ops have the same color
    #             (default being a different colour to any other); or
    #         2.  Complex - there are existing raster ops of two different colors
    #             (default being a different colour to any other)
    #
    #     Simple - Raster elements are matched immediately to all Raster operations.
    #     Complex - Raster elements are processed in a more complex second pass (see below)
    #
    #     VECTOR ELEMENTS
    #     Vector Shapes/Text are attempted to match to Cut/Engrave/Raster operations of
    #     exact same color (regardless of default raster or vector)
    #
    #     If not matched to exact colour, vector elements are classified based on colour:
    #         1. Redish strokes are considered cuts
    #         2. Other colours are considered engraves
    #     If a default Cut/Engrave operation exists then the element is classified to it.
    #     Otherwise, a new operation of matching color and type is created.
    #     New White Engrave operations are created disabled by default.
    #
    #     SIMPLE RASTER CLASSIFICATION
    #     All existing raster ops are of the same color (or there are no existing raster ops)
    #
    #     In this case all raster operations will be assigned either to:
    #         A. all existing raster ops (if there are any); or
    #         B. to a new Default Raster operation we create in a similar way as vector elements
    #
    #     Because raster elements are all added to the same operations in pass 1 and without being
    #     grouped, the sequence of elements is retained by default, and no special handling is needed.
    #
    #     COMPLEX RASTER CLASSIFICATION
    #     There are existing raster ops of at least 2 different colours.
    #
    #     In this case we are going to try to match raster elements to raster operations by colour.
    #     But this is complicated as we need to keep overlapping raster elements together in the
    #     sae operations because raster images are generated within each operation.
    #
    #     So in this case we classify vector and special elements in a first pass,
    #     and then analyse and classify raster operations in a special second pass.
    #
    #     Because we have to analyse all raster elements together, when you load a new file
    #     Classify has to be called once with all elements in the file
    #     rather than on an element-by-element basis.
    #
    #     In the second pass, we do the following:
    #
    #     1.  Group rasters by whether they have overlapping bounding boxes.
    #         After this, if rasters are in separate groups then they are in entirely separate
    #         areas of the burn which do not overlap. Consequently, they can be allocated
    #         to different operations without causing incorrect results.
    #
    #         Note 1: It is difficult to ensure that elements are retained in sequence when doing
    #         grouping. Before adding to the raster operations, we sort back into the
    #         original element sequence.
    #
    #         Note 2: The current algorithm uses bounding-boxes. One edge case is to have two
    #         separate raster patterns of different colours that do NOT overlap but whose
    #         bounding-boxes DO overlap. In these cases they will both be allocated to the same
    #         raster Operations whereas they potentially could be allocated to different Operations.
    #
    #     2.  For each group of raster objects, determine whether there are existing Raster operations
    #         of the same colour as at least one element in the group.
    #         If any element in a group matches the color of an operation, then
    #         all the raster elements of the group will be added to that operation.
    #
    #     3.  If there are any raster elements that are not classified in this way, then:
    #         A)  If there are Default Raster Operation(s), then the remaining raster elements are
    #             allocated to those.
    #         B)  Otherwise, if there are any non-default raster operations that are empty and those
    #             raster operations are all the same colour, then the remaining raster operations
    #             will be allocated to those Raster operations.
    #         C)  Otherwise, a new Default Raster operation will be created and remaining
    #             Raster elements will be added to that.
    #
    #     LIMITATIONS: The current code does NOT do the following:
    #
    #     a.  Handle rasters in second or later files which overlap elements from earlier files which
    #         have already been classified into operations. It is assumed that if they happen to
    #         overlap that is coincidence. After all the files could have been added in a different
    #         order and then would have a different result.
    #     b.  Handle the reclassifications of single elements which have e.g. had their colour
    #         changed. (The multitude of potential use cases are many and varied, and difficult or
    #         impossible comprehensively to predict.)
    #
    #     It may be that we will need to:
    #
    #     1.  Use the total list of Shape / Text elements loaded in the `Elements Branch` sequence
    #         to keep elements in the correct sequence in an operation.
    #     2.  Handle cases where the user resequences elements by ensuring that a drag and drop
    #         of elements in the Elements branch of the tree is reflected in the sequence in Operations
    #         and vice versa. This could, however, get messy.
    #
    #
    #     @param elements: list of elements to classify.
    #     @param operations: operations list to classify into.
    #     @param add_op_function: function to add a new operation, because of a lack of classification options.
    #     @return:
    #     """
    #     debug = self.kernel.channel("classify", timestamp=True)
    #
    #     if self.legacy_classification:
    #         debug("classify: legacy")
    #         self.classify_legacy(elements, operations, add_op_function)
    #         return
    #
    #     if elements is None:
    #         return
    #
    #     if operations is None:
    #         operations = list(self.ops())
    #     if add_op_function is None:
    #         add_op_function = self.add_classify_op
    #
    #     reverse = self.classify_reverse
    #     # If reverse then we insert all elements into operations at the beginning rather than appending at the end
    #     # EXCEPT for Rasters which have to be in the correct sequence.
    #     element_pos = 0 if reverse else None
    #
    #     vector_ops = []
    #     raster_ops = []
    #     special_ops = []
    #     new_ops = []
    #     default_cut_ops = []
    #     default_engrave_ops = []
    #     default_raster_ops = []
    #     rasters_one_pass = None
    #
    #     for op in operations:
    #         if not op.type.startswith("op"):
    #             continue
    #         if op.type == "op console":
    #             continue
    #         if op.default:
    #             if op.type == "op cut":
    #                 default_cut_ops.append(op)
    #             if op.type == "op engrave":
    #                 default_engrave_ops.append(op)
    #             if op.type == "op raster":
    #                 default_raster_ops.append(op)
    #         if op.type in ("op cut", "op engrave"):
    #             vector_ops.append(op)
    #         elif op.type == "op raster":
    #             raster_ops.append(op)
    #             op_color = op.color.rgb if not op.default else "default"
    #             if rasters_one_pass is not False:
    #                 if rasters_one_pass is not None:
    #                     if str(rasters_one_pass) != str(op_color):
    #                         rasters_one_pass = False
    #                 else:
    #                     rasters_one_pass = op_color
    #         else:
    #             special_ops.append(op)
    #     if rasters_one_pass is not False:
    #         rasters_one_pass = True
    #     if debug:
    #         debug(
    #             "classify: ops: {passes}, {v} vectors, {r} rasters, {s} specials".format(
    #                 passes="one pass" if rasters_one_pass else "two passes",
    #                 v=len(vector_ops),
    #                 r=len(raster_ops),
    #                 s=len(special_ops),
    #             )
    #         )
    #
    #     elements_to_classify = []
    #     for element in elements:
    #         if element is None:
    #             debug("classify: not classifying -  element is None")
    #             continue
    #         if hasattr(element, "operation"):
    #             add_op_function(element)
    #             if debug:
    #                 debug(
    #                     "classify: added element as op: {op}".format(
    #                         op=str(op),
    #                     )
    #                 )
    #             continue
    #
    #         dot = is_dot(element)
    #         straight_line = is_straight_line(element)
    #         # print(element.stroke, element.fill, element.fill.alpha, is_straight_line, is_dot)
    #
    #         # Check for default vector operations
    #         element_vector = False
    #         if isinstance(element, (Shape, SVGText)) and not dot:
    #             # Vector if not filled
    #             if (
    #                 element.fill is None
    #                 or element.fill.rgb is None
    #                 or (element.fill.alpha is not None and element.fill.alpha == 0)
    #                 or straight_line
    #             ):
    #                 element_vector = True
    #
    #             # Not vector if grey stroke
    #             if (
    #                 element_vector
    #                 and element.stroke is not None
    #                 and element.stroke.rgb is not None
    #                 and element.stroke.red == element.stroke.green
    #                 and element.stroke.red == element.stroke.blue
    #             ):
    #                 element_vector = False
    #
    #         elements_to_classify.append(
    #             (
    #                 element,
    #                 element_vector,
    #                 dot,
    #                 straight_line,
    #             )
    #         )
    #     if debug:
    #         debug(
    #             "classify: elements: {e} elements to classify".format(
    #                 e=len(elements_to_classify),
    #             )
    #         )
    #
    #     # Handle edge cases
    #     # Convert raster elements with white fill and no raster elements behind to vector
    #     # Because the white fill is not hiding anything.
    #     for i, (
    #         element,
    #         element_vector,
    #         dot,
    #         straight_line,
    #     ) in enumerate(elements_to_classify):
    #         if (
    #             # Raster?
    #             not element_vector
    #             and isinstance(element, (Shape, SVGText))
    #             and not dot
    #             # White non-transparent fill?
    #             and element.fill is not None
    #             and element.fill.rgb is not None
    #             and element.fill.rgb == 0xFFFFFF
    #             and element.fill.alpha is not None
    #             and element.fill.alpha != 0
    #             # But not grey stroke?
    #             and (
    #                 element.stroke is None
    #                 or element.stroke.rgb is None
    #                 or element.stroke.red != element.stroke.green
    #                 or element.stroke.red != element.stroke.blue
    #             )
    #         ):
    #             bbox = element.bbox()
    #             # Now check for raster elements behind
    #             for e2 in elements_to_classify[:i]:
    #                 # Ignore vectors
    #                 if e2[1]:
    #                     continue
    #                 # If underneath then stick with raster?
    #                 if self.bbox_overlap(bbox, e2[0].bbox()):
    #                     break
    #             else:
    #                 # No rasters underneath - convert to vector
    #                 if debug:
    #                     debug(
    #                         "classify: edge-case: treating raster as vector: {label}".format(
    #                             label=self.element_label_id(element),
    #                         )
    #                     )
    #
    #                 element_vector = True
    #                 elements_to_classify[i] = (
    #                     element,
    #                     element_vector,
    #                     dot,
    #                     straight_line,
    #                 )
    #
    #     # Convert vector elements with element in front crossing the stroke to raster
    #     for i, (
    #         element,
    #         element_vector,
    #         dot,
    #         straight_line,
    #     ) in reversed_enumerate(elements_to_classify):
    #         if (
    #             element_vector
    #             and element.stroke is not None
    #             and element.stroke.rgb is not None
    #             and element.stroke.rgb != 0xFFFFFF
    #         ):
    #             bbox = element.bbox()
    #             color = element.stroke.rgb
    #             # Now check for raster elements in front whose path crosses over this path
    #             for e in elements_to_classify[i + 1 :]:
    #                 # Raster?
    #                 if e[1]:
    #                     continue
    #                 # Stroke or fill same colour?
    #                 if (
    #                     e[0].stroke is None
    #                     or e[0].stroke.rgb is None
    #                     or e[0].stroke.rgb != color
    #                 ) and (
    #                     e[0].fill is None
    #                     or e[0].fill.alpha is None
    #                     or e[0].fill.alpha == 0
    #                     or e[0].fill.rgb is None
    #                     or e[0].fill.rgb != color
    #                 ):
    #                     continue
    #                 # We have an element with a matching color
    #                 if self.bbox_overlap(bbox, e[0].bbox()):
    #                     # Rasters on top - convert to raster
    #                     if debug:
    #                         debug(
    #                             "classify: edge-case: treating vector as raster: {label}".format(
    #                                 label=self.element_label_id(element),
    #                             )
    #                         )
    #
    #                     element_vector = False
    #                     elements_to_classify[i] = (
    #                         element,
    #                         element_vector,
    #                         dot,
    #                         straight_line,
    #                     )
    #                     break
    #
    #     raster_elements = []
    #     for (
    #         element,
    #         element_vector,
    #         dot,
    #         straight_line,
    #     ) in elements_to_classify:
    #
    #         element_color = self.element_classify_color(element)
    #         if isinstance(element, (Shape, SVGText)) and (
    #             element_color is None or element_color.rgb is None
    #         ):
    #             if debug:
    #                 debug(
    #                     "classify: not classifying -  no stroke or fill color: {e}".format(
    #                         e=self.element_label_id(element, short=False),
    #                     )
    #                 )
    #             continue
    #
    #         element_added = False
    #         if dot or isinstance(element, SVGImage):
    #             for op in special_ops:
    #                 if (dot and op.type == "op dots") or (
    #                     isinstance(element, SVGImage) and op.type == "op image"
    #                 ):
    #                     op.add_reference(element.node, pos=element_pos)
    #                     element_added = True
    #                     break  # May only classify in one Dots or Image operation and indeed in one operation
    #         elif element_vector:
    #             # Vector op (i.e. no fill) with exact colour match to Raster Op will be rastered
    #             for op in raster_ops:
    #                 if (
    #                     op.color is not None
    #                     and op.color.rgb == element_color.rgb
    #                     and op not in default_raster_ops
    #                 ):
    #                     if not rasters_one_pass:
    #                         op.add_reference(element.node, pos=element_pos)
    #                     elif not element_added:
    #                         raster_elements.append((element, element.bbox()))
    #                     element_added = True
    #
    #             for op in vector_ops:
    #                 if (
    #                     op.color is not None
    #                     and op.color.rgb == element_color.rgb
    #                     and op not in default_cut_ops
    #                     and op not in default_engrave_ops
    #                 ):
    #                     op.add_reference(element.node, pos=element_pos)
    #                     element_added = True
    #             if (
    #                 element.stroke is None
    #                 or element.stroke.rgb is None
    #                 or element.stroke.rgb == 0xFFFFFF
    #             ):
    #                 if debug:
    #                     debug(
    #                         "classify: not classifying - white element at back: {e}".format(
    #                             e=self.element_label_id(element, short=False),
    #                         )
    #                     )
    #                 continue
    #
    #         elif rasters_one_pass:
    #             for op in raster_ops:
    #                 if op.color is not None and op.color.rgb == element_color.rgb:
    #                     op.add_reference(element.node, pos=element_pos)
    #                     element_added = True
    #         else:
    #             raster_elements.append((element, element.bbox()))
    #             continue
    #
    #         if element_added:
    #             continue
    #
    #         if element_vector:
    #             is_cut = Color.distance_sq("red", element_color) <= 18825
    #             if is_cut:
    #                 for op in default_cut_ops:
    #                     op.add_reference(element.node, pos=element_pos)
    #                     element_added = True
    #             else:
    #                 for op in default_engrave_ops:
    #                     op.add_reference(element.node, pos=element_pos)
    #                     element_added = True
    #         elif (
    #             rasters_one_pass
    #             and isinstance(element, (Shape, SVGText))
    #             and not dot
    #             and raster_ops
    #         ):
    #             for op in raster_ops:
    #                 op.add_reference(element.node, pos=element_pos)
    #             element_added = True
    #
    #         if element_added:
    #             continue
    #
    #         # Need to add a new operation to classify into
    #         op = None
    #         if dot:
    #             op = DotsOpNode(default=True)
    #             special_ops.append(op)
    #         elif isinstance(element, SVGImage):
    #             op = ImageOpNode(default=True)
    #             special_ops.append(op)
    #         elif isinstance(element, (Shape, SVGText)):
    #             if element_vector:
    #                 if (
    #                     is_cut
    #                 ):  # This will be initialised because criteria are same as above
    #                     op = CutOpNode(color=abs(element_color))
    #                 else:
    #                     op = EngraveOpNode(
    #                         operation="Engrave", color=abs(element_color)
    #                     )
    #                     if element_color == Color("white"):
    #                         op.output = False
    #                 vector_ops.append(op)
    #             elif rasters_one_pass:
    #                 op = RasterOpNode(color="Transparent", default=True)
    #                 default_raster_ops.append(op)
    #                 raster_ops.append(op)
    #         if op is not None:
    #             new_ops.append(op)
    #             add_op_function(op)
    #             # element cannot be added to op before op is added to operations - otherwise refelem is not created.
    #             op.add_reference(element.node, pos=element_pos)
    #             if debug:
    #                 debug(
    #                     "classify: added op: {op}".format(
    #                         op=str(op),
    #                     )
    #                 )
    #
    #     # End loop "for element in elements"
    #
    #     if rasters_one_pass:
    #         return
    #
    #     # Now deal with two-pass raster elements
    #     # It is ESSENTIAL that elements are added to operations in the same order as original.
    #     # The easiest way to ensure this is to create groups using a copy of raster_elements and
    #     # then ensure that groups have elements in the same order as in raster_elements.
    #     if debug:
    #         debug(
    #             "classify: raster pass two: {n} elements".format(
    #                 n=len(raster_elements),
    #             )
    #         )
    #
    #     # Debugging print statements have been left in as comments as this code can
    #     # be complex to debug and even print statements can be difficult to craft
    #
    #     # This is a list of groups, where each group is a list of tuples, each an element and its bbox.
    #     # Initial list has a separate group for each element.
    #     raster_groups = [[e] for e in raster_elements]
    #     raster_elements = [e[0] for e in raster_elements]
    #     # print("initial", list(map(lambda g: list(map(lambda e: e[0].id,g)), raster_groups)))
    #
    #     # We are using old-fashioned iterators because Python cannot cope with consolidating a list whilst iterating over it.
    #     for i in range(len(raster_groups) - 2, -1, -1):
    #         g1 = raster_groups[i]
    #         for j in range(len(raster_groups) - 1, i, -1):
    #             g2 = raster_groups[j]
    #             if self.group_elements_overlap(g1, g2):
    #                 # print("g1", list(map(lambda e: e[0].id,g1)))
    #                 # print("g2", list(map(lambda e: e[0].id,g2)))
    #
    #                 # if elements in the group overlap
    #                 # add the element tuples from group 2 to group 1
    #                 g1.extend(g2)
    #                 # and remove group 2
    #                 del raster_groups[j]
    #
    #                 # print("g1+g2", list(map(lambda e: e[0].id,g1)))
    #                 # print("reduced", list(map(lambda g: list(map(lambda e: e[0].id,g)), raster_groups)))
    #     if debug:
    #         debug(
    #             "classify: condensed to {n} raster groups".format(
    #                 n=len(raster_groups),
    #             )
    #         )
    #
    #     # Remove bbox and add element colour from groups
    #     # Change `list` to `groups` which are a list of tuples, each tuple being element and its classification color
    #     raster_groups = list(
    #         map(
    #             lambda g: tuple(((e[0], self.element_classify_color(e[0])) for e in g)),
    #             raster_groups,
    #         )
    #     )
    #
    #     # print("grouped", list(map(lambda g: list(map(lambda e: e[0].id,g)), raster_groups)))
    #
    #     # Add groups to operations of matching colour (and remove from list)
    #     # groups added to at least one existing raster op will not be added to default raster ops.
    #     groups_added = []
    #     for op in raster_ops:
    #         if (
    #             op not in default_raster_ops
    #             and op.color is not None
    #             and op.color.rgb is not None
    #         ):
    #             # Make a list of elements to add (same tupes)
    #             elements_to_add = []
    #             groups_count = 0
    #             for group in raster_groups:
    #                 for e in group:
    #                     if e[1].rgb == op.color.rgb:
    #                         # An element in this group matches op color
    #                         # So add elements to list
    #                         elements_to_add.extend(group)
    #                         if group not in groups_added:
    #                             groups_added.append(group)
    #                         groups_count += 1
    #                         break  # to next group
    #             if elements_to_add:
    #                 if debug:
    #                     debug(
    #                         "classify: adding {e} elements in {g} groups to {label}".format(
    #                             e=len(elements_to_add),
    #                             g=groups_count,
    #                             label=str(op),
    #                         )
    #                     )
    #                 # Create simple list of elements sorted by original element order
    #                 elements_to_add = sorted(
    #                     [e[0] for e in elements_to_add], key=raster_elements.index
    #                 )
    #                 for element in elements_to_add:
    #                     op.add_reference(element.node, pos=element_pos)
    #
    #     # Now remove groups added to at least one op
    #     for group in groups_added:
    #         raster_groups.remove(group)
    #
    #     if not raster_groups:  # added all groups
    #         return
    #
    #     #  Because groups don't matter further simplify back to a simple element_list
    #     elements_to_add = []
    #     for g in raster_groups:
    #         elements_to_add.extend(g)
    #     elements_to_add = sorted(
    #         [e[0] for e in elements_to_add], key=raster_elements.index
    #     )
    #     if debug:
    #         debug(
    #             "classify: {e} elements in {g} raster groups to add to default raster op(s)".format(
    #                 e=len(elements_to_add),
    #                 g=len(raster_groups),
    #             )
    #         )
    #
    #     # Remaining elements are added to one of the following groups of operations:
    #     # 1. to default raster ops if they exist; otherwise
    #     # 2. to empty raster ops if they exist and are all the same color; otherwise to
    #     # 3. a new default Raster operation.
    #     if not default_raster_ops:
    #         # Because this is a check for an empty operation, this functionality relies on all elements being classified at the same time.
    #         # If you add elements individually, after the first raster operation the empty ops will no longer be empty and a default Raster op will be created instead.
    #         default_raster_ops = [op for op in raster_ops if len(op.children) == 0]
    #         color = False
    #         for op in default_raster_ops:
    #             if op.color is None or op.color.rgb is None:
    #                 op_color = "None"
    #             else:
    #                 op_color = op.color.rgb
    #             if color is False:
    #                 color = op_color
    #             elif color != op_color:
    #                 default_raster_ops = []
    #                 break
    #     if not default_raster_ops:
    #         op = RasterOpNode(color="Transparent", default=True)
    #         default_raster_ops.append(op)
    #         add_op_function(op)
    #         if debug:
    #             debug(
    #                 "classify: default raster op added: {op}".format(
    #                     op=str(op),
    #                 )
    #             )
    #     else:
    #         if debug:
    #             for op in default_raster_ops:
    #                 debug(
    #                     "classify: default raster op selected: {op}".format(op=str(op))
    #                 )
    #
    #     for element in elements_to_add:
    #         for op in default_raster_ops:
    #             op.add_reference(element.node, pos=element_pos)

    @staticmethod
    def element_label_id(element, short=True):
        if element.node is None:
            if short:
                return element.id
            return "{id}: {path}".format(id=element.id, path=str(element))
        elif ":" in element.node.label and short:
            return element.node.label.split(":", 1)[0]
        else:
            return element.node.label

    @staticmethod
    def bbox_overlap(b1, b2):
        if b1[0] <= b2[2] and b1[2] >= b2[0] and b1[1] <= b2[3] and b1[3] >= b2[1]:
            return True
        return False

    def group_elements_overlap(self, g1, g2):
        for e1 in g1:
            for e2 in g2:
                if self.bbox_overlap(e1[1], e2[1]):
                    return True
        return False

    @staticmethod
    def element_classify_color(element: SVGElement):
        element_color = element.stroke
        if element_color is None or element_color.rgb is None:
            element_color = element.fill
        return element_color

    def load(self, pathname, **kwargs):
        kernel = self.kernel
        _ = kernel.translation
        for loader, loader_name, sname in kernel.find("load"):
            for description, extensions, mimetype in loader.load_types():
                if str(pathname).lower().endswith(extensions):
                    try:
                        results = loader.load(self, self, pathname, **kwargs)
                    except FileNotFoundError:
                        return False
                    except BadFileError as e:
                        kernel._console_channel(_("File is Malformed") + ": " + str(e))
                    except OSError:
                        return False
                    else:
                        if results:
                            self.signal("tree_changed")
                            return True
        return False

    def load_types(self, all=True):
        kernel = self.kernel
        _ = kernel.translation
        filetypes = []
        if all:
            filetypes.append(_("All valid types"))
            exts = []
            for loader, loader_name, sname in kernel.find("load"):
                for description, extensions, mimetype in loader.load_types():
                    for ext in extensions:
                        exts.append("*.%s" % ext)
            filetypes.append(";".join(exts))
        for loader, loader_name, sname in kernel.find("load"):
            for description, extensions, mimetype in loader.load_types():
                exts = []
                for ext in extensions:
                    exts.append("*.%s" % ext)
                filetypes.append("%s (%s)" % (description, extensions[0]))
                filetypes.append(";".join(exts))
        return "|".join(filetypes)

    def save(self, pathname):
        kernel = self.kernel
        for saver, save_name, sname in kernel.find("save"):
            for description, extension, mimetype in saver.save_types():
                if pathname.lower().endswith(extension):
                    saver.save(self, pathname, "default")
                    return True
        return False

    def save_types(self):
        kernel = self.kernel
        filetypes = []
        for saver, save_name, sname in kernel.find("save"):
            for description, extension, mimetype in saver.save_types():
                filetypes.append("%s (%s)" % (description, extension))
                filetypes.append("*.%s" % extension)
        return "|".join(filetypes)<|MERGE_RESOLUTION|>--- conflicted
+++ resolved
@@ -184,18 +184,10 @@
             self.penbox[pen] = box
 
     def save_persistent_penbox(self):
-<<<<<<< HEAD
-        sections = None
-        for section in self.penbox:
-            sections = {section: len(self.penbox[section])}
-        if not sections is None:
-            self.pen_data.write_persistent_dict("pens", sections)
-=======
         sections = {}
         for section in self.penbox:
             sections[section] = len(self.penbox[section])
         self.pen_data.write_persistent_dict("pens", sections)
->>>>>>> da7993c3
         for section in self.penbox:
             for i, p in enumerate(self.penbox[section]):
                 self.pen_data.write_persistent_dict(f'{section} {i}', p)
