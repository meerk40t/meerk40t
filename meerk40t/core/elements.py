--- conflicted
+++ resolved
@@ -53,12 +53,6 @@
     QuadCut,
     RasterCut,
 )
-import wx
-_ = wx.GetTranslation
-<<<<<<< HEAD
-
-=======
->>>>>>> 11b6113d
 
 def plugin(kernel, lifecycle=None):
     if lifecycle == "register":
@@ -1512,13 +1506,8 @@
             "opnode": OpNode,
             "cutcode": CutNode,
         }
-<<<<<<< HEAD
-        self.add( type="branch ops", label=_("Operations") )
-        self.add( type="branch elems", label=_("Elements") )
-=======
-        self.add(type="branch ops", label=_("Operations"))
-        self.add(type="branch elems", label=_("Elements"))
->>>>>>> 11b6113d
+        self.add(type="branch ops", label=context._("Operations"))
+        self.add(type="branch elems", label=context._("Elements"))
 
     def __repr__(self):
         return "RootNode(%s)" % (str(self.context))
