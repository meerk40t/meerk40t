import datetime
import functools
import inspect
import os
import re
import threading
import time
from collections import deque
from pathlib import Path
from configparser import ConfigParser, NoSectionError
from threading import Lock, Thread
from typing import Any, Callable, Dict, Generator, List, Optional, Tuple, Union

KERNEL_VERSION = "0.0.1"

STATE_UNKNOWN = -1
STATE_INITIALIZE = 0
STATE_IDLE = 1
STATE_ACTIVE = 2
STATE_BUSY = 3
STATE_PAUSE = 4
STATE_END = 5
STATE_SUSPEND = 6
STATE_WAIT = 7
STATE_TERMINATE = 10

LIFECYCLE_SHUTDOWN = 1000
LIFECYCLE_INIT = 0
LIFECYCLE_KERNEL_PREREGISTER = 100
LIFECYCLE_KERNEL_REGISTER = 101
LIFECYCLE_KERNEL_CONFIGURE = 102
LIFECYCLE_KERNEL_PREBOOT = 200
LIFECYCLE_KERNEL_BOOT = 201
LIFECYCLE_KERNEL_POSTBOOT = 202
LIFECYCLE_KERNEL_PRESTART = 300
LIFECYCLE_KERNEL_START = 301
LIFECYCLE_KERNEL_POSTSTART = 302
LIFECYCLE_KERNEL_READY = 303
LIFECYCLE_KERNEL_FINISHED = 304
LIFECYCLE_KERNEL_PREMAIN = 400
LIFECYCLE_KERNEL_MAINLOOP = 401
LIFECYCLE_KERNEL_PRESHUTDOWN = 900

LIFECYCLE_SERVICE_ADDED = 50
LIFECYCLE_SERVICE_ATTACHED = 100
LIFECYCLE_SERVICE_ASSIGNED = 101
LIFECYCLE_SERVICE_DETACHED = 200

LIFECYCLE_MODULE_OPENED = 100
LIFECYCLE_MODULE_CLOSED = 200


def kernel_lifecycle_name(lifecycle):
    if lifecycle == LIFECYCLE_INIT:
        return "init"
    if lifecycle == LIFECYCLE_KERNEL_PREREGISTER:
        return "preregister"
    if lifecycle == LIFECYCLE_KERNEL_REGISTER:
        return "register"
    if lifecycle == LIFECYCLE_KERNEL_CONFIGURE:
        return "configure"
    if lifecycle == LIFECYCLE_KERNEL_PREBOOT:
        return "preboot"
    if lifecycle == LIFECYCLE_KERNEL_BOOT:
        return "boot"
    if lifecycle == LIFECYCLE_KERNEL_POSTBOOT:
        return "postboot"
    if lifecycle == LIFECYCLE_KERNEL_PRESTART:
        return "prestart"
    if lifecycle == LIFECYCLE_KERNEL_START:
        return "start"
    if lifecycle == LIFECYCLE_KERNEL_POSTSTART:
        return "poststart"
    if lifecycle == LIFECYCLE_KERNEL_READY:
        return "ready"
    if lifecycle == LIFECYCLE_KERNEL_FINISHED:
        return "finished"
    if lifecycle == LIFECYCLE_KERNEL_PREMAIN:
        return "premain"
    if lifecycle == LIFECYCLE_KERNEL_MAINLOOP:
        return "mainloop"
    if lifecycle == LIFECYCLE_KERNEL_PRESHUTDOWN:
        return "preshutdown"
    if lifecycle == LIFECYCLE_SHUTDOWN:
        return "shutdown"


def service_lifecycle_name(lifecycle):
    if lifecycle >= LIFECYCLE_SHUTDOWN:
        return "shutdown"
    if lifecycle >= LIFECYCLE_SERVICE_DETACHED:
        return "detached"
    if lifecycle >= LIFECYCLE_SERVICE_ASSIGNED:
        return "assigned"
    if lifecycle >= LIFECYCLE_SERVICE_ATTACHED:
        return "attached"
    if lifecycle >= LIFECYCLE_SERVICE_ADDED:
        return "added"
    if lifecycle >= LIFECYCLE_INIT:
        return "init"


_cmd_parse = [
    ("OPT", r"-([a-zA-Z]+)"),
    ("LONG", r"--([^ ,\t\n\x09\x0A\x0C\x0D]+)"),
    ("QPARAM", r"\"(.*?)\""),
    ("PARAM", r"([^ ,\t\n\x09\x0A\x0C\x0D]+)"),
    ("SKIP", r"[ ,\t\n\x09\x0A\x0C\x0D]+"),
]
_CMD_RE = re.compile("|".join("(?P<%s>%s)" % pair for pair in _cmd_parse))


class Module:
    """
    Modules are a generic lifecycle object. These are registered in the kernel as modules and when open() is called for
    a context. When close() is called on the context, it will close and delete references to the opened module and call
    module_close().

    If an opened module tries to open() a second time in a context with the same name, and was not closed, the
    restore() function is called for the module, with the same args and kwargs that would have been called on
    __init__().

    Multiple instances of a module can be opened but this requires a different initialization name.
    """

    def __init__(
        self,
        context: "Context",
        name: str = None,
        registered_path: str = None,
        *args,
        **kwargs,
    ):
        self.context = context
        self.name = name
        self.registered_path = registered_path
        self.state = STATE_INITIALIZE

    def __repr__(self):
        return '{class_name}({context}, name="{name}")'.format(
            class_name=self.__class__.__name__,
            context=repr(self.context),
            name=self.name,
        )

    def restore(self, *args, **kwargs):
        """Called with the same values of __init()__ on an attempted reopen of a module with the same name at the
        same context."""
        pass

    def module_open(self, *args, **kwargs):
        """Initialize() is called after open() to setup the module and allow it to register various hooks into the
        kernelspace."""
        pass

    def module_close(self, *args, **kwargs):
        """Finalize is called after close() to unhook various kernelspace hooks. This will happen if kernel is being
        shutdown or if this individual module is being closed on its own."""
        pass

    def add_module_delegate(self, delegate):
        self.context.kernel.add_delegate(delegate, self)


class Context:
    """
    Contexts serve as path-relevant snapshots of the kernel. These are the primary interaction between the modules
    and the kernel. They permit getting other contexts of the kernel. This should serve as the primary interface
    code between the kernel and the modules.

    Contexts store the persistent settings and settings from at their path locations.

    Contexts have attribute settings located at .<setting> and so long as this setting does not begin with _ it will be
    reloaded when .setting() is called for the given attribute. This should be called by code that intends access
    an attribute even if it was already called.
    """

    def __init__(self, kernel: "Kernel", path: str):
        self._kernel = kernel
        self._path = path
        self._state = STATE_UNKNOWN
        self.opened = {}

        self.console_argument = console_argument
        self.console_option = console_option

    def __repr__(self):
        return "Context('%s')" % self._path

    def __call__(self, data: str, **kwargs):
        return self._kernel.console(data)

    # ==========
    # PATH INFORMATION
    # ==========

    def abs_path(self, subpath: str) -> str:
        """
        The absolute path function determines the absolute path of the given subpath within the current path of the
        context.

        @param subpath: relative path to the path at this context
        @return:
        """
        subpath = str(subpath)
        if subpath.startswith("/"):
            return subpath[1:]
        if self._path is None or self._path == "/":
            return subpath
        return "%s/%s" % (self._path, subpath)

    def derive(self, path: str) -> "Context":
        """
        Derive a subpath context.

        @param path:
        @return:
        """
        return self._kernel.get_context(self.abs_path(path))

    @property
    def root(self) -> "Context":
        return self.get_context("/")

    @property
    def path(self) -> str:
        return self._path

    @property
    def kernel(self) -> "Kernel":
        return self._kernel

    @property
    def _(self):
        return self._kernel.translation

    def get_context(self, path) -> "Context":
        """
        Get a context at a given path location.

        @param path: path location to get a context.
        @return:
        """
        return self._kernel.get_context(path)

    def derivable(self) -> Generator[str, None, None]:
        """
        Generate all sub derived paths.

        @return:
        """
        yield from self._kernel.derivable(self._path)

    def subpaths(self) -> Generator["Context", None, None]:
        """
        Generate all subpaths of the current context with their path name and the relevant context.
        """
        for e in list(self._kernel.contexts):
            if e.startswith(self._path):
                yield e, self._kernel.contexts[e]

    def close_subpaths(self) -> None:
        """
        Find all subpaths of the current context and delete them.

        This is not a maintenance operation. It's needed for rare instances during shutdown. All contexts will be
        shutdown, this prevents normal shutdown procedure.
        """
        for e in list(self._kernel.contexts):
            if e.startswith(self._path):
                del self._kernel.contexts[e]

    def destroy(self):
        self.clear_persistent()
        self.close_subpaths()

    # ==========
    # PERSISTENT SETTINGS.
    # ==========

    def setting(self, setting_type, key, default=None) -> Any:
        """
        Registers a setting to be used between modules.

        If the setting exists, its value remains unchanged.
        If the setting exists in the persistent storage that value is used.
        If there is no settings value, the default will be used.

        @param setting_type: int, float, str, or bool value
        @param key: name of the setting
        @param default: default value for the setting to have.
        @return: load_value
        """
        if hasattr(self, key) and getattr(self, key) is not None:
            return getattr(self, key)

        # Key is not located in the attr. Load the value.
        if not key.startswith("_"):
            load_value = self._kernel.read_persistent(
                setting_type, self._path, key, default
            )
        else:
            load_value = default
        setattr(self, key, load_value)
        return load_value

    def flush(self) -> None:
        """
        Commit any and all values currently stored as attr for this object to persistent storage.
        """
        self._kernel.write_persistent_attributes(self._path, self)

    def write_persistent_object(self, obj: Any) -> None:
        """
        Writes values of the object's attributes at this context
        @param obj:
        @return:
        """
        self._kernel.write_persistent_attributes(self._path, obj)

<<<<<<< HEAD
    def read_persistent_object(self, obj: Any) -> None:
=======
    def get_persistent_value(self, t: type, key: str) -> Any:
        """
        Gets a specific value of the persistent attributes.

        The attribute type of the value depends on the provided object value default values.

        :param t: type of value
        :param key: relative key for the value
        :return: the value associated with the key otherwise None
        """
        return self._kernel.read_persistent(
            t,
            self.abs_path(key),
        )

    def load_persistent_object(self, obj: Any) -> None:
>>>>>>> 9bb40cd7
        """
        Loads values of the persistent attributes, at this context and assigns them to the provided object.

        The attribute type of the value depends on the provided object value default values.

        @param obj:
        @return:
        """
<<<<<<< HEAD
        self._kernel.read_persistent_attributes(self._path, obj)
=======

        from .svgelements import Color

        for attr in dir(obj):
            if attr.startswith("_"):
                continue
            obj_value = getattr(obj, attr)

            if not isinstance(obj_value, (int, float, str, bool, Color)):
                continue

            load_value = self.get_persistent_value(
                type(obj_value),
                attr,
            )

            try:
                setattr(obj, attr, load_value)
                setattr(self, attr, load_value)
            except AttributeError:
                pass
>>>>>>> 9bb40cd7

    def clear_persistent(self) -> None:
        """
        Delegate to Kernel to clear the persistent settings located at this context.
        """
        self._kernel.clear_persistent(self._path)

    def write_persistent(self, key: str, value: Union[int, float, str, bool]) -> None:
        """
        Delegate to Kernel to write the given key at this context to persistent settings. This is typically done during
        shutdown but there are a variety of reasons to force this call early.

        If the persistence object is not yet established this function cannot succeed.
        """
        self._kernel.write_persistent(self._path, key, value)

    # ==========
    # DELEGATES
    # ==========

    def register(self, path: str, obj: Any) -> None:
        """
        Delegate to Kernel
        """
        self._kernel.register(path, obj)

    def unregister(self, path: str) -> None:
        """
        Delegate to Kernel
        """
        self._kernel.unregister(path)

    def console_command(self, *args, **kwargs) -> Callable:
        """
        Delegate to Kernel

        Uses current context to be passed to the console_command being registered.
        """
        return console_command(self._kernel, *args, **kwargs)

    def console_command_remove(self, *args, **kwargs) -> Callable:
        """
        Delegate to Kernel

        Uses current context to be passed to the console_command being removed.
        """
        return console_command_remove(self._kernel, *args, **kwargs)

    @property
    def contexts(self) -> Dict[str, "Context"]:
        return self._kernel.contexts

    def has_feature(self, feature: str) -> bool:
        """
        Return whether or not this is a registered feature within the kernel.

        @param feature: feature to check if exists in kernel.
        @return:
        """
        return self.lookup(feature) is not None

    def find(self, *args):
        """
        Delegate of Kernel match.

        @param args:  arguments to be delegated
        :yield: matched entries.
        """
        yield from self._kernel.find(*args)

    def match(self, matchtext: str, suffix: bool = False) -> Generator[str, None, None]:
        """
        Delegate of Kernel match.

        @param matchtext:  regex matchtext to locate.
        @param suffix: provide the suffix of the match only.
        :yield: matched entries.
        """
        yield from self._kernel.match(matchtext, suffix)

    def lookup(self, *args) -> Any:
        """
        Lookup a value in the kernel or services.

        @param args: arguments
        @return:
        """
        return self._kernel.lookup(*args)

    def lookup_all(self, *args) -> Any:
        """
        Lookup all matching values in the kernel or services.

        @param args: arguments
        @return:
        """
        yield from self._kernel.lookup_all(*args)

    def console(self, data: str) -> None:
        """
        Call the Kernel's Console with the given data.

        Note: '\n' is usually used to execute these functions and this is not added by default.
        """
        self._kernel.console(data)

    def schedule(self, job: Union["Job", Any]) -> None:
        """
        Call the Kernel's Scheduler with the given job.
        """
        self._kernel.schedule(job)

    def unschedule(self, job: Union["Job", Any]) -> None:
        """
        Unschedule a given job.

        This is often unneeded if the job completes on it's own, it will be removed from the scheduler.
        """
        self._kernel.unschedule(job)

    def threaded(
        self,
        func: Callable,
        *args,
        thread_name: str = None,
        result: Callable = None,
        daemon: bool = False,
    ):
        """
        Calls a thread to be registered in the kernel.

        Registered threads must complete before shutdown can be completed. These will told to stop and waited on until
        completion.

        The result function will be called with any returned result func.
        """
        return self._kernel.threaded(
            func,
            *args,
            thread_name=thread_name,
            result=result,
            daemon=daemon,
        )

    # ==========
    # MODULES
    # ==========

    def get_open(self, path: str) -> Union["Module", None]:
        """
        Finds a loaded instance. Or returns None if not such instance.

        Note: 'name' is not necessarily the type of instance. It could be the named value of the instance.

        @param path: The opened path to find the given instance.
        @return: The instance, if found, otherwise None.
        """
        try:
            return self.opened[path]
        except KeyError:
            return None

    def open(self, registered_path: str, *args, **kwargs) -> "Module":
        """
        Opens a registered module with the same instance path as the registered path.

        This is fairly standard but should not be used if the goal would be to open the same module several times.
        Unless those modules are being opened at different contexts.

        @param registered_path: registered path of the given module.
        @param args: args to open the module with.
        @param kwargs: kwargs to open the module with.
        @return:
        """
        return self.open_as(registered_path, registered_path, *args, **kwargs)

    def open_as(
        self, registered_path: str, instance_path: str, *args, **kwargs
    ) -> "Module":
        """
        Opens a registered module. If that module already exists it returns the already open module.

        Instance_name is the name under which this given module is opened.

        If the module already exists, the restore function is called on that object (if restore() exists), with the same
        args and kwargs that were intended for the init() routine.

        @param registered_path: path of object being opened.
        @param instance_path: instance_path of object.
        @param args: Args to pass to newly opened module.
        @param kwargs: Kwargs to pass to newly opened module.
        @return: Opened module.
        """
        try:
            find = self.opened[instance_path]
            try:
                # Module found, attempt restore call.
                find.restore(*args, **kwargs)
            except AttributeError:
                pass
            return find
        except KeyError:
            # Module not found.
            pass

        open_object = self._kernel.lookup(registered_path)
        if open_object is None:
            raise ValueError

        instance = open_object(self, instance_path, *args, **kwargs)
        instance.registered_path = registered_path

        # Call module_open lifecycle event.
        self.kernel.set_module_lifecycle(instance, LIFECYCLE_MODULE_OPENED)

        return instance

    def close(self, instance_path: str, *args, **kwargs) -> None:
        """
        Closes an opened module instance. Located at the instance_path location.

        This calls the close() function on the object (which may not exist). Then calls module_close() on the module,
        which should exist.

        @param instance_path: Instance path to close.
        @return:
        """
        try:
            instance = self.opened[instance_path]
        except KeyError:
            return  # Nothing to close.
        # Call module_close lifecycle event.
        self.kernel.set_module_lifecycle(instance, LIFECYCLE_MODULE_CLOSED)

    # ==========
    # SIGNALS DELEGATES
    # ==========

    def signal(self, code: str, *message) -> None:
        """
        Send Signal to all registered listeners.

        @param code: Code to delegate at this given context location.
        @param message: Message to send.
        @return:
        """
        self._kernel.signal(code, self._path, *message)

    def last_signal(self, signal: str) -> Tuple:
        """
        Returns the last signal payload at the given code.

        @param signal: Code to delegate at this given context location.
        @return: message value of the last signal sent for that code.
        """
        return self._kernel.last_signal(signal)

    def listen(
        self,
        signal: str,
        process: Callable,
        lifecycle_object: Union["Service", Module, None] = None,
    ) -> None:
        """
        Listen at a particular signal with a given process.

        @param signal: Signal code to listen for
        @param process: listener to be attached
        @param lifecycle_object: Object to use as a cookie to bind the listener.
        @return:
        """
        self._kernel.listen(signal, process, lifecycle_object)

    def unlisten(self, signal: str, process: Callable):
        """
        Unlisten to a particular signal with a given process.

        This should be called on the ending of the lifecycle of whatever process listened to the given signal.

        @param signal: Signal to unlisten for.
        @param process: listener that is to be detached.
        @return:
        """
        self._kernel.unlisten(signal, process)

    # ==========
    # CHANNEL DELEGATES
    # ==========

    def channel(self, channel: str, *args, **kwargs) -> "Channel":
        """
        Return a channel from the kernel location

        @param channel: Channel to be opened.
        @return: Channel object that is opened.
        """
        return self._kernel.channel(channel, *args, **kwargs)

    def console_function(self, data: str) -> "ConsoleFunction":
        """
        Returns a function that calls a console command. This serves as a Job to be used in Scheduler or simply a
        function with the command as the str form.
        """
        return ConsoleFunction(self, data)


class Service(Context):
    """
    A service is a context that with additional capabilities. These get registered by a domain in the kernel as a
    particular aspect. For example, .device or .gui could be a service and this service would be found at that attribute
    at for any context. As a type of context, services have a path for saving settings. The path is the saving/loading
    location for persistent settings. As a service, these contexts may exist at .<domain> relative to any context.
    This also allows several services to be registered for the same domain. These are swapped with the activate_service
    commands in the kernel.

    Each service has its own registered lookup of data. This extends the lookup of the kernel but only for those
    services which are currently active. This extends to various data types that are registered in the kernel such
    as choices and console commands. The currently active service can modify these simply by being activated. A command
    registered in a deactivate service cannot be executed from the console, only the activated service's command is
    executed in that case.

    Unlike contexts which should be derived or gotten at a particular path. Services can be directly instanced.
    """

    def __init__(self, kernel: "Kernel", path: str, registered_path: str = None):
        super().__init__(kernel, path)
        kernel.register_as_context(self)
        self.registered_path = registered_path
        self._registered = {}

    def __str__(self):
        if hasattr(self, "label"):
            return self.label
        return "Service('{path}', {rpath})".format(
            path=self._path, rpath=self.registered_path
        )

    def service_attach(self, *args, **kwargs):
        pass

    def service_detach(self, *args, **kwargs):
        pass

    def shutdown(self, *args, **kwargs):
        """
        Called by kernel during shutdown process for all services.
        @param args:
        @param kwargs:
        @return:
        """
        pass

    def register(self, path: str, obj: Any) -> None:
        """
        Registers an element within this service.

        @param path:
        @param obj:
        @return:
        """
        self._registered[path] = obj
        try:
            obj.sub_register(self)
        except AttributeError:
            pass
        self._kernel.lookup_change(path)

    def unregister(self, path: str) -> None:
        """
        Unregister an element within this service.

        @param path: Path to unregister
        @return:
        """
        del self._registered[path]
        self._kernel.lookup_change(path)

    def console_command(self, *args, **kwargs) -> Callable:
        """
        Service console command registration.

        Uses the current registration to register the given command.
        """
        return console_command(self, *args, **kwargs)

    def console_command_remove(self, *args, **kwargs) -> Callable:
        """
        Delegate to Kernel

        Uses current context to be passed to the console_command being removed.
        """
        return console_command_remove(self, *args, **kwargs)

    def destroy(self):
        self.kernel.set_service_lifecycle(self, LIFECYCLE_SHUTDOWN)
        self.clear_persistent()
        self.close_subpaths()

    def register_choices(self, sheet, choices):
        """
        Service register choices command registration.

        Uses the current registration to register the choices.
        @param sheet: Name of choices being registered
        @param choices: list of choices
        @return:
        """
        Kernel.register_choices(self, sheet, choices)

    def add_service_delegate(self, delegate):
        self.kernel.add_delegate(delegate, self)


class Kernel:
    """
    The Kernel serves as the central hub of communication between different objects within the system, stores the
    main lookup of registered objects, as well as providing a scheduler, signals, channels, and a command console to be
    used within the system.

    The Kernel stores a persistence object, thread interactions, contexts, a translation routine, a run_later operation,
    jobs for the scheduler, listeners for signals, channel information, a list of devices, registered commands.
    """

    def __init__(self, name: str, version: str, profile: str):
        """
        Initialize the Kernel. This sets core attributes of the ecosystem that are accessible to all modules.

        Name: The application name.
        Version: The version number of the application.
        Profile: The name to save our data under (this is often the same as app name).
        """
        self.name = name
        self.profile = profile
        self.version = version

        # Persistent Settings
        self._config_file = Path(get_safe_path(self.name, create=True)).joinpath(
            "{profile}.cfg".format(name=name, profile=profile, version=version)
        )
        self._config_dict = {}
        self.read_configuration()

        # Boot State
        self._booted = False
        self._shutdown = False

        # Store the plugins for the kernel. During lifecycle events all plugins will be called with the new lifecycle
        self._kernel_plugins = []
        self._service_plugins = {}
        self._module_plugins = {}

        # All established contexts.
        self.contexts = {}

        # All registered threads.
        self.threads = {}
        self.thread_lock = Lock()

        # All established delegates
        self.delegates = []

        # All registered lookups within the kernel.
        self._clean_lookup = Job(
            process=self._registered_data_changed,
            job_name="kernel.lookup.clean",
            interval=0.3,
            times=1,
            run_main=True,
        )
        self._registered = {}
        self.lookups = {}
        self.lookup_previous = {}
        self._dirty_paths = []
        self._lookup_lock = Lock()

        # The translation object to be overridden by any valid translation functions
        self.translation = lambda e: e

        # The function used to process the signals. This is useful if signals should be kept to a single thread.
        self.run_later = lambda execute, op: execute(op)
        self.state = STATE_INITIALIZE

        # Scheduler
        self.jobs = {}
        self.scheduler_thread = None

        # Signal Listener
        self.signal_job = None
        self.listeners = {}
        self._adding_listeners = []
        self._removing_listeners = []
        self._last_message = {}
        self._signal_lock = Lock()
        self._message_queue = {}
        self._is_queue_processing = False

        # Channels
        self.channels = {}

        # Console Commands.
        self.commands = []
        self.console_job = Job(
            job_name="kernel.console.ticks",
            process=self._console_job_tick,
            interval=0.05,
        )
        self._console_buffer = ""
        self.queue = []
        self._console_channel = self.channel("console", timestamp=True)
        self._console_channel.timestamp = True
        self.console_channel_file = None

        self.current_directory = "."

        # Arguments Objects
        self.args = None

        self.console_argument = console_argument
        self.console_option = console_option

    def __str__(self):
        return "Kernel()"

    def open_safe(self, *args):
        try:
            return open(*args)
        except PermissionError:
            from os import chdir

            original = os.getcwd()
            chdir(get_safe_path(self.name, True))
            print(
                "Changing working directory from %s to %s."
                % (str(original), str(os.getcwd()))
            )
            return open(*args)

    def _start_debugging(self) -> None:
        """
        Debug function hooks all functions within the device with a debug call that saves the data to the disk and
        prints that information.

        @return:
        """
        import datetime
        import functools
        import types

        filename = "{name}-debug-{date:%Y-%m-%d_%H_%M_%S}.txt".format(
            name=self.name, date=datetime.datetime.now()
        )
        debug_file = self.open_safe(filename, "a")
        debug_file.write("\n\n\n")

        def debug(func: Callable, obj: Any) -> Callable:
            @functools.wraps(func)
            def wrapper_debug(*args, **kwargs):
                args_repr = [repr(a) for a in args]

                kwargs_repr = ["%s=%s" % (k, v) for k, v in kwargs.items()]
                signature = ", ".join(args_repr + kwargs_repr)
                start = "Calling %s.%s(%s)" % (str(obj), func.__name__, signature)
                debug_file.write(start + "\n")
                print(start)
                t = time.time()
                value = func(*args, **kwargs)
                t = time.time() - t
                finish = "    %s returned %s after %fms" % (
                    func.__name__,
                    value,
                    t * 1000,
                )
                print(finish)
                debug_file.write(finish + "\n")
                debug_file.flush()
                return value

            return wrapper_debug

        context = self.root
        attach_list = [modules for modules, module_name in context.opened.items()]
        attach_list.append(self)
        for obj in attach_list:
            for attr in dir(obj):
                if attr.startswith("_"):
                    continue
                fn = getattr(obj, attr)
                if not isinstance(fn, types.FunctionType) and not isinstance(
                    fn, types.MethodType
                ):
                    continue
                setattr(obj, attr, debug(fn, obj))

    # ==========
    # PLUGIN API
    # ==========

    def add_plugin(self, plugin: Callable) -> None:
        """
        Accepts a plugin function. Plugins should accept two arguments: kernel and lifecycle.

        The kernel is a copy of this kernel as an instanced object and the lifecycle is the stage of the kernel
        in the program lifecycle. Plugins should be added during startup.

        The "added" lifecycle occurs during plugin add, and is the only lifecycle to care about a return value which
        in this case serves as a path. If provided this should be the path of a service provider to bind that plugin
        to the provided service. Unlike other plugins the provided plugin will be bound to the service returned.

        @param plugin:
        @return:
        """
        service_path = plugin(self, "service")
        module_path = plugin(self, "module")
        if service_path is not None:
            if service_path not in self._service_plugins:
                self._service_plugins[service_path] = list()
            plugins = self._service_plugins[service_path]
        elif module_path is not None:
            if module_path not in self._module_plugins:
                self._module_plugins[module_path] = list()
            plugins = self._module_plugins[module_path]
        else:
            plugins = self._kernel_plugins
        if plugin not in plugins:
            plugins.append(plugin)

    # ==========
    # SERVICES API
    # ==========

    def services(self, domain: str, active: bool = False):
        """
        Fetch the active or available servers from the kernel.lookup
        @param domain: domain of service to lookup
        @param active: look up active or available
        @return:
        """
        if active:
            try:
                return self._registered["service/{domain}/active".format(domain=domain)]
            except KeyError:
                return None
        else:
            try:
                return self._registered[
                    "service/{domain}/available".format(domain=domain)
                ]
            except KeyError:
                return []

    def services_active(self):
        """
        Generate a series of active services.

        @return: domain, service
        """
        matchtext = "service/(.*)/active"
        match = re.compile(matchtext)
        for r in list(self._registered):
            result = match.match(r)
            if result:
                yield result.group(1), self._registered[r]

    def services_available(self):
        """
        Generate a series of available services.

        @return: domain, service
        """
        matchtext = "service/(.*)/available"
        match = re.compile(matchtext)
        for r in list(self._registered):
            result = match.match(r)
            if result:
                yield result.group(1), self._registered[r]

    def remove_service(self, service: Service):
        self.set_service_lifecycle(service, LIFECYCLE_SHUTDOWN)
        for path, services in self.services_available():
            for i in range(len(services) - 1, -1, -1):
                s = services[i]
                if s is service:
                    del services[i]
                self.register(path, services)

    def add_service(
        self,
        domain: str,
        service: Service,
        registered_path: str = None,
        activate: bool = False,
    ):
        """
        Adds a reference to a service.

        @param domain: service domain
        @param service: service to add
        @param registered_path: original provider path of service being added to notify plugins
        @param activate: Should this service be activated upon addition
        @return:
        """
        services = self.services(domain)
        if not services:
            services = []
            activate = True

        services.append(service)
        service.registered_path = registered_path
        self.register("service/{domain}/available".format(domain=domain), services)
        self.set_service_lifecycle(service, LIFECYCLE_SERVICE_ADDED)
        if activate:
            self.activate(domain, service)

    def activate_service_path(self, domain: str, path: str, assigned: bool = False):
        """
        Activate service at domain and path.

        @param domain: Domain to add service at
        @param path: Path to this service locally
        @param assigned: Should this service be assigned when activated
        @return:
        """
        services = self.services(domain)
        if services is None:
            raise ValueError

        index = -1
        for i, serv in enumerate(services):
            if serv.path == path:
                index = i
                break
        if index == -1:
            raise ValueError
        self.activate_service_index(domain, index, assigned)

    def activate_service_index(self, domain: str, index: int, assigned: bool = False):
        """
        Activate the service at the given domain and index.

        If there is a currently active service it will be detached and shutdown.

        @param domain: service domain name
        @param index: index of the service to activate.
        @param assigned: Should this service be assigned when activated
        @return:
        """
        services = self.services(domain)
        if services is None:
            raise ValueError

        service = services[index]
        active = self.services(domain, True)
        if active is not None:
            if service is active:
                # Do not set to self
                return
        self.activate(domain, service, assigned)

    def activate(self, domain, service, assigned: bool = False):
        """
        Activate the service specified on the domain specified.

        @param domain: Domain at which to activate service
        @param service: service to activate
        @param assigned: Should this service be assigned when activated
        @return:
        """
        # Deactivate anything on this domain.
        self.deactivate(domain)

        # Set service and attach.
        self.register("service/{domain}/active".format(domain=domain), service)

        self.set_service_lifecycle(service, LIFECYCLE_SERVICE_ATTACHED)

        # Set context values for the domain.
        setattr(self, domain, service)
        for context_name in self.contexts:
            # For every registered context, set the given domain to this service
            context = self.contexts[context_name]
            setattr(context, domain, service)

        # Update any lookup changes.
        self.lookup_changes(list(service._registered))

        # Signal activation
        self.signal("activate;{domain}".format(domain=domain), "/", service)

        if assigned:
            self.set_service_lifecycle(service, LIFECYCLE_SERVICE_ASSIGNED)

    def deactivate(self, domain):
        """
        Deactivate the service currently active at the given domain.

        @param domain: domain at which to deactivate the service.
        @return:
        """
        setattr(self, domain, None)
        active = self.services(domain, True)
        if active is not None:
            previous_active = active
            if previous_active is not None:
                self.set_service_lifecycle(previous_active, LIFECYCLE_SERVICE_DETACHED)
                self.lookup_changes(list(previous_active._registered))

            for context_name in self.contexts:
                # For every registered context, set the given domain to None.
                context = self.contexts[context_name]
                setattr(context, domain, None)
            self.signal(
                "deactivate;{domain}".format(domain=domain), "/", previous_active
            )

    # ==========
    # DELEGATES API
    # ==========

    def add_delegate(
        self, delegate: Any, lifecycle_object: Union[Module, Service, "Kernel"]
    ):
        """
        Adds delegate to the kernel that should cause the delegate to mimic the lifecycle
        of the selected object.

        @param delegate:
        @param lifecycle_object:
        @return:
        """
        self.delegates.append((delegate, lifecycle_object))
        self.update_linked_lifecycles(lifecycle_object)

    # ==========
    # LIFECYCLE MANAGEMENT
    # ==========

    @staticmethod
    def service_lifecycle_position(obj):
        try:
            return obj._service_lifecycle
        except AttributeError:
            return 0

    @staticmethod
    def module_lifecycle_position(obj):
        try:
            return obj._module_lifecycle
        except AttributeError:
            return 0

    @staticmethod
    def kernel_lifecycle_position(obj):
        try:
            return obj._kernel_lifecycle
        except AttributeError:
            return 0

    def get_linked_objects(self, obj: Any, object_list: list = None):
        """
        adds
        @param obj: Object to check for delegate links.
        @param object_list: list of objects being added to
        @return: object_list of linked delegates
        """
        if object_list is None:
            object_list = list()
        object_list.append(obj)
        for delegate, cookie in self.delegates:
            if cookie is obj:
                self.get_linked_objects(delegate, object_list)
        return object_list

    def update_linked_lifecycles(self, model):
        """
        Matches the lifecycle of the obj on the model.

        @param model: lifecycled object being mimicked
        @return:
        """
        if isinstance(model, Module):
            self.set_module_lifecycle(model, Kernel.module_lifecycle_position(model))
        elif isinstance(model, Service):
            self.set_service_lifecycle(model, Kernel.service_lifecycle_position(model))
        elif isinstance(model, Kernel):
            self.set_kernel_lifecycle(model, Kernel.kernel_lifecycle_position(model))

    def set_kernel_lifecycle(self, kernel, position, *args, **kwargs):
        """
        Sets the kernel's lifecycle object

        @param position: lifecycle position to set
        @param kernel: optional kernel if not kernel object directly
        @param args:
        @param kwargs:
        @return:
        """
        channel = self.channel("kernel-lifecycle")
        objects = self.get_linked_objects(kernel)
        klp = Kernel.kernel_lifecycle_position
        start = klp(kernel)
        end = position

        for k in objects:
            if klp(k) < LIFECYCLE_KERNEL_PREREGISTER <= end:
                k._kernel_lifecycle = LIFECYCLE_KERNEL_PREREGISTER
                if channel:
                    channel("kernel-preregister: {object}".format(object=str(k)))
                if hasattr(k, "preregister"):
                    k.preregister()
        if start < LIFECYCLE_KERNEL_PREREGISTER <= end:
            if channel:
                channel("(plugin) kernel-preregister")
            for plugin in self._kernel_plugins:
                plugin(kernel, "preregister")

        for k in objects:
            if klp(k) < LIFECYCLE_KERNEL_REGISTER <= end:
                k._kernel_lifecycle = LIFECYCLE_KERNEL_REGISTER
                if channel:
                    channel("kernel-registration: {object}".format(object=str(k)))
                if hasattr(k, "registration"):
                    k.registration()
        if start < LIFECYCLE_KERNEL_REGISTER <= end:
            if channel:
                channel("(plugin) kernel-register")
            for plugin in self._kernel_plugins:
                plugin(kernel, "register")

        for k in objects:
            if klp(k) < LIFECYCLE_KERNEL_CONFIGURE <= end:
                k._kernel_lifecycle = LIFECYCLE_KERNEL_CONFIGURE
                if channel:
                    channel("kernel-configure: {object}".format(object=str(k)))
                if hasattr(k, "configure"):
                    k.configure()
        if start < LIFECYCLE_KERNEL_CONFIGURE <= end:
            if channel:
                channel("(plugin) kernel-configure")
            for plugin in self._kernel_plugins:
                plugin(kernel, "configure")

        for k in objects:
            if klp(k) < LIFECYCLE_KERNEL_PREBOOT <= end:
                k._kernel_lifecycle = LIFECYCLE_KERNEL_PREBOOT
                if channel:
                    channel("kernel-preboot: {object}".format(object=str(k)))
                if hasattr(k, "preboot"):
                    k.preboot()
        if start < LIFECYCLE_KERNEL_PREBOOT <= end:
            if channel:
                channel("(plugin) kernel-preboot")
            for plugin in self._kernel_plugins:
                plugin(kernel, "preboot")

        for k in objects:
            if klp(k) < LIFECYCLE_KERNEL_BOOT <= end:
                k._kernel_lifecycle = LIFECYCLE_KERNEL_BOOT
                if channel:
                    channel("kernel-boot: {object} boot".format(object=str(k)))
                if hasattr(k, "boot"):
                    k.boot()
                self._signal_attach(k)
                self._lookup_attach(k)
        if start < LIFECYCLE_KERNEL_BOOT <= end:
            if channel:
                channel("(plugin) kernel-boot")
            for plugin in self._kernel_plugins:
                plugin(kernel, "boot")

        for k in objects:
            if klp(k) < LIFECYCLE_KERNEL_POSTBOOT <= end:
                k._kernel_lifecycle = LIFECYCLE_KERNEL_POSTBOOT
                if channel:
                    channel("kernel-postboot: {object}".format(object=str(k)))
                if hasattr(k, "postboot"):
                    k.postboot()
        if start < LIFECYCLE_KERNEL_POSTBOOT <= end:
            if channel:
                channel("(plugin) kernel-postboot")
            for plugin in self._kernel_plugins:
                plugin(kernel, "postboot")

        for k in objects:
            if klp(k) < LIFECYCLE_KERNEL_PRESTART <= end:
                k._kernel_lifecycle = LIFECYCLE_KERNEL_PRESTART
                if channel:
                    channel("kernel-prestart: {object}".format(object=str(k)))
                if hasattr(k, "prestart"):
                    k.prestart()
        if start < LIFECYCLE_KERNEL_PRESTART <= end:
            if channel:
                channel("(plugin) kernel-prestart")
            for plugin in self._kernel_plugins:
                plugin(kernel, "prestart")

        for k in objects:
            if klp(k) < LIFECYCLE_KERNEL_START <= end:
                k._kernel_lifecycle = LIFECYCLE_KERNEL_START
                if channel:
                    channel("kernel-start: {object}".format(object=str(k)))
                if hasattr(k, "start"):
                    k.start()
        if start < LIFECYCLE_KERNEL_START <= end:
            if channel:
                channel("(plugin) kernel-start")
            for plugin in self._kernel_plugins:
                plugin(kernel, "start")

        for k in objects:
            if klp(k) < LIFECYCLE_KERNEL_POSTSTART <= end:
                k._kernel_lifecycle = LIFECYCLE_KERNEL_POSTSTART
                if channel:
                    channel("kernel-poststart: {object}".format(object=str(k)))
                if hasattr(k, "poststart"):
                    k.poststart()
        if start < LIFECYCLE_KERNEL_POSTSTART <= end:
            if channel:
                channel("(plugin) kernel-poststart")
            for plugin in self._kernel_plugins:
                plugin(kernel, "poststart")

        for k in objects:
            if klp(k) < LIFECYCLE_KERNEL_READY <= end:
                k._kernel_lifecycle = LIFECYCLE_KERNEL_READY
                if channel:
                    channel("kernel-ready: {object}".format(object=str(k)))
                if hasattr(k, "ready"):
                    k.ready()
        if start < LIFECYCLE_KERNEL_READY <= end:
            if channel:
                channel("(plugin) kernel-ready")
            for plugin in self._kernel_plugins:
                plugin(kernel, "ready")

        for k in objects:
            if klp(k) < LIFECYCLE_KERNEL_FINISHED <= end:
                k._kernel_lifecycle = LIFECYCLE_KERNEL_FINISHED
                if channel:
                    channel("kernel-finished: {object}".format(object=str(k)))
                if hasattr(k, "finished"):
                    k.finished()
        if start < LIFECYCLE_KERNEL_FINISHED <= end:
            if channel:
                channel("(plugin) kernel-finished")
            for plugin in self._kernel_plugins:
                plugin(kernel, "finished")

        for k in objects:
            if klp(k) < LIFECYCLE_KERNEL_PREMAIN <= end:
                k._kernel_lifecycle = LIFECYCLE_KERNEL_PREMAIN
                if channel:
                    channel("kernel-premain: {object}".format(object=str(k)))
                if hasattr(k, "premain"):
                    k.premain()
        if start < LIFECYCLE_KERNEL_PREMAIN <= end:
            if channel:
                channel("(plugin) kernel-premain")
            for plugin in self._kernel_plugins:
                plugin(kernel, "premain")

        for k in objects:
            if klp(k) < LIFECYCLE_KERNEL_MAINLOOP <= end:
                k._kernel_lifecycle = LIFECYCLE_KERNEL_MAINLOOP
                if channel:
                    channel("kernel-mainloop: {object}".format(object=str(k)))
                if hasattr(k, "mainloop"):
                    k.mainloop()
        if start < LIFECYCLE_KERNEL_MAINLOOP <= end:
            if channel:
                channel("(plugin) kernel-mainloop")
            for plugin in self._kernel_plugins:
                plugin(kernel, "mainloop")

        if start < LIFECYCLE_KERNEL_PRESHUTDOWN <= end:
            if channel:
                channel("(plugin) kernel-preshutdown")
            for plugin in self._kernel_plugins:
                plugin(kernel, "preshutdown")
        for k in objects:
            if klp(k) < LIFECYCLE_KERNEL_PRESHUTDOWN <= end:
                k._kernel_lifecycle = LIFECYCLE_KERNEL_PRESHUTDOWN
                if channel:
                    channel("kernel-preshutdown: {object}".format(object=str(k)))
                self._signal_detach(k)
                self._lookup_detach(k)
                if hasattr(k, "preshutdown"):
                    k.preshutdown()

        if start < LIFECYCLE_SHUTDOWN <= end:
            if channel:
                channel("(plugin) kernel-shutdown")
            for plugin in self._kernel_plugins:
                plugin(kernel, "shutdown")
        for k in objects:
            if klp(k) < LIFECYCLE_SHUTDOWN <= end:
                k._kernel_lifecycle = LIFECYCLE_SHUTDOWN
                if channel:
                    channel("kernel-shutdown: {object}".format(object=str(k)))
                self._signal_detach(k)
                self._lookup_detach(k)
                if hasattr(k, "shutdown"):
                    k.shutdown()

        for k in objects:
            k._kernel_lifecycle = end

    def set_service_lifecycle(self, service, position, *args, **kwargs):
        """
        Advances the lifecycle of the service to the given position. Any linked elements are advanced to this same
        position even if those delegates were added later. This will not call the lifecycle events more than once
        per object unless the lifecycle repeats (attached/detached).

        @param position: position lifecycle should be advanced to.
        @param service: service to advanced, if not this service.
        @param args: additional args
        @param kwargs: additional kwargs
        @return:
        """
        channel = self.channel("service-lifecycle")
        objects = self.get_linked_objects(service)
        slp = Kernel.service_lifecycle_position

        start = slp(service)
        end = position

        # Update objects: added
        for s in objects:
            if slp(s) < LIFECYCLE_SERVICE_ADDED <= end:
                s._service_lifecycle = LIFECYCLE_SERVICE_ADDED
                if channel:
                    channel("service-added: {object}".format(object=str(s)))
                if hasattr(s, "added"):
                    s.added(*args, **kwargs)

        # Update plugin: added
        if start < LIFECYCLE_SERVICE_ADDED <= end:
            start = LIFECYCLE_SERVICE_ADDED
            if channel:
                channel("(plugin) service-added: {object}".format(object=str(service)))
            try:
                for plugin in self._service_plugins[service.registered_path]:
                    plugin(service, "added")
            except (KeyError, AttributeError):
                pass

        # Update objects: service_detach
        attached_positions = (
            LIFECYCLE_SERVICE_ATTACHED,
            LIFECYCLE_SERVICE_ASSIGNED,
        )
        for s in objects:
            if (
                slp(s) in attached_positions and end not in attached_positions
            ):  # starting attached
                s._service_lifecycle = LIFECYCLE_SERVICE_DETACHED
                if channel:
                    channel("service-service_detach: {object}".format(object=str(s)))
                if hasattr(s, "service_detach"):
                    s.service_detach(*args, **kwargs)
                self._signal_detach(s)
                self._lookup_detach(s)

        # Update plugin: service_detach
        if start in attached_positions and end not in attached_positions:
            if channel:
                channel(
                    "(plugin) service-service_detach: {object}".format(
                        object=str(service)
                    )
                )
            start = LIFECYCLE_SERVICE_DETACHED
            try:
                for plugin in self._service_plugins[service.registered_path]:
                    plugin(service, "service_detach")
            except (KeyError, AttributeError):
                pass

        # Update objects: service_attach
        for s in objects:
            if (
                slp(s) not in attached_positions and end in attached_positions
            ):  # ending attached
                s._service_lifecycle = LIFECYCLE_SERVICE_ATTACHED
                if channel:
                    channel("service-service_attach: {object}".format(object=str(s)))
                if hasattr(s, "service_attach"):
                    s.service_attach(*args, **kwargs)
                self._signal_attach(s)
                self._lookup_attach(s)

        # Update plugin: service_attach
        if start not in attached_positions and end in attached_positions:
            if channel:
                channel(
                    "(plugin) service-service_attach: {object}".format(
                        object=str(service)
                    )
                )
            start = LIFECYCLE_SERVICE_ATTACHED
            try:
                for plugin in self._service_plugins[service.registered_path]:
                    plugin(service, "service_attach")
            except (KeyError, AttributeError):
                pass

        # Update objects: assigned
        for s in objects:
            if (
                slp(s) == LIFECYCLE_SERVICE_ATTACHED
                and end == LIFECYCLE_SERVICE_ASSIGNED
            ):
                s._service_lifecycle = LIFECYCLE_SERVICE_ASSIGNED
                if channel:
                    channel("service-assigned: {object}".format(object=str(s)))
                if hasattr(s, "assigned"):
                    s.assigned(*args, **kwargs)

        # Update plugin: assigned
        if start == LIFECYCLE_SERVICE_ATTACHED and end == LIFECYCLE_SERVICE_ASSIGNED:
            start = LIFECYCLE_SERVICE_ASSIGNED
            if channel:
                channel(
                    "(plugin) service-assigned: {object}".format(object=str(service))
                )
            try:
                for plugin in self._service_plugins[service.registered_path]:
                    plugin(service, "assigned")
            except (KeyError, AttributeError):
                pass

        # Update objects: service_shutdown
        for s in objects:
            if slp(s) < LIFECYCLE_SHUTDOWN <= end:
                s._service_lifecycle = LIFECYCLE_SHUTDOWN
                if channel:
                    channel("service-shutdown: {object}".format(object=str(s)))
                if hasattr(s, "shutdown"):
                    s.shutdown(*args, **kwargs)

        # Update plugin: shutdown
        if start < LIFECYCLE_SHUTDOWN <= end:
            if channel:
                channel(
                    "(plugin) service-shutdown: {object}".format(object=str(service))
                )
            start = LIFECYCLE_SHUTDOWN
            self.remove_service(service)
            try:
                for plugin in self._service_plugins[service.registered_path]:
                    plugin(service, "shutdown")
            except (KeyError, AttributeError):
                pass

        # Update objects: position
        for s in objects:
            s._service_lifecycle = end

    def set_module_lifecycle(self, module, position, *args, **kwargs):
        """
        Advances module's lifecycle to the given position. Calling any lifecycle events
        that are required in the process.

        @param position:
        @param module: optional module reference if not self.
        @param args:
        @param kwargs:
        @return:
        """
        channel = self.channel("module-lifecycle")
        objects = self.get_linked_objects(module)
        mlp = Kernel.module_lifecycle_position

        start = mlp(module)
        end = position

        # Update objects: opened
        for m in objects:
            if mlp(m) < LIFECYCLE_MODULE_OPENED <= end:
                m._module_lifecycle = LIFECYCLE_MODULE_OPENED
                if channel:
                    channel("module-module_open: {object}".format(object=str(m)))
                if hasattr(m, "module_open"):
                    m.module_open(*args, **kwargs)
                self._signal_attach(m)
                self._lookup_attach(m)

        # Update plugin: opened
        if start < LIFECYCLE_MODULE_OPENED <= end:
            if channel:
                channel(
                    "(plugin) module-module_open: {object}".format(object=str(module))
                )
            module.context.opened[module.name] = module
            try:
                for plugin in self._module_plugins[module.registered_path]:
                    plugin(module, "module_open")
            except (KeyError, AttributeError):
                pass

        # Update objects: closed
        for m in objects:
            if mlp(m) < LIFECYCLE_MODULE_CLOSED <= end:
                m._module_lifecycle = LIFECYCLE_MODULE_CLOSED
                if channel:
                    channel("module-module_closed: {object}".format(object=str(m)))
                if hasattr(m, "module_close"):
                    m.module_close(*args, **kwargs)
                self._signal_detach(m)
                self._lookup_detach(m)

        # Update plugin: closed
        if start < LIFECYCLE_MODULE_CLOSED <= end:
            if channel:
                channel(
                    "(plugin) module-module_close: {object}".format(object=str(module))
                )
            try:
                # If this is a module, we remove it from opened.
                del module.context.opened[module.name]
            except (KeyError, AttributeError):
                pass  # Nothing to close.
            try:
                for plugin in self._module_plugins[module.registered_path]:
                    plugin(module, "module_close")
            except (KeyError, AttributeError):
                pass

        # Update objects: shutdown
        for m in objects:
            if mlp(m) < LIFECYCLE_SHUTDOWN <= end:
                m._module_lifecycle = LIFECYCLE_SHUTDOWN
                if channel:
                    channel("module-shutdown: {object}".format(object=str(m)))
                if hasattr(m, "shutdown"):
                    m.shutdown()

        # Update plugin: shutdown
        if start < LIFECYCLE_SHUTDOWN <= end:
            if channel:
                channel("(plugin) module-shutdown: {object}".format(object=str(module)))
            try:
                for plugin in self._module_plugins[module.registered_path]:
                    plugin(module, "shutdown")
            except (KeyError, AttributeError):
                pass

        for m in objects:
            m._module_lifecycle = end

    # ==========
    # LIFECYCLE PROCESSES
    # ==========

    def __print_delegate(self, *args, **kwargs):
        if print not in self._console_channel.watchers:
            print(*args, **kwargs)

    def __call__(self):
        self.set_kernel_lifecycle(self, LIFECYCLE_KERNEL_MAINLOOP)

    def preboot(self):
        self.command_boot()
        self.choices_boot()

    def boot(self) -> None:
        """
        Kernel boot sequence. This should be called after all the registered devices are established.

        @return:
        """
        self.scheduler_thread = self.threaded(self.run, "Scheduler")
        self.signal_job = self.add_job(
            run=self.process_queue,
            name="kernel.signals",
            interval=0.005,
            run_main=True,
            conditional=lambda: not self._is_queue_processing,
        )
        self._booted = True

    def postboot(self):
        self.batch_boot()
        if hasattr(self.args, "verbose") and self.args.verbose:
            self._start_debugging()

    def start(self):
        if hasattr(self.args, "set") and self.args.set is not None:
            # Set the variables requested here.
            for v in self.args.set:
                try:
                    attr = v[0]
                    value = v[1]
                    self.console("set %s %s\n" % (attr, value))
                except IndexError:
                    break

    def poststart(self):
        if hasattr(self.args, "execute") and self.args.execute:
            # Any execute code segments gets executed here.
            self.channel("console").watch(self.__print_delegate)
            for v in self.args.execute:
                if v is None:
                    continue
                self.console(v.strip() + "\n")
            self.channel("console").unwatch(self.__print_delegate)

        if hasattr(self.args, "batch") and self.args.batch:
            # If a batch file is specified it gets processed here.
            self.channel("console").watch(self.__print_delegate)
            with self.args.batch as batch:
                for line in batch:
                    self.console(line.strip() + "\n")
            self.channel("console").unwatch(self.__print_delegate)

    def premain(self):
        if hasattr(self.args, "console") and self.args.console:
            self.channel("console").watch(self.__print_delegate)
            import sys

            async def aio_readline(loop):
                while not self._shutdown:
                    print(">>", end="", flush=True)

                    line = await loop.run_in_executor(None, sys.stdin.readline)
                    self.console("." + line + "\n")
                    if line in ("quit", "shutdown"):
                        break

            import asyncio

            loop = asyncio.get_event_loop()
            loop.run_until_complete(aio_readline(loop))
            loop.close()
            self.channel("console").unwatch(self.__print_delegate)

    def preshutdown(self):
        channel = self.channel("shutdown")
        _ = self.translation

        # Close Modules
        for context_name in list(self.contexts):
            context = self.contexts[context_name]
            if context is None:
                continue
            for opened_name in list(context.opened):
                obj = context.opened[opened_name]
                if channel:
                    channel(
                        _("%s: Finalizing Module %s: %s")
                        % (str(context), opened_name, str(obj))
                    )
                self.set_module_lifecycle(
                    obj,
                    LIFECYCLE_SHUTDOWN,
                    None,
                    opened_name,
                    channel=channel,
                    shutdown=True,
                )

        for domain, services in self.services_available():
            for service in list(services):
                self.set_service_lifecycle(service, LIFECYCLE_SHUTDOWN)

    def shutdown(self):
        """
        Starts shutdown procedure.

        Suspends all signals.
        Each initialized context is flushed and shutdown.
        Each opened module within the context is stopped and closed.

        All threads are stopped.

        Any residual attached listeners are made warnings.

        @return:
        """
        channel = self.channel("shutdown")
        self.state = STATE_END  # Terminates the Scheduler.

        _ = self.translation

        try:
            self.process_queue()  # Notify listeners of state.
        except RuntimeError:
            pass  # Runtime error for gui objects in the process of being killed.
        # Suspend Signals

        def signal(code, path, *message):
            if channel:
                channel(_("Suspended Signal: %s for %s" % (code, message)))

        self.signal = signal  # redefine signal function.

        def console(code):
            if channel:
                for c in code.split("\n"):
                    if c:
                        channel(_("Suspended Command: %s" % c))

        self.console = console  # redefine console signal

        self.process_queue()  # Process last events.

        # Context Flush and Shutdown
        for context_name in list(self.contexts):
            context = self.contexts[context_name]
            if context is None:
                continue
            if channel:
                channel(_("Saving Context State: '%s'") % str(context))
            context.flush()
            del self.contexts[context_name]
            if channel:
                channel(_("Context Shutdown Finished: '%s'") % str(context))
        self.write_configuration()
        try:
            del self._config_dict
            if channel:
                channel(_("Destroying persistence object"))
        except AttributeError:
            if channel:
                channel(_("Could not destroy persistence object"))
            pass
        if channel:
            channel(_("Shutting down."))

        # Stop/Wait for all threads
        thread_count = 0
        for thread_name in list(self.threads):
            thread_count += 1
            try:
                thread = self.threads[thread_name]
            except KeyError:
                if channel:
                    channel(_("Thread %s exited safely") % thread_name)
                continue

            if not thread.is_alive:
                if channel:
                    channel(
                        _("WARNING: Dead thread %s still registered to %s.")
                        % (thread_name, str(thread))
                    )
                continue
            if channel:
                channel(_("Finishing Thread %s for %s") % (thread_name, str(thread)))
            try:
                if thread is threading.currentThread():
                    if channel:
                        channel(_("%s is the current shutdown thread") % thread_name)
                    continue
                if channel:
                    channel(_("Asking thread to stop."))
                thread.stop()
            except AttributeError:
                pass
            if not thread.daemon:
                if channel:
                    channel(_("Waiting for thread %s: %s") % (thread_name, str(thread)))
                thread.join()
                if channel:
                    channel(
                        _("Thread %s has finished. %s") % (thread_name, str(thread))
                    )
            else:
                if channel:
                    channel(
                        _("Thread %s is daemon. It will die automatically: %s")
                        % (thread_name, str(thread))
                    )
        if thread_count == 0:
            if channel:
                channel(_("No threads required halting."))

        for key, listener in self.listeners.items():
            if len(listener):
                if channel:
                    channel(
                        _("WARNING: Listener '%s' still registered to %s.")
                        % (key, str(listener))
                    )
        self._last_message = {}
        self.listeners = {}
        if (
            self.scheduler_thread != threading.current_thread()
        ):  # Join if not this thread.
            self.scheduler_thread.join()
        if channel:
            channel(_("Shutdown."))
        self._state = STATE_TERMINATE

    # ==========
    # REGISTRATION
    # ==========

    def find(self, *args):
        """
        Find registered path and objects that regex match the given matchtext

        @param args: parts of matchtext
        @return:
        """
        matchtext = "/".join(args)
        match = re.compile(matchtext)
        for domain, service in self.services_active():
            for r in service._registered:
                if match.match(r):
                    yield service._registered[r], r, list(r.split("/"))[-1]
        for r in self._registered:
            if match.match(r):
                yield self._registered[r], r, list(r.split("/"))[-1]

    def match(self, matchtext: str, suffix: bool = False) -> Generator[str, None, None]:
        """
        Lists all registered paths that regex match the given matchtext

        @param matchtext: match text to match.
        @param suffix: provide the suffix of the match only.
        @return:
        """
        match = re.compile(matchtext)
        for domain, service in self.services_active():
            for r in service._registered:
                if match.match(r):
                    if suffix:
                        yield list(r.split("/"))[-1]
                    else:
                        yield r
        for r in self._registered:
            if match.match(r):
                if suffix:
                    yield list(r.split("/"))[-1]
                else:
                    yield r

    def lookup(self, *args):
        """
        Lookup registered value from the registered dictionary checking the active devices first.

        @param args: parts of value
        @return:
        """
        value = "/".join(args)
        for domain, service in self.services_active():
            try:
                return service._registered[value]
            except KeyError:
                pass
        try:
            return self._registered[value]
        except KeyError:
            return None

    def lookup_all(self, *args):
        """
        Lookup registered values from the registered dictionary checking the active devices first.

        @param args: parts of matchtext
        @return:
        """
        for obj, name, sname in self.find(*args):
            yield obj

    def _remove_delegates(self, cookie: Any):
        """
        Remove any delegates bound to the given cookie.

        @param cookie:
        @return:
        """
        for i in range(len(self.delegates) - 1, -1, -1):
            delegate, ref = self.delegates[i]
            if cookie is ref:
                del self.delegates[i]

    def _lookup_detach(
        self,
        cookie: Any,
    ) -> None:
        """
        Detach all lookups associated with this cookie.

        @param cookie:
        @return:
        """
        for lookup in self.lookups:
            listens = self.lookups[lookup]
            for index, lul in enumerate(listens):
                listener, obj = lul
                if obj is cookie:
                    del listens[index]

    def _lookup_attach(
        self,
        scan_object: Union[Service, Module, None] = None,
        cookie: Any = None,
    ) -> None:
        """
        Attaches any lookups flagged as "@lookup_listener" to listen to that lookup.

        @param scan_object: Object to be scanned for looks to apply
        @param cookie: Cookie to attach these lookup listeners against
        @return:
        """
        if cookie is None:
            cookie = scan_object
        for attr in dir(scan_object):
            # Handle is excluded. triggers a knock-on effect bug in wxPython GTK systems.
            if attr == "Handle":
                continue
            func = getattr(scan_object, attr)
            if hasattr(func, "lookup_decor"):
                for lul in func.lookup_decor:
                    self.add_lookup(lul, func, cookie)

    def add_lookup(self, matchtext: str, funct: Callable, cookie: Any):
        """
        Add matchtext equal lookup to call the given function bound to the given lifecycle object.

        @param matchtext:
        @param funct:
        @param cookie:
        @return:
        """
        if matchtext not in self.lookups:
            self.lookups[matchtext] = list()
        self.lookups[matchtext].append((funct, cookie))

    def lookup_changes(self, paths: List[str]) -> None:
        """
        Call for lookup changes, given a list of changed paths.

        @param paths:
        @return:
        """
        self.channel("lookup")(
            "Changed all: %s (%s)"
            % (str(paths), str(threading.currentThread().getName()))
        )
        with self._lookup_lock:
            if not self._dirty_paths:
                self.schedule(self._clean_lookup)
            self._dirty_paths.extend(paths)

    def lookup_change(self, path: str) -> None:
        """
        Manual call for lookup_change. Called during changing events register, unregister, activate_service, and the
        equal service events.

        @return:
        """
        self.channel("lookup")(
            "Changed %s (%s)" % (str(path), str(threading.currentThread().getName()))
        )
        with self._lookup_lock:
            if not self._dirty_paths:
                self.schedule(self._clean_lookup)
            self._dirty_paths.append(path)

    def _matchtext_is_dirty(self, matchtext: str) -> bool:
        match = re.compile(matchtext)
        for r in self._dirty_paths:
            if match.match(r):
                return True
        return False

    def _registered_data_changed(self, *args, **kwargs) -> None:
        """
        Triggered on events which can changed the registered data within the lookup.
        @return:
        """
        channel = self.channel("lookup")
        if channel:
            channel(
                "Lookup Change Processing (%s)"
                % (str(threading.currentThread().getName()))
            )
        with self._lookup_lock:
            for matchtext in self.lookups:
                if channel:
                    channel("Checking: %s" % matchtext)
                listeners = self.lookups[matchtext]
                try:
                    previous_matches = self.lookup_previous[matchtext]
                except KeyError:
                    previous_matches = None
                if previous_matches is not None and not self._matchtext_is_dirty(
                    matchtext
                ):
                    continue
                if channel:
                    channel("Differences for %s" % matchtext)
                new_matches = list(self.find(matchtext))
                if previous_matches != new_matches:
                    if channel:
                        channel("Values differ. %s" % matchtext)
                    self.lookup_previous[matchtext] = new_matches
                    for listener in listeners:
                        funct, lso = listener
                        funct(new_matches, previous_matches)
                else:
                    if channel:
                        channel("Values identical: %s" % matchtext)
            self._dirty_paths.clear()

    def register(self, path: str, obj: Any) -> None:
        """
        Register an element at a given subpath.
        If this Kernel is not root, then it is registered relative to this location.

        @param path: a "/" separated hierarchical index to the object
        @param obj: object to be registered
        @return:
        """
        self._registered[path] = obj
        try:
            obj.sub_register(self)
        except AttributeError:
            pass
        self.lookup_change(path)

    def unregister(self, path: str):
        del self._registered[path]
        self.lookup_change(path)

    # ==========
    # COMMAND REGISTRATION
    # ==========

    def console_command(self, *args, **kwargs) -> Callable:
        """
        Service console command registration.

        Uses the current registration to register the given command.
        """
        return console_command(self, *args, **kwargs)

    def console_command_remove(self, *args, **kwargs) -> Callable:
        """
        Delegate to Kernel

        Uses current context to be passed to the console_command being removed.
        """
        return console_command_remove(self, *args, **kwargs)

    # ==========
    # PATH & CONTEXTS
    # ==========

    @property
    def root(self) -> "Context":
        return self.get_context("/")

    def register_as_context(self, context):
        # If context get after boot, apply all services.
        for domain, service in self.services_active():
            setattr(context, domain, service)
        self.contexts[context.path] = context

    def get_context(self, path: str) -> Context:
        """
        Create a context derived from this kernel, at the given path.

        If this has been created previously, then return the previous object.

        @param path: path of context being gotten
        @return: Context object.
        """
        try:
            return self.contexts[path]
        except KeyError:
            pass
        derive = Context(self, path=path)
        self.register_as_context(derive)
        return derive

    def derivable(self, section: str) -> Generator[str, None, None]:
        """
        Finds all derivable paths within the config from the set path location.
        @param section:
        @return:
        """
        for section_name in self._config_dict:
            if section_name.startswith(section):
                yield section_name

    # ==========
    # PERSISTENT SETTINGS
    # ==========

    def read_configuration(self):
        """
        Read configuration reads the self._config_file to get the parsed config file data.

        Circa 0.8.0 this uses ConfigParser() in python rather than FileConfig in wxPython

        @return:
        """
        try:
            parser = ConfigParser()
            parser.read(self._config_file)
            for section in parser.sections():
                for option in parser.options(section):
                    try:
                        config_section = self._config_dict[section]
                    except KeyError:
                        config_section = dict()
                        self._config_dict[section] = config_section
                    config_section[option] = parser.get(section, option)
        except PermissionError:
            return

    def write_configuration(self):
        """
        Write configuration writes the config file to disk. This is typically done during the shutdown process.

        This uses the python ConfigParser to save data from the _config_dict.
        @return:
        """
        try:
            parser = ConfigParser()
            for section_key in self._config_dict:
                section = self._config_dict[section_key]
                for key in section:
                    value = section[key]
                    try:
                        parser.set(section_key, str(key), str(value))
                    except NoSectionError:
                        parser.add_section(section_key)
                        parser.set(section_key, str(key), str(value))
            with open(self._config_file, "w") as fp:
                parser.write(fp)
        except PermissionError:
            return

    def read_persistent(
        self,
        t: type,
        section: str,
        key: str,
        default: Union[str, int, float, bool] = None,
    ) -> Any:
        """
        Directly read from persistent storage the value of an item.

        @param t: datatype.
        @param section: section in which to store the key
        @param key: key used to reference item.
        @param default: default value if item does not exist.
        @return: value
        """
        try:
            value = self._config_dict[section][key]
            if t == bool:
                return value == "True"

            return t(value)
        except KeyError:
            return default

    def read_persistent_attributes(self, section: str, obj: Any):
        """
        Reads persistent settings for any value found set on the object so long as the object type is int, float, str
        or bool.

        @param section:
        @param obj:
        @return:
        """
        for attr in dir(obj):
            if attr.startswith("_"):
                continue
            obj_value = getattr(obj, attr)

            if not isinstance(obj_value, (int, float, str, bool)):
                continue
            load_value = self.read_persistent(type(obj_value), section, attr)
            try:
                setattr(obj, attr, load_value)
            except AttributeError:
                pass

    def read_persistent_string_dict(
        self, section: str, dictionary: Optional[Dict] = None, suffix: bool = False
    ) -> Dict:
        """
        Updates the given dictionary with the key values at the given section.

        This reads string values and provides no typing information to convert the setting values.

        @param section: section to load into string dict
        @param dictionary: optional dictionary to update values
        @param suffix: provide only the keys or section/key combination.
        @return:
        """
        if dictionary is None:
            dictionary = dict()
        for k in list(self.keylist(section)):
            item = self._config_dict[section][k]
            if not suffix:
                k = "{section}/{key}".format(section=section, key=k)
            dictionary[k] = item
        return dictionary

    load_persistent_string_dict = read_persistent_string_dict

    def write_persistent(
        self, section: str, key: str, value: Union[str, int, float, bool]
    ):
        """
        Directly write the value to persistent storage.

        @param section: section to write key value
        @param key: The item key being written
        @param value: the value of the item.
        """
        try:
            config_section = self._config_dict[section]
        except KeyError:
            config_section = dict()
            self._config_dict[section] = config_section

        if isinstance(value, (str, int, float, bool)):
            config_section[key] = value

    def write_persistent_attributes(self, section, obj):
        """
        Write all valid attribute values of this object to the section provided.

        @param section: section to write to
        @param obj: object whose attributes should be written
        @return:
        """
        props = [k for k, v in vars(obj.__class__).items() if isinstance(v, property)]
        for attr in dir(obj):
            if attr.startswith("_"):
                continue
            if attr in props:
                continue
            value = getattr(obj, attr)
            if value is None:
                continue
            if isinstance(value, (int, bool, str, float)):
                self.write_persistent(section, attr, value)

    def clear_persistent(self, section: str):
        """
        Clears a section of the persistent settings, all subsections are also cleared.

        @param section:
        @return:
        """
        try:
            for section_name in list(self._config_dict):
                if section_name.startswith(section):
                    del self._config_dict[section_name]
        except KeyError:
            pass

    def delete_persistent(self, section: str, key: str):
        """
        Deletes a key within a section of the persistent settings.

        @param section: section to delete key from
        @param key: key to delete
        @return:
        """
        try:
            self._config_dict[section][key]
        except KeyError:
            pass

    def keylist(self, section: str) -> Generator[str, None, None]:
        """
        Get all keys located at the given path location. The keys are listed in absolute path locations.

        @param section: Path to check for keys.
        @return:
        """
        try:
            yield from self._config_dict[section]
        except KeyError:
            return

    # ==========
    # THREADS PROCESSING
    # ==========

    def threaded(
        self,
        func: Callable,
        *args,
        thread_name: str = None,
        result: Callable = None,
        daemon: bool = False,
    ) -> Thread:
        """
        Register a thread, and run the provided function with the name if needed. When the function finishes this thread
        will exit, and deregister itself. During shutdown any active threads created will be told to stop and the kernel
        will wait until such time as it stops.

        result is a threadsafe execution. It will execute if the crashes or exits normally. If there was a return from
        the function call the result will be passed this value. If there is not one or it is None, None will be passed.
        result must take 1 argument. This permits final calls to the thread.

        @param func: The function to be executed.
        @param thread_name: The name under which the thread should be registered.
        @param result: Runs in the thread after func terminates but before the thread itself terminates.
        @param daemon: set this thread as daemon
        @return: The thread object created.
        """
        self.thread_lock.acquire(True)  # Prevent dup-threading.
        channel = self.channel("threads")
        _ = self.translation
        if thread_name is None:
            thread_name = func.__name__
        try:
            old_thread = self.threads[thread_name]
            channel(_("Thread: %s already exists. Waiting..." % thread_name))
            old_thread.join()
            # We must wait for the old thread to complete before running. Lock.
        except KeyError:
            # No current thread
            pass
        thread = Thread(name=thread_name)
        channel(_("Thread: %s, Initialized" % thread_name))

        def run():
            func_result = None
            channel(_("Thread: %s, Set" % thread_name))
            try:
                channel(_("Thread: %s, Start" % thread_name))
                func_result = func(*args)
                channel(_("Thread: %s, End " % thread_name))
            except Exception:
                channel(_("Thread: %s, Exception-End" % thread_name))
                import sys

                channel(str(sys.exc_info()))
                sys.excepthook(*sys.exc_info())
            channel(_("Thread: %s, Unset" % thread_name))
            del self.threads[thread_name]
            if result is not None:
                result(func_result)

        thread.run = run
        self.threads[thread_name] = thread
        thread.daemon = daemon
        thread.start()
        self.thread_lock.release()
        return thread

    def get_text_thread_state(self, state: int) -> str:
        _ = self.translation
        if state == STATE_INITIALIZE:
            return _("Unstarted")
        elif state == STATE_TERMINATE:
            return _("Abort")
        elif state == STATE_END:
            return _("Finished")
        elif state == STATE_PAUSE:
            return _("Pause")
        elif state == STATE_BUSY:
            return _("Busy")
        elif state == STATE_WAIT:
            return _("Waiting")
        elif state == STATE_ACTIVE:
            return _("Active")
        elif state == STATE_IDLE:
            return _("Idle")
        elif state == STATE_UNKNOWN:
            return _("Unknown")

    # ==========
    # SCHEDULER
    # ==========

    def run(self, *args) -> None:
        """
        Scheduler main loop.

        Check the Scheduler thread state, and whether it should abort or pause.
        Check each job, and if that job is scheduled to run. Executes that job.
        @return:
        """
        self.state = STATE_ACTIVE
        while self.state != STATE_END:
            time.sleep(0.005)  # 200 ticks a second.
            if self.state == STATE_TERMINATE:
                break
            while self.state == STATE_PAUSE:
                # The scheduler is paused.
                time.sleep(0.1)
            if self.state == STATE_TERMINATE:
                break
            jobs = self.jobs
            for job_name in list(jobs):
                try:
                    job = jobs[job_name]
                except KeyError:
                    continue  # Job was removed during execution.

                # Checking if jobs should run.
                if job.scheduled:
                    job._next_run = 0  # Set to zero while running.
                    if job._remaining is not None:
                        job._remaining = job._remaining - 1
                        if job._remaining <= 0:
                            del jobs[job_name]
                        if job._remaining < 0:
                            continue
                    try:
                        if job.run_main and self.run_later is not None:
                            self.run_later(job.process, job.args)
                        else:
                            if job.args is None:
                                job.process()
                            else:
                                job.process(*job.args)
                    except Exception:
                        import sys

                        sys.excepthook(*sys.exc_info())
                    job._last_run = time.time()
                    job._next_run += job._last_run + job.interval
        self.state = STATE_END

    def schedule(self, job: "Job") -> "Job":
        try:
            job.reset()
            # Could be recurring job. Reset on reschedule.
        except AttributeError:
            return
        self.jobs[job.job_name] = job
        return job

    def unschedule(self, job: "Job") -> "Job":
        try:
            del self.jobs[job.job_name]
        except KeyError:
            pass  # No such job.
        return job

    def add_job(
        self,
        run: Callable,
        name: Optional[str] = None,
        args: Tuple = (),
        interval: float = 1.0,
        times: int = None,
        run_main: bool = False,
        conditional: Callable = None,
    ) -> "Job":
        """
        Adds a job to the scheduler.

        @param run: function to run
        @param name: Specific job name to add
        @param args: arguments to give to that function.
        @param interval: in seconds, how often should the job be run.
        @param times: limit on number of executions.
        @param run_main: Should this run in the main thread (as registered by kernel.run_later)
        @param conditional: Should execute only if the given additional conditional is true. (checked outside run_main)
        @return: Reference to the job added.
        """
        job = Job(
            job_name=name,
            process=run,
            args=args,
            interval=interval,
            times=times,
            run_main=run_main,
            conditional=conditional,
        )
        return self.schedule(job)

    def remove_job(self, job: "Job") -> "Job":
        return self.unschedule(job)

    def set_timer(
        self,
        command: str,
        name: str = None,
        times: int = 1,
        interval: float = 1.0,
        run_main: bool = False,
    ):
        if name is None or len(name) == 0:
            i = 1
            while "timer%d" % i in self.jobs:
                i += 1
            name = "timer%d" % i
        if not name.startswith("timer"):
            name = "timer" + name
        if times == 0:
            times = None
        self.schedule(
            ConsoleFunction(
                self.root,
                command,
                interval=interval,
                times=times,
                job_name=name,
                run_main=run_main,
            )
        )

    # ==========
    # SIGNAL PROCESSING
    # ==========

    def signal(self, code: str, path: Optional[str], *message) -> None:
        """
        Signals add the latest message to the message queue.

        @param code: Signal code
        @param path: Path of signal
        @param message: Message to send.
        """
        self._signal_lock.acquire(True)
        self._message_queue[code] = path, message
        self._signal_lock.release()

    def process_queue(self, *args) -> None:
        """
        Performed in the run_later thread. Signal groups. Threadsafe.

        Process the signals queued up. Inserting any attaching listeners, removing any removing listeners. And
        providing the newly attached listeners the last message known from that signal.
        @param args: None
        @return:
        """
        if (
            len(self._message_queue) == 0
            and len(self._adding_listeners) == 0
            and len(self._removing_listeners) == 0
        ):
            return
        self._is_queue_processing = True
        self._signal_lock.acquire(True)

        add = None
        if len(self._adding_listeners) != 0:
            add = self._adding_listeners
            self._adding_listeners = []

        remove = None
        if len(self._removing_listeners):
            remove = self._removing_listeners
            self._removing_listeners = []

        queue = self._message_queue
        self._message_queue = {}

        self._signal_lock.release()

        # Process any adding listeners.
        if add is not None:
            for signal, funct, lso in add:
                if signal in self.listeners:
                    listeners = self.listeners[signal]
                    listeners.append((funct, lso))
                else:
                    self.listeners[signal] = [(funct, lso)]
                if signal in self._last_message:
                    origin, message = self._last_message[signal]
                    funct(origin, *message)

        # Process any removing listeners.
        if remove is not None:
            for signal, remove_funct, remove_lso in remove:
                if signal in self.listeners:
                    listeners = self.listeners[signal]
                    removed = False
                    for i, listen in enumerate(listeners):
                        listen_funct, listen_lso = listen
                        if (listen_funct == remove_funct or remove_funct is None) and (
                            listen_lso is remove_lso or remove_lso is None
                        ):
                            del listeners[i]
                            removed = True
                            break
                    if not removed:
                        print("Value error removing: %s  %s" % (str(listeners), signal))

        # Process signals.
        signal_channel = self.channel("signals")
        for signal, payload in queue.items():
            origin, message = payload
            if signal in self.listeners:
                listeners = self.listeners[signal]
                for listener, listen_lso in listeners:
                    listener(origin, *message)
                    if signal_channel:
                        signal_channel(
                            "Signal: %s %s: %s:%s%s"
                            % (
                                origin,
                                signal,
                                listener.__module__,
                                listener.__name__,
                                str(message),
                            )
                        )
            self._last_message[signal] = payload
        self._is_queue_processing = False

    def last_signal(self, signal: str) -> Optional[Tuple]:
        """
        Queries the last signal for a particular signal/path

        @param signal: signal to query.
        @return: Last signal sent through the kernel for that signal and path
        """
        try:
            return self._last_message[signal]
        except KeyError:
            return None, None

    def listen(
        self,
        signal: str,
        funct: Callable,
        lifecycle_object: Any = None,
    ) -> None:
        """
        Attaches callable to a particular signal. This will be attached next time the signals are processed.

        @param signal:
        @param funct:
        @param lifecycle_object:
        @return:
        """
        self._signal_lock.acquire(True)
        self._adding_listeners.append((signal, funct, lifecycle_object))
        self._signal_lock.release()

    def unlisten(
        self,
        signal: str,
        funct: Callable,
        lifecycle_object: Any = None,
    ) -> None:
        """
        Removes callable listener for a given signal. This will be detached next time the signals code runs.

        @param signal:
        @param funct:
        @param lifecycle_object:
        @return:
        """
        self._signal_lock.acquire(True)
        self._removing_listeners.append((signal, funct, lifecycle_object))
        self._signal_lock.release()

    def _signal_attach(
        self,
        scan_object: Union[Service, Module, None] = None,
        cookie: Any = None,
    ) -> None:
        """
        Attaches any signals flagged as "@signal_listener" to listen to that signal.

        @param scan_object:
        @return:
        """
        if cookie is None:
            cookie = scan_object
        for attr in dir(scan_object):
            # Handle is excluded. triggers a knock-on effect bug in wxPython GTK systems.
            if attr == "Handle":
                continue
            func = getattr(scan_object, attr)
            if hasattr(func, "signal_listener"):
                for sl in func.signal_listener:
                    self.listen(sl, func, cookie)

    def _signal_detach(
        self,
        cookie: Any,
    ) -> None:
        """
        Detach all signals attached against the given cookie

        @param cookie: cookie used to bind this listener.
        @return:
        """
        self._signal_lock.acquire(True)

        for signal in self.listeners:
            listens = self.listeners[signal]
            for listener, lso in listens:
                if lso is cookie:
                    self._removing_listeners.append((signal, listener, cookie))

        self._signal_lock.release()

    # ==========
    # CHANNEL PROCESSING
    # ==========

    def channel(self, channel: str, *args, **kwargs) -> "Channel":
        if channel not in self.channels:
            chan = Channel(channel, *args, **kwargs)
            chan._ = self.translation
            self.channels[channel] = chan

        return self.channels[channel]

    # ==========
    # CONSOLE PROCESSING
    # ==========

    def console(self, data: str) -> None:
        """
        Console accepts console data information. When a '\n' is seen
        it will execute that in the console_parser. This works like a
        terminal, where each letter of data can be sent to the console and
        execution will occur at the carriage return.

        @param data:
        @return:
        """
        if isinstance(data, bytes):
            try:
                data = data.decode()
            except UnicodeDecodeError:
                return
        self._console_buffer += data
        while "\n" in self._console_buffer:
            pos = self._console_buffer.find("\n")
            command = self._console_buffer[0:pos].strip("\r")
            self._console_buffer = self._console_buffer[pos + 1 :]
            self._console_parse(command, channel=self._console_channel)

    def _console_job_tick(self) -> None:
        """
        Processes the console_job ticks. This executes any outstanding queued commands and any looped commands.

        @return:
        """
        for command in self.commands:
            self._console_parse(command, channel=self._console_channel)
        if len(self.queue):
            for command in self.queue:
                self._console_parse(command, channel=self._console_channel)
            self.queue.clear()
        if len(self.commands) == 0 and len(self.queue) == 0:
            self.unschedule(self.console_job)

    def _console_queue(self, command: str) -> None:
        self.queue = [
            c for c in self.queue if c != command
        ]  # Only allow 1 copy of any command.
        self.queue.append(command)
        if self.console_job not in self.jobs:
            self.add_job(self.console_job)

    def _tick_command(self, command: str) -> None:
        self.commands = [
            c for c in self.commands if c != command
        ]  # Only allow 1 copy of any command.
        self.commands.append(command)
        if self.console_job not in self.jobs:
            self.schedule(self.console_job)

    def _untick_command(self, command: str) -> None:
        self.commands = [c for c in self.commands if c != command]
        if len(self.commands) == 0:
            self.unschedule(self.console_job)

    def _console_interface(self, command: str):
        pass

    def _console_parse(self, text: str, channel: "Channel"):
        """
        Console parse takes single line console commands.
        """
        # Silence echo if started with '.'
        if text.startswith("."):
            text = text[1:]
        else:
            channel(text, indent=False)

        data = None  # Initial data is null
        input_type = None  # Initial type is None

        while len(text) > 0:
            # Divide command from remainder.
            pos = text.find(" ")
            if pos != -1:
                remainder = text[pos + 1 :]
                command = text[0:pos]
            else:
                remainder = ""
                command = text

            _ = self.translation
            command = command.lower()
            command_executed = False
            # Process command matches.
            for command_funct, command_name, cmd_re in self.find(
                "command", str(input_type), ".*"
            ):
                if command_funct.regex:
                    match = re.compile(cmd_re)
                    if not match.match(command):
                        continue
                else:
                    if cmd_re != command:
                        continue
                try:
                    data, remainder, input_type = command_funct(
                        command,
                        remainder,
                        channel,
                        data=data,
                        data_type=input_type,
                        _=_,
                    )
                    command_executed = True
                    break
                except SyntaxError as e:
                    # If command function raises a syntax error, we abort the rest of the command.
                    message = command_funct.help
                    if e.msg:
                        message = e.msg
                    channel(_("Syntax Error (%s): %s") % (command, message))
                    return None
                except CommandMatchRejected:
                    # If the command function raises a CommandMatchRejected more commands should be matched.
                    continue
            if command_executed:
                text = remainder.strip()
            else:
                if input_type is None:
                    ctx_name = "Base"
                else:
                    ctx_name = input_type
                channel(
                    _("%s is not a registered command in this context: %s")
                    % (command, ctx_name)
                )
                return None
        return data

    def register_choices(self, sheet, choices):
        """
        Registers choices to a given sheet. If the sheet already exists then the new choices
        are appended to the given sheet.

        If these choices are registered to an object of Context type we then set the given
        default values.

        @param sheet: sheet being registered to
        @param choices: choices being registered
        @return:
        """
        key = "choices/%s" % sheet
        if key in self._registered:
            others = self._registered[key]
            others.extend(choices)
            self.register(key, others)  # Reregister to trigger lookup change
        else:
            self.register(key, choices)
        for c in choices:
            obj = c["object"]
            if isinstance(obj, Context):
                obj.setting(c["type"], c["attr"], c["default"])

    # ==========
    # KERNEL CONSOLE COMMANDS
    # ==========

    def choices_boot(self) -> None:
        _ = self.translation
        choices = [
            {
                "attr": "print_shutdown",
                "object": self.root,
                "default": False,
                "type": bool,
                "label": _("Print Shutdown"),
                "tip": _("Print shutdown log when closed."),
            },
        ]
        self.register_choices("preferences", choices)

    def command_boot(self) -> None:
        _ = self.translation

        # ==========
        # HELP COMMANDS
        # ==========

        @self.console_option("output", "o", help=_("Output type to match"), type=str)
        @self.console_option("input", "i", help=_("Input type to match"), type=str)
        @self.console_argument("extended_help", type=str)
        @self.console_command(("help", "?"), hidden=True, help=_("help <help>"))
        def help_command(channel, _, extended_help, output=None, input=None, **kwargs):
            """
            'help' will display the list of accepted commands. Help <command> will provided extended help for
            that topic. Help can be sub-specified by output or input type.
            """
            if extended_help is not None:
                found = False
                for func, command_name, sname in self.find(
                    "command", ".*", extended_help
                ):
                    parts = command_name.split("/")
                    input_type = parts[1]
                    command_item = parts[2]
                    if command_item != extended_help and not func.regex:
                        continue
                    if input is not None and input != input_type:
                        continue
                    func = self.lookup(command_name)
                    if output is not None and output != func.output_type:
                        continue
                    help_args = []
                    for a in func.arguments:
                        arg_name = a.get("name", "")
                        arg_type = a.get("type", type(None)).__name__
                        help_args.append("<%s:%s>" % (arg_name, arg_type))
                    if found:
                        channel("\n")
                    if func.long_help is not None:
                        channel(
                            "\t" + inspect.cleandoc(func.long_help).replace("\n", " ")
                        )
                        channel("\n")

                    channel("\t%s %s" % (command_item, " ".join(help_args)))
                    channel(
                        "\t(%s) -> %s -> (%s)"
                        % (input_type, command_item, func.output_type)
                    )
                    for a in func.arguments:
                        arg_name = a.get("name", "")
                        arg_type = a.get("type", type(None)).__name__
                        arg_help = a.get("help")
                        arg_help = (
                            ":\n\t\t%s" % arg_help if arg_help is not None else ""
                        )
                        channel(
                            _("\tArgument: %s '%s'%s") % (arg_type, arg_name, arg_help)
                        )
                    for b in func.options:
                        opt_name = b.get("name", "")
                        opt_short = b.get("short", "")
                        opt_type = b.get("type", type(None)).__name__
                        opt_help = b.get("help")
                        opt_help = (
                            ":\n\t\t%s" % opt_help if opt_help is not None else ""
                        )
                        channel(
                            _("\tOption: %s ('--%s', '-%s')%s")
                            % (opt_type, opt_name, opt_short, opt_help)
                        )
                    found = True
                if found:
                    return
                channel(_("No extended help for: %s") % extended_help)
                return

            matches = list(self.match("command/.*/.*"))
            matches.sort()
            previous_input_type = None
            for command_name in matches:
                parts = command_name.split("/")
                input_type = parts[1]
                command_item = parts[2]
                if input is not None and input != input_type:
                    continue
                func = self.lookup(command_name)
                if output is not None and output != func.output_type:
                    continue
                if previous_input_type != input_type:
                    command_class = input_type if input_type != "None" else _("Base")
                    channel(_("--- %s Commands ---") % command_class)
                    previous_input_type = input_type

                help_attribute = func.help
                if func.hidden:
                    continue
                if help_attribute is not None:
                    channel("%s %s" % (command_item.ljust(15), help_attribute))
                else:
                    channel(command_name.split("/")[-1])

        # ==========
        # THREADS SCHEDULER
        # ==========

        @self.console_command("thread", help=_("show threads"))
        def thread(channel, _, **kwargs):
            """
            Display the currently registered threads within the Kernel.
            """
            channel(_("----------"))
            channel(_("Registered Threads:"))
            for i, thread_name in enumerate(list(self.threads)):
                thread = self.threads[thread_name]
                parts = list()
                parts.append("%d:" % (i + 1))
                parts.append(str(thread))
                if thread.is_alive:
                    parts.append(_("is alive."))
                channel(" ".join(parts))
            channel(_("----------"))

        @self.console_command("schedule", help=_("show scheduled events"))
        def schedule(channel, _, **kwargs):
            channel(_("----------"))
            channel(_("Scheduled Processes:"))
            for i, job_name in enumerate(self.jobs):
                job = self.jobs[job_name]
                parts = list()
                parts.append("%d:" % (i + 1))
                parts.append(str(job))
                if job.times is None:
                    parts.append(_("forever,"))
                else:
                    parts.append(_("%d times,") % job.times)
                if job.interval is None:
                    parts.append(_("never"))
                else:
                    parts.append(_("each %f seconds") % job.interval)
                channel(" ".join(parts))
            channel(_("----------"))

        @self.console_command("loop", help=_("loop <command>"))
        def loop(remainder=None, **kwargs):
            if remainder:
                self._tick_command(remainder)

        @self.console_command("end", help=_("end <commmand>"))
        def end(remainder=None, **kwargs):
            if remainder:
                self._untick_command(remainder)
            else:
                self.commands.clear()
                self.schedule(self.console_job)

        @self.console_option(
            "off", "o", action="store_true", help=_("Turn this timer off")
        )
        @self.console_option(
            "gui", "g", action="store_true", help=_("Run this timer in the gui-thread")
        )
        @self.console_argument(
            "times", help=_("Number of times this timer should execute.")
        )
        @self.console_argument(
            "duration",
            type=float,
            help=_("How long in seconds between/before should this be run."),
        )
        @self.console_command(
            "timer.*",
            regex=True,
            help=_(
                "run the command a given number of times with a given duration between."
            ),
        )
        def timer(
            command,
            channel,
            _,
            times=None,
            duration=None,
            off=False,
            gui=False,
            remainder=None,
            **kwargs,
        ):
            if times == "off":
                off = True
                times = None
            name = command[5:]
            if times is None and not off:
                channel(_("----------"))
                channel(_("Timers:"))
                i = 0
                for job_name in self.jobs:
                    if not job_name.startswith("timer"):
                        continue
                    i += 1
                    job = self.jobs[job_name]
                    parts = list()
                    parts.append("%d:" % i)
                    parts.append(job_name)
                    parts.append('"%s"' % str(job))
                    if job.times is None:
                        parts.append(_("forever,"))
                    else:
                        parts.append(_("%d times,") % job.times)
                    if job.interval is None:
                        parts.append(_("never"))
                    else:
                        parts.append(_("each %f seconds") % job.interval)
                    if job.run_main:
                        parts.append(_("- gui"))
                    channel(" ".join(parts))
                channel(_("----------"))
                return
            if off:
                if name == "*":
                    for job_name in [j for j in self.jobs if j.startswith("timer")]:
                        # removing jobs, must create current list
                        job = self.jobs[job_name]
                        job.cancel()
                        self.unschedule(job)
                    channel(_("All timers canceled."))
                    return
                try:
                    obj = self.jobs[command]
                    obj.cancel()
                    self.unschedule(obj)
                    channel(_("Timer '%s' canceled." % name))
                except KeyError:
                    channel(_("Timer '%s' does not exist." % name))
                return
            try:
                times = int(times)
            except (TypeError, ValueError):
                raise SyntaxError
            if duration is None:
                raise SyntaxError
            try:
                timer_command = remainder
                self.set_timer(
                    timer_command + "\n",
                    name=name,
                    times=times,
                    interval=duration,
                    run_main=gui,
                )
            except ValueError:
                channel(_("Syntax Error: timer<name> <times> <interval> <command>"))
            return

        # ==========
        # CORE OBJECTS COMMANDS
        # ==========

        @self.console_command("version", _("System Information"))
        def version(channel, _, **kwargs):
            channel(_("MK Kernel {version}.").format(version=KERNEL_VERSION))
            channel(
                _("App: {name} {version}.").format(name=self.name, version=self.version)
            )

        @self.console_command("register", _("register"))
        def register(channel, _, args=tuple(), **kwargs):
            channel(_("----------"))
            channel(_("Objects Registered:"))
            matchtext = ".*"
            if len(args) >= 1:
                matchtext = str(args[0]) + matchtext
            match = re.compile(matchtext)
            for domain, service in self.services_active():
                for i, r in enumerate(service._registered):
                    if match.match(r):
                        obj = service._registered[r]
                        channel(
                            _("%s, %d: %s type of %s") % (domain, i + 1, r, str(obj))
                        )
            for i, r in enumerate(self._registered):
                if match.match(r):
                    obj = self._registered[r]
                    channel(_("%s, %d: %s type of %s") % ("kernel", i + 1, r, str(obj)))
            channel(_("----------"))

        @self.console_command("context", _("context"))
        def context(channel, _, args=tuple(), **kwargs):
            if len(args) == 0:
                for context_name in self.contexts:
                    channel(context_name)
            return

        @self.console_command("plugin", _("list loaded plugins in kernel"))
        def plugins(channel, _, args=tuple(), **kwargs):
            if len(args) == 0:
                plugins = self._kernel_plugins
                channel(_("Kernel Plugins:"))
                for name in plugins:
                    channel(
                        "{path}: {value}".format(path="kernel", value=name.__module__)
                    )
                channel(_("Service Plugins:"))
                for path in self._service_plugins:
                    plugins = self._service_plugins[path]
                    for name in plugins:
                        channel(
                            "{path}: {value}".format(
                                path=str(path), value=name.__module__
                            )
                        )
                channel(_("Module Plugins:"))
                for path in self._module_plugins:
                    plugins = self._module_plugins[path]
                    for name in plugins:
                        channel(
                            "{path}: {value}".format(
                                path=str(path), value=name.__module__
                            )
                        )
            return

        @self.console_option(
            "path", "p", type=str, default="/", help=_("Path of variables to set.")
        )
        @self.console_command("module", help=_("module [(open|close) <module_name>]"))
        def module(channel, _, path=None, args=tuple(), **kwargs):
            if len(args) == 0:
                channel(_("----------"))
                channel(_("Modules Registered:"))
                for i, name in enumerate(self.match("module")):
                    channel("%d: %s" % (i + 1, name))
                channel(_("----------"))
                for i, name in enumerate(self.contexts):
                    context = self.contexts[name]
                    if len(context.opened) == 0:
                        continue
                    channel(_("Loaded Modules in Context %s:") % str(context.path))
                    for j, jname in enumerate(context.opened):
                        module = context.opened[jname]
                        channel(
                            _("%d: %s as type of %s") % (j + 1, jname, type(module))
                        )
                    channel(_("----------"))
                    return
            if path is None:
                path = "/"
            path_context = self.get_context(path)
            value = args[0]
            if value == "open":
                index = args[1]
                name = None
                if len(args) >= 3:
                    name = args[2]
                if self.lookup(index) is not None:
                    if name is not None:
                        path_context.open_as(index, name)
                    else:
                        path_context.open(index)
                else:
                    channel(_("Module '%s' not found.") % index)
            elif value == "close":
                index = args[1]
                if index in path_context.opened:
                    path_context.close(index)
                else:
                    channel(_("Module '%s' not found.") % index)
            return

        # ==========
        # SERVICE COMMANDS
        # ==========

        @console_argument("domain")
        @self.console_command(
            "service",
            output_type="service",
            help=_("Base command to manipulate services"),
        )
        def service_base(channel, _, domain=None, remainder=None, **kwargs):
            if not remainder or domain is None:
                channel(_("----------"))
                channel(_("Service Providers:"))
                for i, name in enumerate(self.match("provider")):
                    channel("%d: %s" % (i + 1, name))
                channel(_("----------"))
                channel(_("Services:"))
                for i, value in enumerate(self.services_available()):
                    _domain, available = value
                    if domain is not None and domain != _domain:
                        continue
                    active = self.services(_domain, True)
                    for index, s in enumerate(available):
                        channel(
                            _("{active}{domain},{index}: {path} of {service}").format(
                                domain=_domain,
                                path=(str(s.path)),
                                service=str(s),
                                active="*" if s is active else " ",
                                index=index,
                            )
                        )
                return
            try:
                available = self.services(domain)
                active = self.services(domain, True)
            except KeyError:
                return None
            return "service", (domain, available, active)

        @console_argument("index", type=int, help="Index of service to activate.")
        @self.console_command(
            "activate",
            input_type="service",
            help=_("Activate the service at the given index"),
        )
        def service_activate(channel, _, data=None, index=None, **kwargs):
            domain, available, active = data
            if index is None:
                raise SyntaxError
            self.activate_service_index(domain, index)

        @console_argument("name", help="Name of service to start")
        @console_option("path", "p", help="optional forced path initialize location")
        @console_option(
            "init",
            "i",
            type=bool,
            action="store_true",
            help="call extended initialize for this service",
        )
        @self.console_command(
            "start", input_type="service", help=_("Initialize a provider")
        )
        def service_init(
            channel, _, data=None, name=None, path=None, init=None, **kwargs
        ):
            domain, available, active = data
            if name is None:
                raise SyntaxError
            provider_path = "provider/{domain}/{name}".format(domain=domain, name=name)
            provider = self.lookup(provider_path)
            if provider is None:
                raise SyntaxError("Bad provider.")
            if path is None:
                path = name

            service_path = path
            i = 1
            while service_path in self.contexts:
                service_path = path + str(i)
                i += 1

            service = provider(self, service_path)
            self.add_service(domain, service, provider_path)
            if init is True:
                self.activate(domain, service, assigned=True)

        # ==========
        # BATCH COMMANDS
        # ==========
        @self.console_command(
            "batch",
            output_type="batch",
            help=_("Base command to manipulate batch commands."),
        )
        def batch_base(channel, _, remainder=None, **kwargs):
            root = self.root
            batch = [b for b in root.setting(str, "batch", "").split(";") if b]
            if not remainder:
                channel(_("----------"))
                channel(_("Batch Commands:"))
                for i, name in enumerate(batch):
                    find = name.find(" ")
                    origin = name[:find]
                    text = name[find + 1 :]
                    if text:
                        channel("%d - %s: %s" % (i + 1, origin, text))
                channel(_("----------"))
            return "batch", batch

        @console_option(
            "origin",
            "o",
            type=str,
            help="flag added batch command with a specific origin",
        )
        @console_option("index", "i", type=int, help="insert position for add")
        @self.console_command(
            "add", input_type="batch", help=_("add a batch command 'batch add <line>'")
        )
        def batch_add(
            channel, _, data=None, index=None, origin="cmd", remainder=None, **kwargs
        ):
            if remainder is None:
                raise SyntaxError
            self.batch_add(remainder, origin, index)

        @console_argument("index", type=int, help="line to delete")
        @self.console_command(
            "remove",
            input_type="batch",
            help=_("delete line located at specific index'"),
        )
        def batch_remove(channel, _, data=None, index=None, **kwargs):
            if index is None:
                raise SyntaxError
            try:
                self.batch_remove(index - 1)
            except IndexError:
                raise SyntaxError(
                    "Index out of bounds (1-{length})".format(length=len(data))
                )

        # ==========
        # CHANNEL COMMANDS
        # ==========

        @self.console_command(
            "channel",
            help=_("channel (open|close|save|list|print) <channel_name>"),
            output_type="channel",
        )
        def channel(channel, _, remainder=None, **kwargs):
            if remainder is None:
                channel(_("----------"))
                channel(_("Channels Active:"))
                for i, name in enumerate(self.channels):
                    channel_name = self.channels[name]
                    if self._console_channel in channel_name.watchers:
                        is_watched = "* "
                    else:
                        is_watched = "  "
                    channel("%s%d: %s" % (is_watched, i + 1, name))
            return "channel", 0

        @self.console_command(
            "list",
            help=_("list the channels open in the kernel"),
            input_type="channel",
            output_type="channel",
        )
        def channel_list(channel, _, **kwargs):
            channel(_("----------"))
            channel(_("Channels Active:"))
            for i, name in enumerate(self.channels):
                channel_name = self.channels[name]
                if self._console_channel in channel_name.watchers:
                    is_watched = "* "
                else:
                    is_watched = "  "
                channel("%s%d: %s" % (is_watched, i + 1, name))
            return "channel", 0

        @self.console_argument("channel_name", help=_("name of the channel"))
        @self.console_command(
            "open",
            help=_("watch this channel in the console"),
            input_type="channel",
            output_type="channel",
        )
        def channel_open(channel, _, channel_name, **kwargs):
            if channel_name is None:
                raise SyntaxError(_("channel_name is not specified."))

            if channel_name == "console":
                channel(_("Infinite Loop Error."))
            else:
                self.channel(channel_name).watch(self._console_channel)
                channel(_("Watching Channel: %s") % channel_name)
            return "channel", channel_name

        @self.console_argument("channel_name", help=_("channel name"))
        @self.console_command(
            "close",
            help=_("stop watching this channel in the console"),
            input_type="channel",
            output_type="channel",
        )
        def channel_close(channel, _, channel_name, **kwargs):
            if channel_name is None:
                raise SyntaxError(_("channel_name is not specified."))

            try:
                self.channel(channel_name).unwatch(self._console_channel)
                channel(_("No Longer Watching Channel: %s") % channel_name)
            except (KeyError, ValueError):
                channel(_("Channel %s is not opened.") % channel_name)
            return "channel", channel_name

        @self.console_argument("channel_name", help=_("channel name"))
        @self.console_command(
            "print",
            help=_("print this channel to the standard out"),
            input_type="channel",
            output_type="channel",
        )
        def channel_print(channel, _, channel_name, **kwargs):
            if channel_name is None:
                raise SyntaxError(_("channel_name is not specified."))

            channel(_("Printing Channel: %s") % channel_name)
            self.channel(channel_name).watch(print)
            return "channel", channel_name

        @self.console_option(
            "filename", "f", help=_("Use this filename rather than default")
        )
        @self.console_argument(
            "channel_name", help=_("channel name (you may comma delimit)")
        )
        @self.console_command(
            "save",
            help=_("save this channel to disk"),
            input_type="channel",
            output_type="channel",
        )
        def channel_save(channel, _, channel_name, filename=None, **kwargs):
            """
            Save a particular channel to disk. Any data sent to that channel within Meerk40t will write out a log.
            """
            if channel_name is None:
                raise SyntaxError(_("channel_name is not specified."))

            from datetime import datetime

            if filename is None:
                filename = "MeerK40t-channel-{date:%Y-%m-%d_%H_%M_%S}.txt".format(
                    date=datetime.now()
                )
            channel(_("Opening file: %s") % filename)
            console_channel_file = self.open_safe(filename, "a")
            for cn in channel_name.split(","):
                channel(
                    _("Recording Channel: %s to file %s") % (channel_name, filename)
                )

                def _console_file_write(v):
                    console_channel_file.write("%s\r\n" % v)
                    console_channel_file.flush()

                self.channel(cn).watch(_console_file_write)
            return "channel", channel_name

        # ==========
        # SETTINGS
        # ==========

        @self.console_option(
            "path", "p", type=str, default="/", help=_("Path of variables to set.")
        )
        @self.console_command("set", help=_("set [<key> <value>]"))
        def set_command(channel, _, path=None, args=tuple(), **kwargs):
            relevant_context = self.get_context(path) if path is not None else self.root
            if len(args) == 0:
                for attr in dir(relevant_context):
                    v = getattr(relevant_context, attr)
                    if attr.startswith("_") or not isinstance(
                        v, (int, float, str, bool)
                    ):
                        continue
                    channel('"%s" := %s' % (attr, str(v)))
                return
            if len(args) >= 2:
                attr = args[0]
                value = args[1]
                try:
                    if hasattr(relevant_context, attr):
                        v = getattr(relevant_context, attr)
                        if isinstance(v, bool):
                            if value == "False" or value == "false" or value == 0:
                                setattr(relevant_context, attr, False)
                            else:
                                setattr(relevant_context, attr, True)
                        elif isinstance(v, int):
                            setattr(relevant_context, attr, int(value))
                        elif isinstance(v, float):
                            setattr(relevant_context, attr, float(value))
                        elif isinstance(v, str):
                            setattr(relevant_context, attr, str(value))
                except RuntimeError:
                    channel(_("Attempt failed. Produced a runtime error."))
                except ValueError:
                    channel(_("Attempt failed. Produced a value error."))
                except AttributeError:
                    channel(_("Attempt failed. Produced an attribute error."))
            return

        @self.console_command("flush", help=_("flush current settings to disk"))
        def flush(channel, _, **kwargs):
            for context_name in list(self.contexts):
                context = self.contexts[context_name]
                context.flush()
            self.write_configuration()
            channel(_("Persistent settings force saved."))

        # ==========
        # LIFECYCLE
        # ==========

        @self.console_command(
            ("quit", "shutdown"), help=_("shuts down all processes and exits")
        )
        def shutdown(**kwargs):
            if self._shutdown:
                return
            self._shutdown = True
            self.set_kernel_lifecycle(self, LIFECYCLE_SHUTDOWN)

        # ==========
        # FILE MANAGER
        # ==========

        @self.console_command(("ls", "dir"), help=_("list directory"))
        def ls(channel, **kwargs):
            import os

            for f in os.listdir(self.current_directory):
                channel(str(f))

        @self.console_argument("directory")
        @self.console_command("cd", help=_("change directory"))
        def cd(channel, _, directory=None, **kwargs):
            import os

            if directory == "~":
                self.current_directory = "."
                channel(_("Working directory"))
                return
            if directory == "@":
                import sys

                if hasattr(sys, "_MEIPASS"):
                    self.current_directory = sys._MEIPASS
                    channel(_("Internal Directory"))
                    return
                else:
                    channel(_("No internal directory."))
                    return
            if directory is None:
                channel(os.path.abspath(self.current_directory))
                return
            new_dir = os.path.join(self.current_directory, directory)
            if not os.path.exists(new_dir):
                channel(_("No such directory."))
                return
            self.current_directory = new_dir
            channel(os.path.abspath(new_dir))

    def batch_add(self, command, origin="default", index=None):
        root = self.root
        batch = [b for b in root.setting(str, "batch", "").split(";") if b]
        batch_command = "{origin} {command}".format(origin=origin, command=command)
        if index is not None:
            batch.insert(index, batch_command)
        else:
            batch.append(batch_command)
        self.root.batch = ";".join(batch)

    def batch_remove(self, index):
        root = self.root
        batch = [b for b in root.setting(str, "batch", "").split(";") if b]
        del batch[index]
        self.root.batch = ";".join(batch)

    def batch_boot(self):
        root = self.root
        if root.setting(str, "batch", None) is None:
            return
        for b in root.batch.split(";"):
            if b:
                find = b.find(" ")
                text = b[find + 1 :]
                root("{batch}\n".format(batch=text))


# ==========
# END KERNEL
# ==========


class CommandMatchRejected(BaseException):
    """
    Exception to be raised by a registered console command if the match to the command was erroneous
    """

    def __init__(self, *args):
        super().__init__(*args)


class MalformedCommandRegistration(BaseException):
    """
    Exception raised by the Kernel if the registration of the console command is malformed.
    """

    def __init__(self, *args):
        super().__init__(*args)


class Channel:
    """
    Register and configure the Kernel channel that is used to send and view data within the kernel. Channels can send
    both string data and binary data. They provide debug information and data such as from a server module.
    """

    def __init__(
        self,
        name: str,
        buffer_size: int = 0,
        line_end: Optional[str] = None,
        timestamp: bool = False,
    ):
        self.watchers = []
        self.greet = None
        self.name = name
        self.buffer_size = buffer_size
        self.line_end = line_end
        self._ = lambda e: e
        self.timestamp = timestamp
        if buffer_size == 0:
            self.buffer = None
        else:
            self.buffer = deque()

    def __repr__(self):
        return "Channel(%s, buffer_size=%s, line_end=%s)" % (
            repr(self.name),
            str(self.buffer_size),
            repr(self.line_end),
        )

    def __call__(
        self,
        message: Union[str, bytes, bytearray],
        *args,
        indent: Optional[bool] = True,
        **kwargs,
    ):
        original_msg = message
        if self.line_end is not None:
            message = message + self.line_end
        if indent and not isinstance(message, (bytes, bytearray)):
            message = "    " + message.replace("\n", "\n    ")
        if self.timestamp and not isinstance(message, (bytes, bytearray)):
            ts = datetime.datetime.now().strftime("[%H:%M:%S] ")
            message = ts + message.replace("\n", "\n%s" % ts)
        for w in self.watchers:
            # Avoid double timestamp and indent
            if isinstance(w, Channel):
                w(original_msg, indent=indent)
            else:
                w(message)
        if self.buffer is not None:
            self.buffer.append(message)
            while len(self.buffer) > self.buffer_size:
                self.buffer.popleft()

    def __len__(self):
        return self.buffer_size

    def __iadd__(self, other):
        self.watch(monitor_function=other)

    def __isub__(self, other):
        self.unwatch(monitor_function=other)

    def __bool__(self):
        """
        In the case that a channel requires preprocessing or object creation, the truthy value
        of the channel reflects whether that data will be actually sent anywhere before trying to
        send the data. With this you can have channels that do no work unless something in the kernel
        is listening for that data, or the data is being buffered.
        """
        return bool(self.watchers) or self.buffer_size != 0

    def watch(self, monitor_function: Callable):
        for q in self.watchers:
            if q is monitor_function:
                return  # This is already being watched by that.
        self.watchers.append(monitor_function)
        if self.greet is not None:
            monitor_function(self.greet)
        if self.buffer is not None:
            for line in self.buffer:
                monitor_function(line)

    def unwatch(self, monitor_function: Callable):
        self.watchers.remove(monitor_function)


class Job:
    """
    Generic job for the scheduler.

    Jobs that can be scheduled in the scheduler-kernel to run at a particular time and a given number of times.
    This is done calling schedule() and unschedule() and setting the parameters for process, args, interval,
    and times.
    """

    def __init__(
        self,
        process: Optional[Callable] = None,
        args: Optional[Tuple] = (),
        interval: float = 1.0,
        times: Optional[int] = None,
        job_name: Optional[str] = None,
        run_main: bool = False,
        conditional: Callable = None,
    ):
        self.job_name = job_name
        self.state = STATE_INITIALIZE
        self.run_main = run_main
        self.conditional = conditional

        self.process = process
        self.args = args
        self.interval = interval
        self.times = times

        self._last_run = None
        self._next_run = time.time() + self.interval
        self._remaining = self.times

    def __call__(self, *args, **kwargs):
        self.process(*args, **kwargs)

    def __str__(self):
        if self.job_name is not None:
            return self.job_name
        else:
            try:
                return self.process.__name__
            except AttributeError:
                return object.__str__(self)

    @property
    def scheduled(self) -> bool:
        return (
            self._next_run is not None
            and time.time() >= self._next_run
            and (self.conditional is None or self.conditional())
        )

    def reset(self) -> None:
        self._last_run = None
        self._next_run = time.time() + self.interval
        self._remaining = self.times

    def cancel(self) -> None:
        self._remaining = -1


class ConsoleFunction(Job):
    """
    Special type of Job that runs the Console command provided when the job is executed.
    """

    def __init__(
        self,
        context: Context,
        data: str,
        interval: float = 1.0,
        times: Optional[int] = None,
        job_name: Optional[str] = None,
        run_main: bool = False,
        conditional: Callable = None,
    ):
        Job.__init__(
            self, self.__call__, None, interval, times, job_name, run_main, conditional
        )
        self.context = context
        self.data = data

    def __call__(self, *args, **kwargs):
        self.context.console(self.data)

    def __str__(self):
        return self.data.replace("\n", "")


def get_safe_path(
    name: str, create: Optional[bool] = False, system: Optional[str] = None
) -> str:
    """
    Get a path which should have valid user permissions in an OS dependent method.

    @param name: directory name within the safe OS dependent userdirectory
    @param create: Should this directory be created if needed.
    @param system: Override the system value determination
    @return:
    """
    import platform

    if not system:
        system = platform.system()

    if system == "Darwin":
        directory = os.path.join(
            os.path.expanduser("~"),
            "Library",
            "Application Support",
            name,
        )
    elif system == "Windows":
        directory = os.path.join(os.path.expandvars("%LOCALAPPDATA%"), name)
    else:
        directory = os.path.join(os.path.expanduser("~"), ".config", name)
    if directory is not None and create:
        os.makedirs(directory, exist_ok=True)
    return directory


def console_option(name: str, short: str = None, **kwargs) -> Callable:
    """
    Adds an option for a console_command.

    @param name: option name
    @param short: short flag of option name.
    @param kwargs:
    @return:
    """
    try:
        if short.startswith("-"):
            short = short[1:]
    except Exception:
        pass

    def decor(func):
        kwargs["name"] = name
        kwargs["short"] = short
        if "action" in kwargs:
            kwargs["type"] = bool
        elif "type" not in kwargs:
            kwargs["type"] = str
        func.options.insert(0, kwargs)
        return func

    return decor


def console_argument(name: str, **kwargs) -> Callable:
    """
    Adds an argument for the console_command. These are non-optional values and are expected to be provided when the
    command is called from console.

    @param name:
    @param kwargs:
    @return:
    """

    def decor(func):
        kwargs["name"] = name
        if "type" not in kwargs:
            kwargs["type"] = str
        func.arguments.insert(0, kwargs)
        return func

    return decor


def console_command(
    registration,
    path: Union[str, Tuple[str, ...]] = None,
    regex: bool = False,
    hidden: bool = False,
    help: str = None,
    input_type: Union[str, Tuple[str, ...]] = None,
    output_type: str = None,
):
    """
    Console Command registers is a decorator that registers a command to the kernel. Any commands that execute
    within the console are registered with this decorator. It varies attributes that define how the decorator
    should be treated. Commands work with named contexts in a pipelined architecture. So "element" commands output
    must be followed by "element" command inputs. The input_type and output_type do not have to match and can be
    a tuple of different types. None refers to the base context.

    The long_help is the docstring of the actual function itself.

    @param registration: the kernel or service this is being registered to
    @param path: command name of the command being registered
    @param regex: Should this command name match regex command values.
    @param hidden: Whether this command shows up in `help` or not.
    @param help: What should the help for this command be.
    @param input_type: What is the incoming context for the command
    @param output_type: What is the outgoing context for the command
    @return:
    """

    def decorator(func: Callable):
        @functools.wraps(func)
        def inner(command: str, remainder: str, channel: "Channel", **ik):
            options = inner.options
            arguments = inner.arguments
            stack = list()
            stack.extend(arguments)
            kwargs = dict()
            argument_index = 0
            opt_index = 0
            output_type = inner.output_type
            pos = 0
            for kind, value, start, pos in _cmd_parser(remainder):
                if kind == "PARAM":
                    if argument_index == len(stack):
                        pos = start
                        break  # Nothing else is expected.
                    k = stack[argument_index]
                    argument_index += 1
                    if "type" in k and value is not None:
                        try:
                            value = k["type"](value)
                        except ValueError:
                            raise SyntaxError(
                                "'%s' does not cast to %s"
                                % (str(value), str(k["type"]))
                            )
                    key = k["name"]
                    current = kwargs.get(key, True)
                    if current is True:
                        kwargs[key] = [value]
                    else:
                        kwargs[key].append(value)
                    opt_index = argument_index
                elif kind == "LONG":
                    for pk in options:
                        if value == pk["name"]:
                            if pk.get("action") != "store_true":
                                count = pk.get("nargs", 1)
                                for n in range(count):
                                    stack.insert(opt_index, pk)
                                    opt_index += 1
                            kwargs[value] = True
                            break
                    opt_index = argument_index
                elif kind == "OPT":
                    for pk in options:
                        if value == pk["short"]:
                            if pk.get("action") != "store_true":
                                stack.insert(opt_index, pk)
                                opt_index += 1
                            kwargs[pk["name"]] = True
                            break

            # Any unprocessed positional arguments get default values.
            for a in range(argument_index, len(stack)):
                k = stack[a]
                value = k.get("default")
                if "type" in k and value is not None:
                    value = k["type"](value)
                key = k["name"]
                current = kwargs.get(key)
                if current is None:
                    kwargs[key] = [value]
                else:
                    kwargs[key].append(value)

            # Any singleton list arguments should become their only element.
            for a in range(len(stack)):
                k = stack[a]
                key = k["name"]
                current = kwargs.get(key)
                if isinstance(current, list):
                    if len(current) == 1:
                        kwargs[key] = current[0]

            remainder = remainder[pos:]
            if len(remainder) > 0:
                kwargs["remainder"] = remainder
                kwargs["args"] = remainder.split()
            if output_type is None:
                remainder = ""  # not chaining
            returned = func(command=command, channel=channel, **ik, **kwargs)
            if returned is None:
                value = None
                out_type = None
            else:
                if not isinstance(returned, tuple) or len(returned) != 2:
                    raise ValueError(
                        '"%s" from command "%s" returned improper values. "%s"'
                        % (str(returned), command, str(kwargs))
                    )
                out_type, value = returned
            return value, remainder, out_type

        if hasattr(inner, "arguments"):
            raise MalformedCommandRegistration(
                "Applying console_command() to console_command()"
            )

        # Main Decorator
        cmds = path if isinstance(path, tuple) else (path,)
        ins = input_type if isinstance(input_type, tuple) else (input_type,)
        inner.long_help = func.__doc__
        inner.help = help
        inner.regex = regex
        inner.hidden = hidden
        inner.input_type = input_type
        inner.output_type = output_type

        inner.arguments = list()
        inner.options = list()

        for cmd in cmds:
            for i in ins:
                p = "command/%s/%s" % (i, cmd)
                registration.register(p, inner)
        return inner

    return decorator


def console_command_remove(
    registration,
    path: Union[str, Tuple[str, ...]] = None,
    input_type: Union[str, Tuple[str, ...]] = None,
):
    """
    Removes a console command with the given input_type at the given path.

    @param registration: the kernel or service this is being registered to
    @param path: path or tuple of paths to delete.
    @param input_type: type or tuple of types to delete
    @return:
    """
    cmds = path if isinstance(path, tuple) else (path,)
    ins = input_type if isinstance(input_type, tuple) else (input_type,)
    for cmd in cmds:
        for i in ins:
            p = "command/%s/%s" % (i, cmd)
            registration.unregister(p)


def _cmd_parser(text: str) -> Generator[Tuple[str, str, int, int], None, None]:
    """
    Parser for console command events.

    @param text:
    @return:
    """
    pos = 0
    limit = len(text)
    while pos < limit:
        match = _CMD_RE.match(text, pos)
        if match is None:
            break  # No more matches.
        kind = match.lastgroup
        start = pos
        pos = match.end()
        if kind == "SKIP":
            continue
        elif kind == "PARAM":
            value = match.group()
            yield kind, value, start, pos
        elif kind == "QPARAM":
            value = match.group()
            yield "PARAM", value[1:-1], start, pos
        elif kind == "LONG":
            value = match.group()
            yield kind, value[2:], start, pos
        elif kind == "OPT":
            value = match.group()
            for letter in value[1:]:
                yield kind, letter, start, start + 1
                start += 1


def lookup_listener(param):
    """
    Flags a method as a @lookup_listener. This method will be updated on the changes to the lookup. The lookup changes
    when values are registered in the lookup or during service activation.

    @param param: function being attached to
    @return:
    """

    def decor(func):
        if not hasattr(func, "lookup_decor"):
            func.lookup_decor = [param]
        else:
            func.lookup_decor.append(param)
        return func

    return decor


def signal_listener(param):
    """
    Flags a method as a @signal_listener. This will listened when the module is opened.

    @param param: function being attached to
    @return:
    """

    def decor(func):
        if not hasattr(func, "signal_listener"):
            func.signal_listener = [param]
        else:
            func.signal_listener.append(param)
        return func

    return decor<|MERGE_RESOLUTION|>--- conflicted
+++ resolved
@@ -318,9 +318,6 @@
         """
         self._kernel.write_persistent_attributes(self._path, obj)
 
-<<<<<<< HEAD
-    def read_persistent_object(self, obj: Any) -> None:
-=======
     def get_persistent_value(self, t: type, key: str) -> Any:
         """
         Gets a specific value of the persistent attributes.
@@ -331,13 +328,13 @@
         :param key: relative key for the value
         :return: the value associated with the key otherwise None
         """
+        # TODO: Verify newer operation persistent types.
         return self._kernel.read_persistent(
             t,
             self.abs_path(key),
         )
 
-    def load_persistent_object(self, obj: Any) -> None:
->>>>>>> 9bb40cd7
+    def read_persistent_object(self, obj: Any) -> None:
         """
         Loads values of the persistent attributes, at this context and assigns them to the provided object.
 
@@ -346,31 +343,7 @@
         @param obj:
         @return:
         """
-<<<<<<< HEAD
         self._kernel.read_persistent_attributes(self._path, obj)
-=======
-
-        from .svgelements import Color
-
-        for attr in dir(obj):
-            if attr.startswith("_"):
-                continue
-            obj_value = getattr(obj, attr)
-
-            if not isinstance(obj_value, (int, float, str, bool, Color)):
-                continue
-
-            load_value = self.get_persistent_value(
-                type(obj_value),
-                attr,
-            )
-
-            try:
-                setattr(obj, attr, load_value)
-                setattr(self, attr, load_value)
-            except AttributeError:
-                pass
->>>>>>> 9bb40cd7
 
     def clear_persistent(self) -> None:
         """
