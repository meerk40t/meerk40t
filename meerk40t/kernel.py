import datetime
import functools
import inspect
import os
import re
import threading
import time
from threading import Lock, Thread
from typing import Any, Callable, Dict, Generator, List, Optional, Tuple, Union

from .svgelements import Color

STATE_UNKNOWN = -1
STATE_INITIALIZE = 0
STATE_IDLE = 1
STATE_ACTIVE = 2
STATE_BUSY = 3
STATE_PAUSE = 4
STATE_END = 5
STATE_SUSPEND = 6  # Controller is suspended.
STATE_WAIT = 7  # Controller is waiting for something. This could be aborted.
STATE_TERMINATE = 10

<<<<<<< HEAD
LIFECYCLE_SHUTDOWN = 1000
LIFECYCLE_INIT = 0
LIFECYCLE_KERNEL_PREREGISTER = 100
LIFECYCLE_KERNEL_REGISTER = 101
LIFECYCLE_KERNEL_CONFIGURE = 102
LIFECYCLE_KERNEL_PREBOOT = 200
LIFECYCLE_KERNEL_BOOT = 201
LIFECYCLE_KERNEL_POSTBOOT = 202
LIFECYCLE_KERNEL_PRESTART = 300
LIFECYCLE_KERNEL_START = 301
LIFECYCLE_KERNEL_POSTSTART = 302
LIFECYCLE_KERNEL_READY = 303
LIFECYCLE_KERNEL_PREMAIN = 400
LIFECYCLE_KERNEL_MAINLOOP = 401
LIFECYCLE_KERNEL_PRESHUTDOWN = 900

LIFECYCLE_SERVICE_ADDED = 50
LIFECYCLE_SERVICE_ATTACHED = 100
LIFECYCLE_SERVICE_DETACHED = 200

LIFECYCLE_MODULE_OPENED = 100
LIFECYCLE_MODULE_CLOSED = 200


def kernel_lifecycle_name(lifecycle):
    if lifecycle == LIFECYCLE_INIT:
        return "init"
    if lifecycle == LIFECYCLE_KERNEL_PREREGISTER:
        return "preregister"
    if lifecycle == LIFECYCLE_KERNEL_REGISTER:
        return "register"
    if lifecycle == LIFECYCLE_KERNEL_CONFIGURE:
        return "configure"
    if lifecycle == LIFECYCLE_KERNEL_PREBOOT:
        return "preboot"
    if lifecycle == LIFECYCLE_KERNEL_BOOT:
        return "boot"
    if lifecycle == LIFECYCLE_KERNEL_POSTBOOT:
        return "postboot"
    if lifecycle == LIFECYCLE_KERNEL_PRESTART:
        return "prestart"
    if lifecycle == LIFECYCLE_KERNEL_START:
        return "start"
    if lifecycle == LIFECYCLE_KERNEL_POSTSTART:
        return "poststart"
    if lifecycle == LIFECYCLE_KERNEL_READY:
        return "ready"
    if lifecycle == LIFECYCLE_KERNEL_PREMAIN:
        return "premain"
    if lifecycle == LIFECYCLE_KERNEL_MAINLOOP:
        return "mainloop"
    if lifecycle == LIFECYCLE_KERNEL_PRESHUTDOWN:
        return "preshutdown"
    if lifecycle == LIFECYCLE_SHUTDOWN:
        return "shutdown"


def service_lifecycle_name(lifecycle):
    if lifecycle >= LIFECYCLE_SHUTDOWN:
        return "shutdown"
    if lifecycle >= LIFECYCLE_SERVICE_DETACHED:
        return "detached"
    if lifecycle >= LIFECYCLE_SERVICE_ATTACHED:
        return "attached"
    if lifecycle >= LIFECYCLE_SERVICE_ADDED:
        return "added"
    if lifecycle >= LIFECYCLE_INIT:
        return "init"

=======
>>>>>>> 0ed078ed

_cmd_parse = [
    ("OPT", r"-([a-zA-Z]+)"),
    ("LONG", r"--([^ ,\t\n\x09\x0A\x0C\x0D]+)"),
    ("QPARAM", r"\"(.*?)\""),
    ("PARAM", r"([^ ,\t\n\x09\x0A\x0C\x0D]+)"),
    ("SKIP", r"[ ,\t\n\x09\x0A\x0C\x0D]+"),
]
_CMD_RE = re.compile("|".join("(?P<%s>%s)" % pair for pair in _cmd_parse))


<<<<<<< HEAD
=======
class Modifier:
    """
    A modifier alters a context with additional functionality set during attachment and detachment.

    These are also booted and shutdown with the kernel's lifecycle. The modifications to the kernel are not expected
    to be undone. Rather the detach should kill any secondary processes the modifier may possess.

    A modifiers can only be called once at any particular context.
    """

    def __init__(self, context: "Context", name: str = None, channel: "Channel" = None):
        self.context = context
        self.name = name
        self.state = STATE_INITIALIZE

    def __repr__(self):
        return '{class_name}({context}, name="{name}", channel={channel})'.format(
            class_name=self.__class__.__name__,
            context=repr(self.context),
            name=self.name,
            channel='Channel({name})'.format(self.channel.name) if hasattr(self, "channel") and self.channel else "None",
        )

    def boot(self, *args, **kwargs):
        """
        Called when the context the modifier attached to is booted. This is typical for devices.
        """
        pass

    def attach(self, *args, **kwargs):
        """
        Called by activate to attach module to device.

        This should be overloaded when making a specific module type for reuse, where using init would require specific
        subclassing, or for modules that are intended to expand the functionality of a device rather than compliment
        that functionality.
        """
        pass

    def detach(self, *args, **kwargs):
        """
        Called by deactivate to detach the module from device.

        Devices are not expected to undo all changes they made. This would typically only happen on the closing of a
        particular context.
        """
        pass


>>>>>>> 0ed078ed
class Module:
    """
    Modules are a generic lifecycle object. These are registered in the kernel as modules and when open() is called for
    a context. When close() is called on the context, it will close and delete references to the opened module and call
    module_close().

    If an opened module is tries to open() a second time in a context with the same name, and it was never closed.
    The device restore() function is called for the device, with the same args and kwargs that would have been called
    on __init__().

    Multiple instances of a module can be opened but this requires a different initialization name. Modules are not
    expected to modify their contexts.
    """

    def __init__(
        self,
        context: "Context",
        name: str = None,
        registered_path: str = None,
        *args,
        **kwargs
    ):
        self.context = context
        self.name = name
        self.registered_path = registered_path
        self.state = STATE_INITIALIZE

<<<<<<< HEAD
=======
    def __repr__(self):
        return '{class_name}({context}, name="{name}")'.format(
            class_name=self.__class__.__name__,
            context=repr(self.context),
            name=self.name,
        )

    def initialize(self, *args, **kwargs):
        """Initialize() is called after open() to setup the module and allow it to register various hooks into the
        kernelspace."""
        pass

>>>>>>> 0ed078ed
    def restore(self, *args, **kwargs):
        """Called with the same values of __init()__ on an attempted reopen of a module with the same name at the
        same context."""
        pass

    def module_open(self, *args, **kwargs):
        """Initialize() is called after open() to setup the module and allow it to register various hooks into the
        kernelspace."""
        pass

    def module_close(self, *args, **kwargs):
        """Finalize is called after close() to unhook various kernelspace hooks. This will happen if kernel is being
        shutdown or if this individual module is being closed on its own."""
        pass

    def add_module_delegate(self, delegate):
        self.context.kernel.add_delegate(delegate, self)


class Context:
    """
    Contexts serve as path-relevant snapshots of the kernel. These are are the primary interaction between the modules
    and the kernel. They permit getting other contexts of the kernel as well. This should serve as the primary interface
    code between the kernel and the modules.

    Contexts store the persistent settings and settings from at their path locations.

    Contexts have attribute settings located at .<setting> and so long as this setting does not begin with _ or
    'implicit' it will be reloaded when .setting() is called for the given attribute. This should be called by any
    module that intends access to an attribute even if it was already called.
    """

    def __init__(self, kernel: "Kernel", path: str):
        self._kernel = kernel
        self._path = path
        self._state = STATE_UNKNOWN
        self.opened = {}

        self.console_argument = console_argument
        self.console_option = console_option

    def __repr__(self):
        return "Context('%s')" % self._path

    def __call__(self, data: str, **kwargs):
        return self._kernel.console(data)

    # ==========
    # PATH INFORMATION
    # ==========

    def abs_path(self, subpath: str) -> str:
        """
        The absolute path function determines the absolute path of the given subpath within the current path of the
        context.

        :param subpath: relative path to the path at this context
        :return:
        """
        subpath = str(subpath)
        if subpath.startswith("/"):
            return subpath[1:]
        if self._path is None or self._path == "/":
            return subpath
        return "%s/%s" % (self._path, subpath)

    def derive(self, path: str) -> "Context":
        """
        Derive a subpath context.

        :param path:
        :return:
        """
        return self._kernel.get_context(self.abs_path(path))

    @property
    def root(self) -> "Context":
        return self.get_context("/")

    @property
    def path(self) -> str:
        return self._path

    @property
    def kernel(self) -> "Kernel":
        return self._kernel

    @property
    def _(self):
        return self._kernel.translation

    def get_context(self, path) -> "Context":
        """
        Get a context at a given path location.

        :param path: path location to get a context.
        :return:
        """
        return self._kernel.get_context(path)

    def derivable(self) -> Generator[str, None, None]:
        """
        Generate all sub derived paths.

        :return:
        """
        for e in self._kernel.derivable(self._path):
            yield e

    def subpaths(self) -> Generator["Context", None, None]:
        """
        Generate all subpaths of the current context with their path name and the relevant context.
        """
        for e in list(self._kernel.contexts):
            if e.startswith(self._path):
                yield e, self._kernel.contexts[e]

    def close_subpaths(self) -> None:
        """
        Find all subpaths of the current context and delete them.

        This is not a maintenance operation. It's needed for rare instances during shutdown. All contexts will be
        shutdown, this prevents normal shutdown procedure.
        """
        for e in list(self._kernel.contexts):
            if e.startswith(self._path):
                del self._kernel.contexts[e]

    def destroy(self):
        self.clear_persistent()
        self.close_subpaths()

    # ==========
    # PERSISTENT SETTINGS.
    # ==========

    def setting(self, setting_type, key, default=None) -> Any:
        """
        Registers a setting to be used between modules.

        If the setting exists, its value remains unchanged.
        If the setting exists in the persistent storage that value is used.
        If there is no settings value, the default will be used.

        :param setting_type: int, float, str, or bool value
        :param key: name of the setting
        :param default: default value for the setting to have.
        :return: load_value
        """
        if hasattr(self, key) and getattr(self, key) is not None:
            return getattr(self, key)

        # Key is not located in the attr. Load the value.
        if not key.startswith("_"):
            load_value = self._kernel.read_persistent(
                setting_type, self.abs_path(key), default
            )
        else:
            load_value = default
        setattr(self, key, load_value)
        return load_value

    def flush(self) -> None:
        """
        Commit any and all values currently stored as attr for this object to persistent storage.
        """
        from .svgelements import Color

        props = [k for k, v in vars(self.__class__).items() if isinstance(v, property)]
        for attr in dir(self):
            if attr.startswith("_"):
                continue
            if attr in props:
                continue
            value = getattr(self, attr)
            if value is None:
                continue
            if isinstance(value, (int, bool, str, float, Color)):
                self._kernel.write_persistent(self.abs_path(attr), value)

    def load_persistent_object(self, obj: Any) -> None:
        """
        Loads values of the persistent attributes, at this context and assigns them to the provided object.

        The attribute type of the value depends on the provided object value default values.

        :param obj:
        :return:
        """

        from .svgelements import Color

        for attr in dir(obj):
            if attr.startswith("_"):
                continue
            obj_value = getattr(obj, attr)

            if not isinstance(obj_value, (int, float, str, bool, Color)):
                continue
            load_value = self._kernel.read_persistent(
                type(obj_value), self.abs_path(attr)
            )
            try:
                setattr(obj, attr, load_value)
                setattr(self, attr, load_value)
            except AttributeError:
                pass

    def clear_persistent(self) -> None:
        """
        Delegate to Kernel to clear the persistent settings located at this context.
        """
        self._kernel.clear_persistent(self._path)

    def write_persistent(
        self, key: str, value: Union[int, float, str, bool, Color]
    ) -> None:
        """
        Delegate to Kernel to write the given key at this context to persistent settings. This is typically done during
        shutdown but there are a variety of reasons to force this call early.

        If the persistence object is not yet established this function cannot succeed.
        """
        self._kernel.write_persistent(self.abs_path(key), value)

    def set_attrib_keys(self) -> None:
        """
        Iterate all the entries keys for the registered persistent settings, adds a None attribute for any key that
        exists.

        :return:
        """
        for k in self._kernel.keylist(self._path):
            if not hasattr(self, k):
                setattr(self, k, None)

    # ==========
    # CONTROL: Deprecated.
    # ==========

    def execute(self, control: str) -> None:
        """
        Execute the given control code relative to the path of this context.

        :param control: Function to execute relative to the current position.
        :return:
        """
        try:
            funct = self._kernel.lookup(self.abs_path("control/%s" % control))
        except KeyError:
            return
        funct()

    # ==========
    # DELEGATES
    # ==========

    def register(self, path: str, obj: Any) -> None:
        """
        Delegate to Kernel
        """
        self._kernel.register(path, obj)

    def unregister(self, path: str) -> None:
        """
        Delegate to Kernel
        """
        self._kernel.unregister(path)

    def console_command(self, *args, **kwargs) -> Callable:
        """
        Delegate to Kernel

        Uses current context to be passed to the console_command being registered.
        """
        return console_command(self._kernel, *args, **kwargs)

    def console_command_remove(self, *args, **kwargs) -> Callable:
        """
        Delegate to Kernel

        Uses current context to be passed to the console_command being removed.
        """
        return console_command_remove(self._kernel, *args, **kwargs)

    @property
    def contexts(self) -> Dict[str, "Context"]:
        return self._kernel.contexts

    def has_feature(self, feature: str) -> bool:
        """
        Return whether or not this is a registered feature within the kernel.

        :param feature: feature to check if exists in kernel.
        :return:
        """
        return self.lookup(feature) is not None

    def find(self, *args):
        """
        Delegate of Kernel match.

        :param matchtext:  regex matchtext to locate.
        :param suffix: provide the suffix of the match only.
        :yield: matched entries.
        """
        yield from self._kernel.find(*args)

    def match(self, matchtext: str, suffix: bool = False) -> Generator[str, None, None]:
        """
        Delegate of Kernel match.

        :param matchtext:  regex matchtext to locate.
        :param suffix: provide the suffix of the match only.
        :yield: matched entries.
        """
        yield from self._kernel.match(matchtext, suffix)

    def lookup(self, *args) -> Any:
        """
        Lookup a value in the kernel or services.

        @param args: arguments
        @return:
        """
        return self._kernel.lookup(*args)

    def lookup_all(self, *args) -> Any:
        """
        Lookup all matching values in the kernel or services.

        @param args: arguments
        @return:
        """
        yield from self._kernel.lookup_all(*args)

    def console(self, data: str) -> None:
        """
        Call the Kernel's Console with the given data.

        Note: '\n' is usually used to execute these functions and this is not added by default.
        """
        self._kernel.console(data)

    def schedule(self, job: Union["Job", Any]) -> None:
        """
        Call the Kernel's Scheduler with the given job.
        """
        self._kernel.schedule(job)

    def unschedule(self, job: Union["Job", Any]) -> None:
        """
        Unschedule a given job.

        This is often unneeded if the job completes on it's own, it will be removed from the scheduler.
        """
        self._kernel.unschedule(job)

    def threaded(
        self,
        func: Callable,
        *args,
        thread_name: str = None,
        result: Callable = None,
        daemon: bool = False,
    ):
        """
        Calls a thread to be registered in the kernel.

        Registered threads must complete before shutdown can be completed. These will told to stop and waited on until
        completion.

        The result function will be called with any returned result func.
        """
        return self._kernel.threaded(
            func,
            *args,
            thread_name=thread_name,
            result=result,
            daemon=daemon,
        )

    # ==========
    # MODULES
    # ==========

    def get_open(self, path: str) -> Union["Module", None]:
        """
        Finds a loaded instance. Or returns None if not such instance.

        Note: 'name' is not necessarily the type of instance. It could be the named value of the instance.

        :param path: The opened path to find the given instance.
        :return: The instance, if found, otherwise None.
        """
        try:
            return self.opened[path]
        except KeyError:
            return None

    def open(self, registered_path: str, *args, **kwargs) -> "Module":
        """
        Opens a registered module with the same instance path as the registered path.

        This is fairly standard but should not be used if the goal would be to open the same module several times.
        Unless those modules are being opened at different contexts.

        :param registered_path: registered path of the given module.
        :param args: args to open the module with.
        :param kwargs: kwargs to open the module with.
        :return:
        """
        return self.open_as(registered_path, registered_path, *args, **kwargs)

    def open_as(
        self, registered_path: str, instance_path: str, *args, **kwargs
    ) -> "Module":
        """
        Opens a registered module. If that module already exists it returns the already open module.

        Instance_name is the name under which this given module is opened.

        If the module already exists, the restore function is called on that object (if restore() exists), with the same
        args and kwargs that were intended for the init() routine.

        :param registered_path: path of object being opened.
        :param instance_path: instance_path of object.
        :param args: Args to pass to newly opened module.
        :param kwargs: Kwargs to pass to newly opened module.
        :return: Opened module.
        """
        try:
            find = self.opened[instance_path]
            try:
                # Module found, attempt restore call.
                find.restore(*args, **kwargs)
            except AttributeError:
                pass
            return find
        except KeyError:
            # Module not found.
            pass

        open_object = self._kernel.lookup(registered_path)
        if open_object is None:
            raise ValueError

        instance = open_object(self, instance_path, *args, **kwargs)
        instance.registered_path = registered_path

        # Call module_open lifecycle event.
        self.kernel.set_module_lifecycle(instance, LIFECYCLE_MODULE_OPENED)

        return instance

    def close(self, instance_path: str, *args, **kwargs) -> None:
        """
        Closes an opened module instance. Located at the instance_path location.

        This calls the close() function on the object (which may not exist). Then calls module_close() on the module,
        which should exist.

        :param instance_path: Instance path to close.
        :return:
        """
        try:
            instance = self.opened[instance_path]
        except KeyError:
            return  # Nothing to close.
        # Call module_close lifecycle event.
        self.kernel.set_module_lifecycle(instance, LIFECYCLE_MODULE_CLOSED)

    # ==========
    # SIGNALS DELEGATES
    # ==========

    def signal(self, code: str, *message) -> None:
        """
        Send Signal to all registered listeners.

        :param code: Code to delegate at this given context location.
        :param message: Message to send.
        :return:
        """
        self._kernel.signal(code, self._path, *message)

    def last_signal(self, code: str) -> Tuple:
        """
        Returns the last signal at the given code.

        :param code: Code to delegate at this given context location.
        :return: message value of the last signal sent for that code.
        """
        return self._kernel.last_signal(code, self._path)

    def listen(
        self,
        signal: str,
        process: Callable,
        lifecycle_object: Union["Service", Module, None] = None,
    ) -> None:
        """
        Listen at a particular signal with a given process.

        :param signal: Signal code to listen for
        :param process: listener to be attached
        :return:
        """
        self._kernel.listen(signal, self._path, process, lifecycle_object)

    def unlisten(self, signal: str, process: Callable):
        """
        Unlisten to a particular signal with a given process.

        This should be called on the ending of the lifecycle of whatever process listened to the given signal.

        :param signal: Signal to unlisten for.
        :param process: listener that is to be detached.
        :return:
        """
        self._kernel.unlisten(signal, self._path, process)

    # ==========
    # CHANNEL DELEGATES
    # ==========

    def channel(self, channel: str, *args, **kwargs) -> "Channel":
        """
        Return a channel from the kernel location

        :param channel: Channel to be opened.
        :return: Channel object that is opened.
        """
        return self._kernel.channel(channel, *args, **kwargs)

    def console_function(self, data: str) -> "ConsoleFunction":
        """
        Returns a function that calls a console command. This serves as a Job to be used in Scheduler or simply a
        function with the command as the str form.
        """
        return ConsoleFunction(self, data)


class Service(Context):
    """
    A service is a context that with additional capabilities. These get registered by a domain in the kernel as a
    particular aspect. For example, .device or .gui could be a service and this service would be found at that attribute
    at for any context. A service does not exist pathwise at a particular domain. The path is the saving/loading
    location for persistent settings. This also allows several services to be registered for the same domain. These are
    swapped with the activate_service commands in the kernel.

    Each service has its own registered lookup of data. This extends the lookup of the kernel but only for those
    services which are currently active. This extends to various types of things that are registered in the kernel such
    as choices and console commands. The currently active service can modify these simply by being activated.

    Unlike contexts which can be derived or gotten at a particular path. Services can be directly instanced.
    """

    def __init__(self, kernel: "Kernel", path: str, registered_path: str = None):
        super().__init__(kernel, path)
        kernel.register_as_context(self)
        self.registered_path = registered_path
        self._registered = {}

    def __str__(self):
        if hasattr(self, "label"):
            return self.label
        return "Service('{path}', {rpath})".format(
            path=self._path, rpath=self.registered_path
        )

    def service_attach(self, *args, **kwargs):
        pass

    def service_detach(self, *args, **kwargs):
        pass

    def shutdown(self, *args, **kwargs):
        """
        Called by kernel during shutdown process for all services.
        @param args:
        @param kwargs:
        @return:
        """
        pass

    def register(self, path: str, obj: Any) -> None:
        """
        Registers an element within this service.

        :param path:
        :param obj:
        :return:
        """
        self._registered[path] = obj
        try:
            obj.sub_register(self)
        except AttributeError:
            pass
        self._kernel.lookup_change(path)

    def unregister(self, path: str) -> None:
        """
        Unregister an element within this service.

        @param path: Path to unregister
        @return:
        """
        del self._registered[path]
        self._kernel.lookup_change(path)

    def console_command(self, *args, **kwargs) -> Callable:
        """
        Service console command registration.

        Uses the current registration to register the given command.
        """
        return console_command(self, *args, **kwargs)

    def console_command_remove(self, *args, **kwargs) -> Callable:
        """
        Delegate to Kernel

        Uses current context to be passed to the console_command being removed.
        """
        return console_command_remove(self, *args, **kwargs)

    def destroy(self):
        self.kernel.set_service_lifecycle(self, LIFECYCLE_SHUTDOWN)
        self.clear_persistent()
        self.close_subpaths()

    def register_choices(self, sheet, choices):
        """
        Service register choices command registration.

        Uses the current registration to register the choices.
        @param sheet: Name of choices being registered
        @param choices: list of choices
        @return:
        """
        Kernel.register_choices(self, sheet, choices)

    def add_service_delegate(self, delegate):
        self.kernel.add_delegate(delegate, self)


class Kernel:
    """
    The Kernel serves as the central hub of communication between different objects within the system, stores the
    main lookup of registered objects, as well as providing a scheduler, signals, channels, and a command console to be
    used within the system.

    The Kernel stores a persistence object, thread interactions, contexts, a translation routine, a run_later operation,
    jobs for the scheduler, listeners for signals, channel information, a list of devices, registered commands.
    """

    def __init__(
        self, name: str, version: str, profile: str, path: str = "/", config=None
    ):
        """
        Initialize the Kernel. This sets core attributes of the ecosystem that are accessible to all modules.

        Name: The application name.
        Version: The version number of the application.
        Profile: The name to save our data under (this is often the same as app name).
        Path: The path prefix to silently add to all data. This allows the same profile to be used without the same data
        Config: This is the persistence object used to save. While official agnostic, it's actually strikingly identical
                    to a wx.Config object.
        """
        self.name = name
        self.profile = profile
        self.version = version
        self._path = path

        # Boot State
        self._booted = False
        self._shutdown = False

        # Store the plugins for the kernel. During lifecycle events all plugins will be called with the new lifecycle
        self._kernel_plugins = []
        self._service_plugins = {}
        self._module_plugins = {}

        # All established contexts.
        self.contexts = {}

        # All registered threads.
        self.threads = {}
        self.thread_lock = Lock()

        # All established delegates
        self.delegates = []

        # All registered lookups within the kernel.
        self._clean_lookup = Job(
            process=self._registered_data_changed,
            job_name="kernel.lookup.clean",
            interval=0.3,
            times=1,
            run_main=True,
        )
        self._registered = {}
        self.lookups = {}
        self.lookup_previous = {}
        self._dirty_paths = []
        self._lookup_lock = Lock()

        # The translation object to be overridden by any valid translation functions
        self.translation = lambda e: e

        # The function used to process the signals. This is useful if signals should be kept to a single thread.
        self.run_later = lambda execute, op: execute(op)
        self.state = STATE_INITIALIZE

        # Scheduler
        self.jobs = {}
        self.scheduler_thread = None

        # Signal Listener
        self.signal_job = None
        self.listeners = {}
        self._adding_listeners = []
        self._removing_listeners = []
        self._last_message = {}
        self._signal_lock = Lock()
        self._message_queue = {}
        self._is_queue_processing = False

        # Channels
        self.channels = {}

        # Console Commands.
        self.commands = []
        self.console_job = Job(
            job_name="kernel.console.ticks",
            process=self._console_job_tick,
            interval=0.05,
        )
        self._console_buffer = ""
        self.queue = []
        self._console_channel = self.channel("console", timestamp=True)
        self._console_channel.timestamp = True
        self.console_channel_file = None

        self._current_directory = "."

        # Persistent Settings
        if config is not None:
            self.set_config(config)
        else:
            self._config = None

        # Arguments Objects
        self.args = None

        self.console_argument = console_argument
        self.console_option = console_option

    def __str__(self):
        return "Kernel()"

    def __setitem__(self, key: str, value: Union[str, int, bool, float, Color]):
        """
        Kernel value settings. If Config is registered this will be persistent.

        :param key: Key to set.
        :param value: Value to set
        :return: None
        """
        if isinstance(key, str):
            self.write_persistent(key, value)

    def __getitem__(
        self, item: Union[Tuple, str]
    ) -> Union[str, int, bool, float, Color]:
        """
        Kernel value get. If Config is set registered this will be persistent.

        As a shorthand any float, int, string, or bool set with this will also be found at kernel.item

        :param item:
        :return:
        """
        if isinstance(item, tuple):
            if len(item) == 2:
                t, key = item
                return self.read_persistent(t, key)
            else:
                t, key, default = item
                return self.read_persistent(t, key, default)
        return self.read_item_persistent(item)

    def open_safe(self, *args):
        try:
            return open(*args)
        except PermissionError:
            from os import chdir

            original = os.getcwd()
            chdir(get_safe_path(self.name, True))
            print(
                "Changing working directory from %s to %s."
                % (str(original), str(os.getcwd()))
            )
            return open(*args)

    def _start_debugging(self) -> None:
        """
        Debug function hooks all functions within the device with a debug call that saves the data to the disk and
        prints that information.

        :return:
        """
        import datetime
        import functools
        import types

        filename = "{name}-debug-{date:%Y-%m-%d_%H_%M_%S}.txt".format(
            name=self.name, date=datetime.datetime.now()
        )
        debug_file = self.open_safe(filename, "a")
        debug_file.write("\n\n\n")

        def debug(func: Callable, obj: Any) -> Callable:
            @functools.wraps(func)
            def wrapper_debug(*args, **kwargs):
                args_repr = [repr(a) for a in args]

                kwargs_repr = ["%s=%s" % (k, v) for k, v in kwargs.items()]
                signature = ", ".join(args_repr + kwargs_repr)
                start = "Calling %s.%s(%s)" % (str(obj), func.__name__, signature)
                debug_file.write(start + "\n")
                print(start)
                t = time.time()
                value = func(*args, **kwargs)
                t = time.time() - t
                finish = "    %s returned %s after %fms" % (
                    func.__name__,
                    value,
                    t * 1000,
                )
                print(finish)
                debug_file.write(finish + "\n")
                debug_file.flush()
                return value

            return wrapper_debug

        context = self.root
        attach_list = [modules for modules, module_name in context.opened.items()]
        attach_list.append(self)
        for obj in attach_list:
            for attr in dir(obj):
                if attr.startswith("_"):
                    continue
                fn = getattr(obj, attr)
                if not isinstance(fn, types.FunctionType) and not isinstance(
                    fn, types.MethodType
                ):
                    continue
                setattr(obj, attr, debug(fn, obj))

    # ==========
    # PLUGIN API
    # ==========

    def add_plugin(self, plugin: Callable) -> None:
        """
        Accepts a plugin function. Plugins should accept two arguments: kernel and lifecycle.

        The kernel is a copy of this kernel as an instanced object and the lifecycle is the stage of the kernel
        in the program lifecycle. Plugins should be added during startup.

        The "added" lifecycle occurs during plugin add, and is the only lifecycle to care about a return value which
        in this case serves as a path. If provided this should be the path of a service provider to bind that plugin
        to the provided service. Unlike other plugins the provided plugin will be bound to the service returned.

        :param plugin:
        :return:
        """
        service_path = plugin(self, "service")
        module_path = plugin(self, "module")
        if service_path is not None:
            if service_path not in self._service_plugins:
                self._service_plugins[service_path] = list()
            plugins = self._service_plugins[service_path]
        elif module_path is not None:
            if module_path not in self._module_plugins:
                self._module_plugins[module_path] = list()
            plugins = self._module_plugins[module_path]
        else:
            plugins = self._kernel_plugins
        if plugin not in plugins:
            plugins.append(plugin)

    # ==========
    # SERVICES API
    # ==========

    def services(self, domain: str, active: bool = False):
        """
        Fetch the active or available servers from the kernel.lookup
        @param domain: domain of service to lookup
        @param active: look up active or available
        @return:
        """
        if active:
            try:
                return self._registered["service/{domain}/active".format(domain=domain)]
            except KeyError:
                return None
        else:
            try:
                return self._registered[
                    "service/{domain}/available".format(domain=domain)
                ]
            except KeyError:
                return []

<<<<<<< HEAD
    def services_active(self):
=======
        :param lifecycle:
        :return:

        Meerk40t bootstrap sequence:
        * console / gui
        * preregister
        * register
        * configure
        * boot
        * ready
        * finished
>>>>>>> 0ed078ed
        """
        Generate a series of active services.

        @return: domain, service
        """
        matchtext = "service/(.*)/active"
        match = re.compile(matchtext)
        for r in list(self._registered):
            result = match.match(r)
            if result:
                yield result.group(1), self._registered[r]

    def services_available(self):
        """
        Generate a series of available services.

<<<<<<< HEAD
        @return: domain, service
        """
        matchtext = "service/(.*)/available"
        match = re.compile(matchtext)
        for r in list(self._registered):
            result = match.match(r)
            if result:
                yield result.group(1), self._registered[r]

    def remove_service(self, service: Service):
        self.set_service_lifecycle(service, LIFECYCLE_SHUTDOWN)
        for path, services in self.services_available():
            for i in range(len(services) - 1, -1, -1):
                s = services[i]
                if s is service:
                    del services[i]
                self.register(path, services)

    def add_service(
        self,
        domain: str,
        service: Service,
        registered_path: str = None,
        activate: bool = False,
    ):
        """
        Adds a reference to a service.
=======
        self.command_boot()
        self.scheduler_thread = self.threaded(self.run, thread_name="Scheduler")
        self.signal_job = self.add_job(
            run=self.process_queue,
            name="kernel.signals",
            interval=0.005,
            run_main=True,
            conditional=lambda: not self._is_queue_processing,
        )
        self.bootstrap("boot")
        self.register("control/Debug Device", self._start_debugging)
        for context_name in list(self.contexts):
            context = self.contexts[context_name]
            context.boot()
>>>>>>> 0ed078ed

        @param domain: service domain
        @param service: service to add
        @param registered_path: original provider path of service being added to notify plugins
        @return:
        """
        services = self.services(domain)
        if not services:
            services = []
            activate = True

        services.append(service)
        service.registered_path = registered_path
        self.register("service/{domain}/available".format(domain=domain), services)
        self.set_service_lifecycle(service, LIFECYCLE_SERVICE_ADDED)
        if activate:
            self.activate(domain, service)

    def activate_service_path(self, domain: str, path: str):
        """
        Activate service at domain and path.

        @param domain:
        @param path:
        @return:
        """
        services = self.services(domain)
        if services is None:
            raise ValueError

        index = -1
        for i, serv in enumerate(services):
            if serv.path == path:
                index = i
                break
        if index == -1:
            raise ValueError
        self.activate_service_index(domain, index)

    def activate_service_index(self, domain: str, index: int):
        """
        Activate the service at the given domain and index.

        If there is a currently active service it will be detached and shutdown.

        @param domain: service domain name
        @param index: index of the service to activate.
        @return:
        """
        services = self.services(domain)
        if services is None:
            raise ValueError

        service = services[index]
        active = self.services(domain, True)
        if active is not None:
            if service is active:
                # Do not set to self
                return
        self.activate(domain, service)

    def activate(self, domain, service):
        """
        Activate the service specified on the domain specified.

        @param domain: Domain at which to activate service
        @param service: service to activate
        @return:
        """
        # Deactivate anything on this domain.
        self.deactivate(domain)

        # Set service and attach.
        self.register("service/{domain}/active".format(domain=domain), service)

        self.set_service_lifecycle(service, LIFECYCLE_SERVICE_ATTACHED)

        # Set context values for the domain.
        setattr(self, domain, service)
        for context_name in self.contexts:
            # For every registered context, set the given domain to this service
            context = self.contexts[context_name]
            setattr(context, domain, service)

        # Update any lookup changes.
        self.lookup_changes(list(service._registered))

        # Signal activation
        self.signal("activate;{domain}".format(domain=domain), "/", service)

    def deactivate(self, domain):
        """
        Deactivate the service currently active at the given domain.

        @param domain: domain at which to deactivate the service.
        @return:
        """
        setattr(self, domain, None)
        active = self.services(domain, True)
        if active is not None:
            previous_active = active
            if previous_active is not None:
                self.set_service_lifecycle(previous_active, LIFECYCLE_SERVICE_DETACHED)
                self.lookup_changes(list(previous_active._registered))

            for context_name in self.contexts:
                # For every registered context, set the given domain to None.
                context = self.contexts[context_name]
                setattr(context, domain, None)
            self.signal(
                "deactivate;{domain}".format(domain=domain), "/", previous_active
            )

    # ==========
    # DELEGATES API
    # ==========

    def add_delegate(
        self, delegate: Any, lifecycle_object: Union[Module, Service, "Kernel"]
    ):
        """
        Adds delegate to the kernel that should cause the delegate to mimic the lifecycle
        of the selected object.

        @param delegate:
        @param lifecycle_object:
        @return:
        """
        self.delegates.append((delegate, lifecycle_object))
        self.update_linked_lifecycles(lifecycle_object)

    # ==========
    # LIFECYCLE MANAGEMENT
    # ==========

    @staticmethod
    def service_lifecycle_position(obj):
        try:
            return obj._service_lifecycle
        except AttributeError:
            return 0

    @staticmethod
    def module_lifecycle_position(obj):
        try:
            return obj._module_lifecycle
        except AttributeError:
            return 0

    @staticmethod
    def kernel_lifecycle_position(obj):
        try:
            return obj._kernel_lifecycle
        except AttributeError:
            return 0

    def get_linked_objects(self, obj: Any, object_list: list = None):
        """
        adds
        @param obj: Object to check for delegate links.
        @param object_list: list of objects being added to
        @return: object_list of linked delegates
        """
        if object_list is None:
            object_list = list()
        object_list.append(obj)
        for delegate, cookie in self.delegates:
            if cookie is obj:
                self.get_linked_objects(delegate, object_list)
        return object_list

    def update_linked_lifecycles(self, model):
        """
        Matches the lifecycle of the obj on the model.

        @param model: lifecycled object being mimicked
        @return:
        """
        if isinstance(model, Module):
            self.set_module_lifecycle(model, Kernel.module_lifecycle_position(model))
        elif isinstance(model, Service):
            self.set_service_lifecycle(model, Kernel.service_lifecycle_position(model))
        elif isinstance(model, Kernel):
            self.set_kernel_lifecycle(model, Kernel.kernel_lifecycle_position(model))

    def set_kernel_lifecycle(self, kernel, position, *args, **kwargs):
        """
        Sets the kernel's lifecycle object

        @param position: lifecycle position to set
        @param kernel: optional kernel if not kernel object directly
        @param args:
        @param kwargs:
        @return:
        """
        channel = self.channel("kernel-lifecycle")
        objects = self.get_linked_objects(kernel)
        klp = Kernel.kernel_lifecycle_position
        start = klp(kernel)
        end = position

        for k in objects:
            if klp(k) < LIFECYCLE_KERNEL_PREREGISTER <= end:
                k._kernel_lifecycle = LIFECYCLE_KERNEL_PREREGISTER
                if channel:
                    channel("kernel-preregister: {object}".format(object=str(k)))
                if hasattr(k, "preregister"):
                    k.preregister()
        if start < LIFECYCLE_KERNEL_PREREGISTER <= end:
            if channel:
                channel("(plugin) kernel-preregister")
            for plugin in self._kernel_plugins:
                plugin(kernel, "preregister")

        for k in objects:
            if klp(k) < LIFECYCLE_KERNEL_REGISTER <= end:
                k._kernel_lifecycle = LIFECYCLE_KERNEL_REGISTER
                if channel:
                    channel("kernel-registration: {object}".format(object=str(k)))
                if hasattr(k, "registration"):
                    k.registration()
        if start < LIFECYCLE_KERNEL_REGISTER <= end:
            if channel:
                channel("(plugin) kernel-register")
            for plugin in self._kernel_plugins:
                plugin(kernel, "register")

        for k in objects:
            if klp(k) < LIFECYCLE_KERNEL_CONFIGURE <= end:
                k._kernel_lifecycle = LIFECYCLE_KERNEL_CONFIGURE
                if channel:
                    channel("kernel-configure: {object}".format(object=str(k)))
                if hasattr(k, "configure"):
                    k.configure()
        if start < LIFECYCLE_KERNEL_CONFIGURE <= end:
            if channel:
                channel("(plugin) kernel-configure")
            for plugin in self._kernel_plugins:
                plugin(kernel, "configure")

        for k in objects:
            if klp(k) < LIFECYCLE_KERNEL_PREBOOT <= end:
                k._kernel_lifecycle = LIFECYCLE_KERNEL_PREBOOT
                if channel:
                    channel("kernel-preboot: {object}".format(object=str(k)))
                if hasattr(k, "preboot"):
                    k.preboot()
        if start < LIFECYCLE_KERNEL_PREBOOT <= end:
            if channel:
                channel("(plugin) kernel-preboot")
            for plugin in self._kernel_plugins:
                plugin(kernel, "preboot")

        for k in objects:
            if klp(k) < LIFECYCLE_KERNEL_BOOT <= end:
                k._kernel_lifecycle = LIFECYCLE_KERNEL_BOOT
                if channel:
                    channel("kernel-boot: {object} boot".format(object=str(k)))
                if hasattr(k, "boot"):
                    k.boot()
                self._signal_attach(k)
                self._lookup_attach(k)
        if start < LIFECYCLE_KERNEL_BOOT <= end:
            if channel:
                channel("(plugin) kernel-boot")
            for plugin in self._kernel_plugins:
                plugin(kernel, "boot")

        for k in objects:
            if klp(k) < LIFECYCLE_KERNEL_POSTBOOT <= end:
                k._kernel_lifecycle = LIFECYCLE_KERNEL_POSTBOOT
                if channel:
                    channel("kernel-postboot: {object}".format(object=str(k)))
                if hasattr(k, "postboot"):
                    k.postboot()
        if start < LIFECYCLE_KERNEL_POSTBOOT <= end:
            if channel:
                channel("(plugin) kernel-postboot")
            for plugin in self._kernel_plugins:
                plugin(kernel, "postboot")

        for k in objects:
            if klp(k) < LIFECYCLE_KERNEL_PRESTART <= end:
                k._kernel_lifecycle = LIFECYCLE_KERNEL_PRESTART
                if channel:
                    channel("kernel-prestart: {object}".format(object=str(k)))
                if hasattr(k, "prestart"):
                    k.prestart()
        if start < LIFECYCLE_KERNEL_PRESTART <= end:
            if channel:
                channel("(plugin) kernel-prestart")
            for plugin in self._kernel_plugins:
                plugin(kernel, "prestart")

        for k in objects:
            if klp(k) < LIFECYCLE_KERNEL_START <= end:
                k._kernel_lifecycle = LIFECYCLE_KERNEL_START
                if channel:
                    channel("kernel-start: {object}".format(object=str(k)))
                if hasattr(k, "start"):
                    k.start()
        if start < LIFECYCLE_KERNEL_START <= end:
            if channel:
                channel("(plugin) kernel-start")
            for plugin in self._kernel_plugins:
                plugin(kernel, "start")

        for k in objects:
            if klp(k) < LIFECYCLE_KERNEL_POSTSTART <= end:
                k._kernel_lifecycle = LIFECYCLE_KERNEL_POSTSTART
                if channel:
                    channel("kernel-poststart: {object}".format(object=str(k)))
                if hasattr(k, "poststart"):
                    k.poststart()
        if start < LIFECYCLE_KERNEL_POSTSTART <= end:
            if channel:
                channel("(plugin) kernel-poststart")
            for plugin in self._kernel_plugins:
                plugin(kernel, "poststart")

        for k in objects:
            if klp(k) < LIFECYCLE_KERNEL_PREMAIN <= end:
                k._kernel_lifecycle = LIFECYCLE_KERNEL_PREMAIN
                if channel:
                    channel("kernel-premain: {object}".format(object=str(k)))
                if hasattr(k, "premain"):
                    k.premain()
        if start < LIFECYCLE_KERNEL_PREMAIN <= end:
            if channel:
                channel("(plugin) kernel-premain")
            for plugin in self._kernel_plugins:
                plugin(kernel, "premain")

        for k in objects:
            if klp(k) < LIFECYCLE_KERNEL_MAINLOOP <= end:
                k._kernel_lifecycle = LIFECYCLE_KERNEL_MAINLOOP
                if channel:
                    channel("kernel-mainloop: {object}".format(object=str(k)))
                if hasattr(k, "mainloop"):
                    k.mainloop()
        if start < LIFECYCLE_KERNEL_MAINLOOP <= end:
            if channel:
                channel("(plugin) kernel-mainloop")
            for plugin in self._kernel_plugins:
                plugin(kernel, "mainloop")

        if start < LIFECYCLE_KERNEL_PRESHUTDOWN <= end:
            if channel:
                channel("(plugin) kernel-preshutdown")
            for plugin in self._kernel_plugins:
                plugin(kernel, "preshutdown")
        for k in objects:
            if klp(k) < LIFECYCLE_KERNEL_PRESHUTDOWN <= end:
                k._kernel_lifecycle = LIFECYCLE_KERNEL_PRESHUTDOWN
                if channel:
                    channel("kernel-preshutdown: {object}".format(object=str(k)))
                self._signal_detach(k)
                self._lookup_detach(k)
                if hasattr(k, "preshutdown"):
                    k.preshutdown()

        if start < LIFECYCLE_SHUTDOWN <= end:
            if channel:
                channel("(plugin) kernel-shutdown")
            for plugin in self._kernel_plugins:
                plugin(kernel, "shutdown")
        for k in objects:
            if klp(k) < LIFECYCLE_SHUTDOWN <= end:
                k._kernel_lifecycle = LIFECYCLE_SHUTDOWN
                if channel:
                    channel("kernel-shutdown: {object}".format(object=str(k)))
                self._signal_detach(k)
                self._lookup_detach(k)
                if hasattr(k, "shutdown"):
                    k.shutdown()

        for k in objects:
            k._kernel_lifecycle = end

    def set_service_lifecycle(self, service, position, *args, **kwargs):
        """
        Advances the lifecycle of the service to the given position. Any linked elements are advanced to this same
        position even if those delegates were added later. This will not call the lifecycle events more than once
        per object unless the lifecycle repeats (attached/detached).

        @param position: position lifecycle should be advanced to.
        @param service: service to advanced, if not this service.
        @param args: additional args
        @param kwargs: additional kwargs
        @return:
        """
        channel = self.channel("service-lifecycle")
        objects = self.get_linked_objects(service)
        slp = Kernel.service_lifecycle_position

        start = slp(service)
        end = position

        # Update objects: added
        for s in objects:
            if slp(s) < LIFECYCLE_SERVICE_ADDED <= end:
                s._service_lifecycle = LIFECYCLE_SERVICE_ADDED
                if channel:
                    channel("service-added: {object}".format(object=str(s)))
                if hasattr(s, "added"):
                    s.added(*args, **kwargs)

        # Update plugin: added
        if start < LIFECYCLE_SERVICE_ADDED <= end:
            start = LIFECYCLE_SERVICE_ADDED
            if channel:
                channel("(plugin) service-added: {object}".format(object=str(service)))
            try:
                for plugin in self._service_plugins[service.registered_path]:
                    plugin(service, "added")
            except (KeyError, AttributeError):
                pass

        # Update objects: service_detach
        for s in objects:
            if (
                slp(s) == LIFECYCLE_SERVICE_ATTACHED
                and end != LIFECYCLE_SERVICE_ATTACHED
            ):  # starting attached
                s._service_lifecycle = LIFECYCLE_SERVICE_DETACHED
                if channel:
                    channel("service-service_detach: {object}".format(object=str(s)))
                if hasattr(s, "service_detach"):
                    s.service_detach(*args, **kwargs)
                self._signal_detach(s)
                self._lookup_detach(s)

        # Update plugin: service_detach
        if start == LIFECYCLE_SERVICE_ATTACHED and end != LIFECYCLE_SERVICE_ATTACHED:
            if channel:
                channel(
                    "(plugin) service-service_detach: {object}".format(
                        object=str(service)
                    )
                )
            start = LIFECYCLE_SERVICE_DETACHED
            try:
                for plugin in self._service_plugins[service.registered_path]:
                    plugin(service, "service_detach")
            except (KeyError, AttributeError):
                pass

        # Update objects: service_attach
        for s in objects:
            if (
                slp(s) != LIFECYCLE_SERVICE_ATTACHED
                and end == LIFECYCLE_SERVICE_ATTACHED
            ):  # ending attached
                s._service_lifecycle = LIFECYCLE_SERVICE_ATTACHED
                if channel:
                    channel("service-service_attach: {object}".format(object=str(s)))
                if hasattr(s, "service_attach"):
                    s.service_attach(*args, **kwargs)
                self._signal_attach(s)
                self._lookup_attach(s)

        # Update plugin: service_attach
        if start != LIFECYCLE_SERVICE_ATTACHED and end == LIFECYCLE_SERVICE_ATTACHED:
            if channel:
                channel(
                    "(plugin) service-service_attach: {object}".format(
                        object=str(service)
                    )
                )
            start = LIFECYCLE_SERVICE_ATTACHED
            try:
                for plugin in self._service_plugins[service.registered_path]:
                    plugin(service, "service_attach")
            except (KeyError, AttributeError):
                pass

        # Update objects: service_shutdown
        for s in objects:
            if slp(s) < LIFECYCLE_SHUTDOWN <= end:
                s._service_lifecycle = LIFECYCLE_SHUTDOWN
                if channel:
                    channel("service-shutdown: {object}".format(object=str(s)))
                if hasattr(s, "shutdown"):
                    s.shutdown(*args, **kwargs)

        # Update plugin: shutdown
        if start < LIFECYCLE_SHUTDOWN <= end:
            if channel:
                channel(
                    "(plugin) service-shutdown: {object}".format(object=str(service))
                )
            start = LIFECYCLE_SHUTDOWN
            self.remove_service(service)
            try:
                for plugin in self._service_plugins[service.registered_path]:
                    plugin(service, "shutdown")
            except (KeyError, AttributeError):
                pass

        # Update objects: position
        for s in objects:
            s._service_lifecycle = end

    def set_module_lifecycle(self, module, position, *args, **kwargs):
        """
        Advances module's lifecycle to the given position. Calling any lifecycle events
        that are required in the process.

        @param position:
        @param module: optional module reference if not self.
        @param args:
        @param kwargs:
        @return:
        """
        channel = self.channel("module-lifecycle")
        objects = self.get_linked_objects(module)
        mlp = Kernel.module_lifecycle_position

        start = mlp(module)
        end = position

        # Update objects: opened
        for m in objects:
            if mlp(m) < LIFECYCLE_MODULE_OPENED <= end:
                m._module_lifecycle = LIFECYCLE_MODULE_OPENED
                if channel:
                    channel("module-module_open: {object}".format(object=str(m)))
                if hasattr(m, "module_open"):
                    m.module_open(*args, **kwargs)
                self._signal_attach(m)
                self._lookup_attach(m)

        # Update plugin: opened
        if start < LIFECYCLE_MODULE_OPENED <= end:
            if channel:
                channel(
                    "(plugin) module-module_open: {object}".format(object=str(module))
                )
            module.context.opened[module.name] = module
            try:
                for plugin in self._module_plugins[module.registered_path]:
                    plugin(module, "module_open")
            except (KeyError, AttributeError):
                pass

        # Update objects: closed
        for m in objects:
            if mlp(m) < LIFECYCLE_MODULE_CLOSED <= end:
                m._module_lifecycle = LIFECYCLE_MODULE_CLOSED
                if channel:
                    channel("module-module_closed: {object}".format(object=str(m)))
                if hasattr(m, "module_close"):
                    m.module_close(*args, **kwargs)
                self._signal_detach(m)
                self._lookup_detach(m)

        # Update plugin: closed
        if start < LIFECYCLE_MODULE_CLOSED <= end:
            if channel:
                channel(
                    "(plugin) module-module_close: {object}".format(object=str(module))
                )
            try:
                # If this is a module, we remove it from opened.
                del module.context.opened[module.name]
            except (KeyError, AttributeError):
                pass  # Nothing to close.
            try:
                for plugin in self._module_plugins[module.registered_path]:
                    plugin(module, "module_close")
            except (KeyError, AttributeError):
                pass

        # Update objects: shutdown
        for m in objects:
            if mlp(m) < LIFECYCLE_SHUTDOWN <= end:
                m._module_lifecycle = LIFECYCLE_SHUTDOWN
                if channel:
                    channel("module-shutdown: {object}".format(object=str(m)))
                if hasattr(m, "shutdown"):
                    m.shutdown()

        # Update plugin: shutdown
        if start < LIFECYCLE_SHUTDOWN <= end:
            if channel:
                channel("(plugin) module-shutdown: {object}".format(object=str(module)))
            try:
                for plugin in self._module_plugins[module.registered_path]:
                    plugin(module, "shutdown")
            except (KeyError, AttributeError):
                pass

        for m in objects:
            m._module_lifecycle = end

    # ==========
    # LIFECYCLE PROCESSES
    # ==========

    def __call__(self):
        self.set_kernel_lifecycle(self, LIFECYCLE_KERNEL_MAINLOOP)

    def preboot(self):
        self.command_boot()
        self.choices_boot()

    def boot(self) -> None:
        """
        Kernel boot sequence. This should be called after all the registered devices are established.

        :return:
        """
        self.scheduler_thread = self.threaded(self.run, "Scheduler")
        self.signal_job = self.add_job(
            run=self.process_queue,
            name="kernel.signals",
            interval=0.005,
            run_main=True,
            conditional=lambda: not self._is_queue_processing,
        )
        self._booted = True

    def postboot(self):
        self.batch_boot()
        if hasattr(self.args, "verbose") and self.args.verbose:
            self._start_debugging()

    def start(self):
        if hasattr(self.args, "set") and self.args.set is not None:
            # Set the variables requested here.
            for v in self.args.set:
                try:
                    attr = v[0]
                    value = v[1]
                    self.console("set %s %s\n" % (attr, value))
                except IndexError:
                    break

    def poststart(self):
        if hasattr(self.args, "execute") and self.args.execute:
            # Any execute code segments gets executed here.
            self.channel("console").watch(print)
            for v in self.args.execute:
                if v is None:
                    continue
                self.console(v.strip() + "\n")
            self.channel("console").unwatch(print)

        if hasattr(self.args, "batch") and self.args.batch:
            # If a batch file is specified it gets processed here.
            self.channel("console").watch(print)
            with self.args.batch as batch:
                for line in batch:
                    self.console(line.strip() + "\n")
            self.channel("console").unwatch(print)

    def premain(self):
        if hasattr(self.args, "console") and self.args.console:
            self.channel("console").watch(print)
            import sys

            async def aio_readline(loop):
                while not self._shutdown:
                    print(">>", end="", flush=True)

                    line = await loop.run_in_executor(None, sys.stdin.readline)
                    self.console("." + line + "\n")
                    if line in ("quit", "shutdown"):
                        break

            import asyncio

            loop = asyncio.get_event_loop()
            loop.run_until_complete(aio_readline(loop))
            loop.close()
            self.channel("console").unwatch(print)

    def preshutdown(self):
        channel = self.channel("shutdown")
        _ = self.translation

        # Close Modules
        for context_name in list(self.contexts):
            context = self.contexts[context_name]
            if context is None:
                continue
            for opened_name in list(context.opened):
                obj = context.opened[opened_name]
                if channel:
                    channel(
                        _("%s: Finalizing Module %s: %s")
                        % (str(context), opened_name, str(obj))
                    )
                self.set_module_lifecycle(
                    obj,
                    LIFECYCLE_SHUTDOWN,
                    None,
                    opened_name,
                    channel=channel,
                    shutdown=True,
                )

        for domain, services in self.services_available():
            for service in services:
                self.set_service_lifecycle(service, LIFECYCLE_SHUTDOWN)

    def shutdown(self):
        """
        Starts shutdown procedure.

        Suspends all signals.
        Each initialized context is flushed and shutdown.
        Each opened module within the context is stopped and closed.

        All threads are stopped.

        Any residual attached listeners are made warnings.

        :param channel:
        :return:
        """
        channel = self.channel("shutdown")
        self._shutdown = True
        self.state = STATE_END  # Terminates the Scheduler.

        _ = self.translation

        try:
            self.process_queue()  # Notify listeners of state.
        except RuntimeError:
            pass  # Runtime error for gui objects in the process of being killed.
        # Suspend Signals

        def signal(code, path, *message):
            if channel:
                channel(_("Suspended Signal: %s for %s" % (code, message)))

        self.signal = signal  # redefine signal function.

        def console(code):
            if channel:
                for c in code.split("\n"):
                    if c:
                        channel(_("Suspended Command: %s" % c))

        self.console = console  # redefine console signal

        self.process_queue()  # Process last events.

        # Context Flush and Shutdown
        for context_name in list(self.contexts):
            context = self.contexts[context_name]
            if context is None:
                continue
            if channel:
                channel(_("Saving Context State: '%s'") % str(context))
            context.flush()
            del self.contexts[context_name]
            if channel:
                channel(_("Context Shutdown Finished: '%s'") % str(context))
        try:
            del self._config
            if channel:
                channel(_("Destroying persistence object"))
        except AttributeError:
            if channel:
                channel(_("Could not destroy persistence object"))
            pass
        if channel:
            channel(_("Shutting down."))

        # Stop/Wait for all threads
        thread_count = 0
        for thread_name in list(self.threads):
            thread_count += 1
            try:
                thread = self.threads[thread_name]
            except KeyError:
                if channel:
                    channel(_("Thread %s exited safely") % thread_name)
                continue

            if not thread.is_alive:
                if channel:
                    channel(
                        _("WARNING: Dead thread %s still registered to %s.")
                        % (thread_name, str(thread))
                    )
                continue
            if channel:
                channel(_("Finishing Thread %s for %s") % (thread_name, str(thread)))
            try:
                if thread is threading.currentThread():
                    if channel:
                        channel(_("%s is the current shutdown thread") % thread_name)
                    continue
                if channel:
                    channel(_("Asking thread to stop."))
                thread.stop()
            except AttributeError:
                pass
            if not thread.daemon:
                if channel:
                    channel(_("Waiting for thread %s: %s") % (thread_name, str(thread)))
                thread.join()
                if channel:
                    channel(
                        _("Thread %s has finished. %s") % (thread_name, str(thread))
                    )
            else:
                if channel:
                    channel(
                        _("Thread %s is daemon. It will die automatically: %s")
                        % (thread_name, str(thread))
                    )
        if thread_count == 0:
            if channel:
                channel(_("No threads required halting."))

        for key, listener in self.listeners.items():
            if len(listener):
                if channel:
                    channel(
                        _("WARNING: Listener '%s' still registered to %s.")
                        % (key, str(listener))
                    )
        self._last_message = {}
        self.listeners = {}
        if (
            self.scheduler_thread != threading.current_thread()
        ):  # Join if not this thread.
            self.scheduler_thread.join()
        if channel:
            channel(_("Shutdown."))
        self._state = STATE_TERMINATE

    # ==========
    # REGISTRATION
    # ==========

    def find(self, *args):
        """
        Find registered path and objects that regex match the given matchtext

        :param args: parts of matchtext
        :return:
        """
        matchtext = "/".join(args)
        match = re.compile(matchtext)
        for domain, service in self.services_active():
            for r in service._registered:
                if match.match(r):
                    yield service._registered[r], r, list(r.split("/"))[-1]
        for r in self._registered:
            if match.match(r):
                yield self._registered[r], r, list(r.split("/"))[-1]

    def match(self, matchtext: str, suffix: bool = False) -> Generator[str, None, None]:
        """
        Lists all registered paths that regex match the given matchtext

        :param matchtext: match text to match.
        :param suffix: provide the suffix of the match only.
        :return:
        """
        match = re.compile(matchtext)
        for domain, service in self.services_active():
            for r in service._registered:
                if match.match(r):
                    if suffix:
                        yield list(r.split("/"))[-1]
                    else:
                        yield r
        for r in self._registered:
            if match.match(r):
                if suffix:
                    yield list(r.split("/"))[-1]
                else:
                    yield r

    def lookup(self, *args):
        """
<<<<<<< HEAD
        Lookup registered value from the registered dictionary checking the active devices first.

        @param args: parts of value
        @return:
=======
        Register an element at a given subpath.
        If this Kernel is not root, then it is registered relative to this location.

        :param path: a "/" separated hierarchical index to the object
        :param obj: object to be registered
        :return:
>>>>>>> 0ed078ed
        """
        value = "/".join(args)
        for domain, service in self.services_active():
            try:
                return service._registered[value]
            except KeyError:
                pass
        try:
            return self._registered[value]
        except KeyError:
            return None

    def lookup_all(self, *args):
        """
        Lookup registered values from the registered dictionary checking the active devices first.

        :param args: parts of matchtext
        :return:
        """
        for obj, name, sname in self.find(*args):
            yield obj

    def _remove_delegates(self, cookie: Any):
        """
        Remove any delegates bound to the given cookie.

        @param cookie:
        @return:
        """
        for i in range(len(self.delegates) - 1, -1, -1):
            delegate, ref = self.delegates[i]
            if cookie is ref:
                del self.delegates[i]

    def _lookup_detach(
        self,
        cookie: Any,
    ) -> None:
        """
        Detach all lookups associated with this cookie.

        @param cookie:
        @return:
        """
        for lookup in self.lookups:
            listens = self.lookups[lookup]
            for index, lul in enumerate(listens):
                listener, obj = lul
                if obj is cookie:
                    del listens[index]

    def _lookup_attach(
        self,
        scan_object: Union[Service, Module, None] = None,
        cookie: Any = None,
    ) -> None:
        """
        Attaches any lookups flagged as "@lookup_listener" to listen to that lookup.

        @param scan_object: Object to be scanned for looks to apply
        @param cookie: Cookie to attach these lookup listeners against
        @return:
        """
        if cookie is None:
            cookie = scan_object
        for attr in dir(scan_object):
            func = getattr(scan_object, attr)
            if hasattr(func, "lookup_decor"):
                for lul in func.lookup_decor:
                    self.add_lookup(lul, func, cookie)

    def add_lookup(self, matchtext: str, funct: Callable, cookie: Any):
        """
        Add matchtext equal lookup to call the given function bound to the given lifecycle object.

        @param matchtext:
        @param funct:
        @param cookie:
        @return:
        """
        if matchtext not in self.lookups:
            self.lookups[matchtext] = list()
        self.lookups[matchtext].append((funct, cookie))

    def lookup_changes(self, paths: List[str]) -> None:
        """
        Call for lookup changes, given a list of changed paths.

        @param paths:
        @return:
        """
        self.channel("lookup")(
            "Changed all: %s (%s)"
            % (str(paths), str(threading.currentThread().getName()))
        )
        with self._lookup_lock:
            if not self._dirty_paths:
                self.schedule(self._clean_lookup)
            self._dirty_paths.extend(paths)

    def lookup_change(self, path: str) -> None:
        """
        Manual call for lookup_change. Called during changing events register, unregister, activate_service, and the
        equal service events.

        @return:
        """
        self.channel("lookup")(
            "Changed %s (%s)" % (str(path), str(threading.currentThread().getName()))
        )
        with self._lookup_lock:
            if not self._dirty_paths:
                self.schedule(self._clean_lookup)
            self._dirty_paths.append(path)

    def _matchtext_is_dirty(self, matchtext: str) -> bool:
        match = re.compile(matchtext)
        for r in self._dirty_paths:
            if match.match(r):
                return True
        return False

    def _registered_data_changed(self, *args, **kwargs) -> None:
        """
        Triggered on events which can changed the registered data within the lookup.
        @return:
        """
        channel = self.channel("lookup")
        if channel:
            channel(
                "Lookup Change Processing (%s)"
                % (str(threading.currentThread().getName()))
            )
        with self._lookup_lock:
            for matchtext in self.lookups:
                if channel:
                    channel("Checking: %s" % matchtext)
                listeners = self.lookups[matchtext]
                try:
                    previous_matches = self.lookup_previous[matchtext]
                except KeyError:
                    previous_matches = None
                if previous_matches is not None and not self._matchtext_is_dirty(
                    matchtext
                ):
                    continue
                if channel:
                    channel("Differences for %s" % matchtext)
                new_matches = list(self.find(matchtext))
                if previous_matches != new_matches:
                    if channel:
                        channel("Values differ. %s" % matchtext)
                    self.lookup_previous[matchtext] = new_matches
                    for listener in listeners:
                        funct, lso = listener
                        funct(new_matches, previous_matches)
                else:
                    if channel:
                        channel("Values identical: %s" % matchtext)
            self._dirty_paths.clear()

    def register(self, path: str, obj: Any) -> None:
        """
        Register an element at a given subpath.

        :param path:
        :param obj:
        :return:
        """
        self._registered[path] = obj
        try:
            obj.sub_register(self)
        except AttributeError:
            pass
        self.lookup_change(path)

    def unregister(self, path: str):
        del self._registered[path]
        self.lookup_change(path)

    # ==========
    # COMMAND REGISTRATION
    # ==========

    def console_command(self, *args, **kwargs) -> Callable:
        """
        Service console command registration.

        Uses the current registration to register the given command.
        """
        return console_command(self, *args, **kwargs)

    def console_command_remove(self, *args, **kwargs) -> Callable:
        """
        Delegate to Kernel

        Uses current context to be passed to the console_command being removed.
        """
        return console_command_remove(self, *args, **kwargs)

    # ==========
    # PATH & CONTEXTS
    # ==========

    def abs_path(self, subpath: str) -> str:
        """
        The absolute path function determines the absolute path of the given subpath within the current path.

        :param subpath: relative path to the path at this context
        :return:
        """
        subpath = str(subpath)
        if subpath.startswith("/"):
            subpath = subpath[1:]
        return "/%s/%s" % (self._path, subpath)

    @property
    def root(self) -> "Context":
        return self.get_context("/")

    def register_as_context(self, context):
        # If context get after boot, apply all services.
        for domain, service in self.services_active():
            setattr(context, domain, service)
        self.contexts[context.path] = context

    def get_context(self, path: str) -> Context:
        """
        Create a context derived from this kernel, at the given path.

        If this has been created previously, then return the previous object.

        :param path: path of context being gotten
        :return: Context object.
        """
        try:
            return self.contexts[path]
        except KeyError:
            pass
        derive = Context(self, path=path)
        self.register_as_context(derive)
        return derive

    def derivable(self, path: str) -> Generator[str, None, None]:
        """
        Finds all derivable paths within the config from the set path location.
        :param path:
        :return:
        """
        if self._config is None:
            return
        path = self.abs_path(path)
        self._config.SetPath(path)
        more, value, index = self._config.GetFirstGroup()
        while more:
            yield value
            more, value, index = self._config.GetNextGroup(index)
        self._config.SetPath("/")

    def read_item_persistent(self, key: str) -> Optional[str]:
        """Directly read from persistent storage the value of an item."""
        if self._config is None:
            return None
        return self._config.Read(self.abs_path(key))

    def read_persistent(
        self, t: type, key: str, default: Union[str, int, float, bool, Color] = None
    ) -> Any:
        """
        Directly read from persistent storage the value of an item.

        :param t: datatype.
        :param key: key used to reference item.
        :param default: default value if item does not exist.
        :return: value
        """
        if self._config is None:
            return default
        key = self.abs_path(key)
        if default is not None:
            if t == str:
                return self._config.Read(key, default)
            elif t == int:
                return self._config.ReadInt(key, default)
            elif t == float:
                return self._config.ReadFloat(key, default)
            elif t == bool:
                return self._config.ReadBool(key, default)
            elif t == Color:
                return Color(argb=self._config.ReadInt(key, default))
        else:
            if t == str:
                return self._config.Read(key)
            elif t == int:
                return self._config.ReadInt(key)
            elif t == float:
                return self._config.ReadFloat(key)
            elif t == bool:
                return self._config.ReadBool(key)
            elif t == Color:
                return Color(argb=self._config.ReadInt(key))
        return default

    def write_persistent(self, key: str, value: Union[str, int, float, bool, Color]):
        """
        Directly write the value to persistent storage.

        :param key: The item key being read.
        :param value: the value of the item.
        """
        if self._config is None:
            return
        key = self.abs_path(key)
        if isinstance(value, str):
            self._config.Write(key, value)
        elif isinstance(value, int):
            self._config.WriteInt(key, value)
        elif isinstance(value, float):
            self._config.WriteFloat(key, value)
        elif isinstance(value, bool):
            self._config.WriteBool(key, value)
        elif isinstance(value, Color):
            self._config.WriteInt(key, value.argb)

    def clear_persistent(self, path: str):
        if self._config is None:
            return
        path = self.abs_path(path)
        self._config.DeleteGroup(path)

    def delete_persistent(self, key: str):
        if self._config is None:
            return
        key = self.abs_path(key)
        self._config.DeleteEntry(key)

    def load_persistent_string_dict(
        self, path: str, dictionary: Optional[Dict] = None, suffix: bool = False
    ) -> Dict:
        if dictionary is None:
            dictionary = dict()
        for k in list(self.keylist(path)):
            item = self.read_item_persistent(k)
            if suffix:
                k = k.split("/")[-1]
            dictionary[k] = item
        return dictionary

    def keylist(self, path: str, suffix: bool = False) -> Generator[str, None, None]:
        """
        Get all keys located at the given path location. The keys are listed in absolute path locations.

        @param path: Path to check for keys.
        @param suffix:  Should only the suffix be yielded.
        @return:
        """
        if self._config is None:
            return
        path = self.abs_path(path)
        self._config.SetPath(path)
        more, value, index = self._config.GetFirstEntry()
        while more:
            if suffix:
                yield value
            else:
                yield "%s/%s" % (path, value)
            more, value, index = self._config.GetNextEntry(index)
        self._config.SetPath("/")

    def set_config(self, config: Any) -> None:
        """
        Set the config object.

        :param config: Persistent storage object.
        :return:
        """
        if config is None:
            return
        self._config = config

    # ==========
    # THREADS PROCESSING
    # ==========

    def threaded(
        self,
        func: Callable,
        *args,
        thread_name: str = None,
        result: Callable = None,
        daemon: bool = False,
    ) -> Thread:
        """
        Register a thread, and run the provided function with the name if needed. When the function finishes this thread
        will exit, and deregister itself. During shutdown any active threads created will be told to stop and the kernel
        will wait until such time as it stops.

        result is a threadsafe execution. It will execute if the crashes or exits normally. If there was a return from
        the function call the result will be passed this value. If there is not one or it is None, None will be passed.
        result must take 1 argument. This permits final calls to the thread.

        :param func: The function to be executed.
        :param thread_name: The name under which the thread should be registered.
        :param result: Runs in the thread after func terminates but before the thread itself terminates.
        :param daemon: set this thread as daemon
        :return: The thread object created.
        """
        self.thread_lock.acquire(True)  # Prevent dup-threading.
        channel = self.channel("threads")
        _ = self.translation
        if thread_name is None:
            thread_name = func.__name__
        try:
            old_thread = self.threads[thread_name]
            channel(_("Thread: %s already exists. Waiting..." % thread_name))
            old_thread.join()
            # We must wait for the old thread to complete before running. Lock.
        except KeyError:
            # No current thread
            pass
        thread = Thread(name=thread_name)
        channel(_("Thread: %s, Initialized" % thread_name))

        def run():
            func_result = None
            channel(_("Thread: %s, Set" % thread_name))
            try:
                channel(_("Thread: %s, Start" % thread_name))
                func_result = func(*args)
                channel(_("Thread: %s, End " % thread_name))
            except Exception:
                channel(_("Thread: %s, Exception-End" % thread_name))
                import sys

                channel(str(sys.exc_info()))
                sys.excepthook(*sys.exc_info())
            channel(_("Thread: %s, Unset" % thread_name))
            del self.threads[thread_name]
            if result is not None:
                result(func_result)

        thread.run = run
        self.threads[thread_name] = thread
        thread.daemon = daemon
        thread.start()
        self.thread_lock.release()
        return thread

    def get_text_thread_state(self, state: int) -> str:
        _ = self.translation
        if state == STATE_INITIALIZE:
            return _("Unstarted")
        elif state == STATE_TERMINATE:
            return _("Abort")
        elif state == STATE_END:
            return _("Finished")
        elif state == STATE_PAUSE:
            return _("Pause")
        elif state == STATE_BUSY:
            return _("Busy")
        elif state == STATE_WAIT:
            return _("Waiting")
        elif state == STATE_ACTIVE:
            return _("Active")
        elif state == STATE_IDLE:
            return _("Idle")
        elif state == STATE_UNKNOWN:
            return _("Unknown")

    # ==========
    # SCHEDULER
    # ==========

    def run(self) -> None:
        """
        Scheduler main loop.

        Check the Scheduler thread state, and whether it should abort or pause.
        Check each job, and if that job is scheduled to run. Executes that job.
        :return:
        """
        self.state = STATE_ACTIVE
        while self.state != STATE_END:
            time.sleep(0.005)  # 200 ticks a second.
            if self.state == STATE_TERMINATE:
                break
            while self.state == STATE_PAUSE:
                # The scheduler is paused.
                time.sleep(0.1)
            if self.state == STATE_TERMINATE:
                break
            jobs = self.jobs
            for job_name in list(jobs):
                try:
                    job = jobs[job_name]
                except KeyError:
                    continue  # Job was removed during execution.

                # Checking if jobs should run.
                if job.scheduled:
                    job._next_run = 0  # Set to zero while running.
                    if job._remaining is not None:
                        job._remaining = job._remaining - 1
                        if job._remaining <= 0:
                            del jobs[job_name]
                        if job._remaining < 0:
                            continue
                    try:
                        if job.run_main and self.run_later is not None:
                            self.run_later(job.process, job.args)
                        else:
                            if job.args is None:
                                job.process()
                            else:
                                job.process(*job.args)
                    except Exception:
                        import sys

                        sys.excepthook(*sys.exc_info())
                    job._last_run = time.time()
                    job._next_run += job._last_run + job.interval
        self.state = STATE_END

    def schedule(self, job: "Job") -> "Job":
        try:
            job.reset()
            # Could be recurring job. Reset on reschedule.
        except AttributeError:
            return
        self.jobs[job.job_name] = job
        return job

    def unschedule(self, job: "Job") -> "Job":
        try:
            del self.jobs[job.job_name]
        except KeyError:
            pass  # No such job.
        return job

    def add_job(
        self,
        run: Callable,
        name: Optional[str] = None,
        args: Tuple = (),
        interval: float = 1.0,
        times: int = None,
        run_main: bool = False,
        conditional: Callable = None,
    ) -> "Job":
        """
        Adds a job to the scheduler.

        :param run: function to run
        :param name: Specific job name to add
        :param args: arguments to give to that function.
        :param interval: in seconds, how often should the job be run.
        :param times: limit on number of executions.
        :param run_main: Should this run in the main thread (as registered by kernel.run_later)
        :param conditional: Should execute only if the given additional conditional is true. (checked outside run_main)
        :return: Reference to the job added.
        """
        job = Job(
            job_name=name,
            process=run,
            args=args,
            interval=interval,
            times=times,
            run_main=run_main,
            conditional=conditional,
        )
        return self.schedule(job)

    def remove_job(self, job: "Job") -> "Job":
        return self.unschedule(job)

    def set_timer(
        self,
        command: str,
        name: str = None,
        times: int = 1,
        interval: float = 1.0,
        run_main: bool = False,
    ):
        if name is None or len(name) == 0:
            i = 1
            while "timer%d" % i in self.jobs:
                i += 1
            name = "timer%d" % i
        if not name.startswith("timer"):
            name = "timer" + name
        if times == 0:
            times = None
        self.schedule(
            ConsoleFunction(
                self.root,
                command,
                interval=interval,
                times=times,
                job_name=name,
                run_main=run_main,
            )
        )

    # ==========
    # SIGNAL PROCESSING
    # ==========

    def signal(self, code: str, path: Optional[str], *message) -> None:
        """
        Signals add the latest message to the message queue.

        :param code: Signal code
        :param path: Path of signal
        :param message: Message to send.
        """
        self._signal_lock.acquire(True)
        self._message_queue[code] = path, message
        self._signal_lock.release()

    def process_queue(self, *args) -> None:
        """
        Performed in the run_later thread. Signal groups. Threadsafe.

        Process the signals queued up. Inserting any attaching listeners, removing any removing listeners. And
        providing the newly attached listeners the last message known from that signal.
        :param args: None
        :return:
        """
        if (
            len(self._message_queue) == 0
            and len(self._adding_listeners) == 0
            and len(self._removing_listeners) == 0
        ):
            return
        self._is_queue_processing = True
        self._signal_lock.acquire(True)

        add = None
        if len(self._adding_listeners) != 0:
            add = self._adding_listeners
            self._adding_listeners = []

        remove = None
        if len(self._removing_listeners):
            remove = self._removing_listeners
            self._removing_listeners = []

        queue = self._message_queue
        self._message_queue = {}

        self._signal_lock.release()

        # Process any adding listeners.
        if add is not None:
            for signal, path, funct, lso in add:
                if signal in self.listeners:
                    listeners = self.listeners[signal]
                    listeners.append((funct, lso))
                else:
                    self.listeners[signal] = [(funct, lso)]
                if path + signal in self._last_message:
                    last_message = self._last_message[path + signal]
                    funct(path, *last_message)

        # Process any removing listeners.
        if remove is not None:
            for signal, path, remove_funct, remove_lso in remove:
                if signal in self.listeners:
                    listeners = self.listeners[signal]
                    removed = False
                    for i, listen in enumerate(listeners):
                        listen_funct, listen_lso = listen
                        if (listen_funct == remove_funct or remove_funct is None) and (
                            listen_lso is remove_lso or remove_lso is None
                        ):
                            del listeners[i]
                            removed = True
                            break
                    if not removed:
                        print("Value error removing: %s  %s" % (str(listeners), signal))

        # Process signals.
        signal_channel = self.channel("signals")
        for signal, payload in queue.items():
            path, message = payload
            if signal in self.listeners:
                listeners = self.listeners[signal]
                for listener, listen_lso in listeners:
                    listener(path, *message)
                    if signal_channel:
                        signal_channel(
                            "Signal: %s %s: %s:%s%s"
                            % (path, signal, listener.__module__, listener.__name__, str(message))
                        )
            if path is not None:
                signal = path + signal
            self._last_message[signal] = message
        self._is_queue_processing = False

    def last_signal(self, signal: str, path: str) -> Optional[Tuple]:
        """
        Queries the last signal for a particular signal/path

        :param signal: signal to query.
        :param path: path for the given signal to query.
        :return: Last signal sent through the kernel for that signal and path
        """
        try:
            return self._last_message[path + signal]
        except KeyError:
            return None

    def listen(
        self,
        signal: str,
        path: str,
        funct: Callable,
        lifecycle_object: Any = None,
    ) -> None:
        """
        Attaches callable to a particular signal. This will be attached next time the signals are processed.

        @param signal:
        @param path:
        @param funct:
        @param lifecycle_object:
        @return:
        """
        self._signal_lock.acquire(True)
        self._adding_listeners.append((signal, path, funct, lifecycle_object))
        self._signal_lock.release()

    def unlisten(
        self,
        signal: str,
        path: str,
        funct: Callable,
        lifecycle_object: Any = None,
    ) -> None:
        """
        Removes callable listener for a given signal. This will be detached next time the signals code runs.

        @param signal:
        @param path:
        @param funct:
        @param lifecycle_object:
        @return:
        """
        self._signal_lock.acquire(True)
        self._removing_listeners.append((signal, path, funct, lifecycle_object))
        self._signal_lock.release()

    def _signal_attach(
        self,
        scan_object: Union[Service, Module, None] = None,
        cookie: Any = None,
    ) -> None:
        """
        Attaches any signals flagged as "@signal_listener" to listen to that signal.

        @param scan_object:
        @return:
        """
        if cookie is None:
            cookie = scan_object
        for attr in dir(scan_object):
            func = getattr(scan_object, attr)
            if hasattr(func, "signal_listener"):
                for sl in func.signal_listener:
                    self.listen(sl, self._path, func, cookie)

    def _signal_detach(
        self,
        cookie: Any,
    ) -> None:
        """
        Detach all signals attached against the given cookie

        @param cookie: cookie used to bind this listener.
        @return:
        """
        self._signal_lock.acquire(True)

        for signal in self.listeners:
            listens = self.listeners[signal]
            for listener, lso in listens:
                if lso is cookie:
                    self._removing_listeners.append((signal, None, listener, cookie))

        self._signal_lock.release()

    # ==========
    # CHANNEL PROCESSING
    # ==========

    def channel(self, channel: str, *args, **kwargs) -> "Channel":
        if channel not in self.channels:
            chan = Channel(channel, *args, **kwargs)
            chan._ = self.translation
            self.channels[channel] = chan

        return self.channels[channel]

    # ==========
    # CONSOLE PROCESSING
    # ==========

    def console(self, data: str) -> None:
        """
        Console accepts console data information. When a '\n' is seen
        it will execute that in the console_parser. This works like a
        terminal, where each letter of data can be sent to the console and
        execution will occur at the carriage return.

        :param data:
        :return:
        """
        if isinstance(data, bytes):
            try:
                data = data.decode()
            except UnicodeDecodeError:
                return
        self._console_buffer += data
        while "\n" in self._console_buffer:
            pos = self._console_buffer.find("\n")
            command = self._console_buffer[0:pos].strip("\r")
            self._console_buffer = self._console_buffer[pos + 1 :]
            self._console_parse(command, channel=self._console_channel)

    def _console_job_tick(self) -> None:
        """
        Processes the console_job ticks. This executes any outstanding queued commands and any looped commands.

        :return:
        """
        for command in self.commands:
            self._console_parse(command, channel=self._console_channel)
        if len(self.queue):
            for command in self.queue:
                self._console_parse(command, channel=self._console_channel)
            self.queue.clear()
        if len(self.commands) == 0 and len(self.queue) == 0:
            self.unschedule(self.console_job)

    def _console_queue(self, command: str) -> None:
        self.queue = [
            c for c in self.queue if c != command
        ]  # Only allow 1 copy of any command.
        self.queue.append(command)
        if self.console_job not in self.jobs:
            self.add_job(self.console_job)

    def _tick_command(self, command: str) -> None:
        self.commands = [
            c for c in self.commands if c != command
        ]  # Only allow 1 copy of any command.
        self.commands.append(command)
        if self.console_job not in self.jobs:
            self.schedule(self.console_job)

    def _untick_command(self, command: str) -> None:
        self.commands = [c for c in self.commands if c != command]
        if len(self.commands) == 0:
            self.unschedule(self.console_job)

    def _console_interface(self, command: str):
        pass

    def _console_parse(self, text: str, channel: "Channel"):
        """
        Console parse takes single line console commands.
        """
        # Silence echo if started with '.'
        if text.startswith("."):
            text = text[1:]
        else:
            channel(text, indent=False)

        data = None  # Initial data is null
        input_type = None  # Initial type is None

        while len(text) > 0:
            # Divide command from remainder.
            pos = text.find(" ")
            if pos != -1:
                remainder = text[pos + 1 :]
                command = text[0:pos]
            else:
                remainder = ""
                command = text

            _ = self.translation
            command = command.lower()
            command_executed = False
            # Process command matches.
            for command_funct, command_name, cmd_re in self.find(
                "command", str(input_type), ".*"
            ):
                if command_funct.regex:
                    match = re.compile(cmd_re)
                    if not match.match(command):
                        continue
                else:
                    if cmd_re != command:
                        continue
                try:
                    data, remainder, input_type = command_funct(
                        command,
                        remainder,
                        channel,
                        data=data,
                        data_type=input_type,
                        _=_,
                    )
                    command_executed = True
                    break
                except SyntaxError as e:
                    # If command function raises a syntax error, we abort the rest of the command.
                    message = command_funct.help
                    if e.msg:
                        message = e.msg
                    channel(_("Syntax Error (%s): %s") % (command, message))
                    return None
                except CommandMatchRejected:
                    # If the command function raises a CommandMatchRejected more commands should be matched.
                    continue
            if command_executed:
                text = remainder.strip()
            else:
                if input_type is None:
                    ctx_name = "Base"
                else:
                    ctx_name = input_type
                channel(
                    _("%s is not a registered command in this context: %s")
                    % (command, ctx_name)
                )
                return None
        return data

    def register_choices(self, sheet, choices):
        """
        Registers choices to a given sheet. If the sheet already exists then the new choices
        are appended to the given sheet.

        If these choices are registered to an object of Context type we then set the given
        default values.

        @param sheet: sheet being registered to
        @param choices: choices being registered
        @return:
        """
        key = "choices/%s" % sheet
        if key in self._registered:
            others = self._registered[key]
            others.extend(choices)
            self.register(key, others)  # Reregister to trigger lookup change
        else:
            self.register(key, choices)
        for c in choices:
            obj = c["object"]
            if isinstance(obj, Context):
                obj.setting(c["type"], c["attr"], c["default"])

    # ==========
    # KERNEL CONSOLE COMMANDS
    # ==========

    def choices_boot(self) -> None:
        _ = self.translation
        choices = [
            {
                "attr": "print_shutdown",
                "object": self.root,
                "default": False,
                "type": bool,
                "label": _("Print Shutdown"),
                "tip": _("Print shutdown log when closed."),
            },
        ]
        self.register_choices("preferences", choices)

    def command_boot(self) -> None:
        _ = self.translation

        # ==========
        # HELP COMMANDS
        # ==========

        @self.console_option("output", "o", help=_("Output type to match"), type=str)
        @self.console_option("input", "i", help=_("Input type to match"), type=str)
        @self.console_argument("extended_help", type=str)
        @self.console_command(("help", "?"), hidden=True, help=_("help <help>"))
        def help_command(channel, _, extended_help, output=None, input=None, **kwargs):
            """
            'help' will display the list of accepted commands. Help <command> will provided extended help for
            that topic. Help can be sub-specified by output or input type.
            """
            if extended_help is not None:
                found = False
                for func, command_name, sname in self.find(
                    "command", ".*", extended_help
                ):
                    parts = command_name.split("/")
                    input_type = parts[1]
                    command_item = parts[2]
                    if command_item != extended_help and not func.regex:
                        continue
                    if input is not None and input != input_type:
                        continue
                    func = self.lookup(command_name)
                    if output is not None and output != func.output_type:
                        continue
                    help_args = []
                    for a in func.arguments:
                        arg_name = a.get("name", "")
                        arg_type = a.get("type", type(None)).__name__
                        help_args.append("<%s:%s>" % (arg_name, arg_type))
                    if found:
                        channel("\n")
                    if func.long_help is not None:
                        channel(
                            "\t" + inspect.cleandoc(func.long_help).replace("\n", " ")
                        )
                        channel("\n")

                    channel("\t%s %s" % (command_item, " ".join(help_args)))
                    channel(
                        "\t(%s) -> %s -> (%s)"
                        % (input_type, command_item, func.output_type)
                    )
                    for a in func.arguments:
                        arg_name = a.get("name", "")
                        arg_type = a.get("type", type(None)).__name__
                        arg_help = a.get("help")
                        arg_help = (
                            ":\n\t\t%s" % arg_help if arg_help is not None else ""
                        )
                        channel(
                            _("\tArgument: %s '%s'%s") % (arg_type, arg_name, arg_help)
                        )
                    for b in func.options:
                        opt_name = b.get("name", "")
                        opt_short = b.get("short", "")
                        opt_type = b.get("type", type(None)).__name__
                        opt_help = b.get("help")
                        opt_help = (
                            ":\n\t\t%s" % opt_help if opt_help is not None else ""
                        )
                        channel(
                            _("\tOption: %s ('--%s', '-%s')%s")
                            % (opt_type, opt_name, opt_short, opt_help)
                        )
                    found = True
                if found:
                    return
                channel(_("No extended help for: %s") % extended_help)
                return

            matches = list(self.match("command/.*/.*"))
            matches.sort()
            previous_input_type = None
            for command_name in matches:
                parts = command_name.split("/")
                input_type = parts[1]
                command_item = parts[2]
                if input is not None and input != input_type:
                    continue
                func = self.lookup(command_name)
                if output is not None and output != func.output_type:
                    continue
                if previous_input_type != input_type:
                    command_class = input_type if input_type != "None" else _("Base")
                    channel(_("--- %s Commands ---") % command_class)
                    previous_input_type = input_type

                help_attribute = func.help
                if func.hidden:
                    continue
                if help_attribute is not None:
                    channel("%s %s" % (command_item.ljust(15), help_attribute))
                else:
                    channel(command_name.split("/")[-1])

        # ==========
        # THREADS SCHEDULER
        # ==========

        @self.console_command("thread", help=_("show threads"))
        def thread(channel, _, **kwargs):
            """
            Display the currently registered threads within the Kernel.
            """
            channel(_("----------"))
            channel(_("Registered Threads:"))
            for i, thread_name in enumerate(list(self.threads)):
                thread = self.threads[thread_name]
                parts = list()
                parts.append("%d:" % (i + 1))
                parts.append(str(thread))
                if thread.is_alive:
                    parts.append(_("is alive."))
                channel(" ".join(parts))
            channel(_("----------"))

        @self.console_command("schedule", help=_("show scheduled events"))
        def schedule(channel, _, **kwargs):
            channel(_("----------"))
            channel(_("Scheduled Processes:"))
            for i, job_name in enumerate(self.jobs):
                job = self.jobs[job_name]
                parts = list()
                parts.append("%d:" % (i + 1))
                parts.append(str(job))
                if job.times is None:
                    parts.append(_("forever,"))
                else:
                    parts.append(_("%d times,") % job.times)
                if job.interval is None:
                    parts.append(_("never"))
                else:
                    parts.append(_("each %f seconds") % job.interval)
                channel(" ".join(parts))
            channel(_("----------"))

        @self.console_command("loop", help=_("loop <command>"))
        def loop(remainder=None, **kwargs):
            if remainder:
                self._tick_command(remainder)

        @self.console_command("end", help=_("end <commmand>"))
        def end(remainder=None, **kwargs):
            if remainder:
                self._untick_command(remainder)
            else:
                self.commands.clear()
                self.schedule(self.console_job)

        @self.console_option(
            "off", "o", action="store_true", help=_("Turn this timer off")
        )
        @self.console_option(
            "gui", "g", action="store_true", help=_("Run this timer in the gui-thread")
        )
        @self.console_argument(
            "times", help=_("Number of times this timer should execute.")
        )
        @self.console_argument(
            "duration",
            type=float,
            help=_("How long in seconds between/before should this be run."),
        )
        @self.console_command(
            "timer.*",
            regex=True,
            help=_(
                "run the command a given number of times with a given duration between."
            ),
        )
        def timer(
            command,
            channel,
            _,
            times=None,
            duration=None,
            off=False,
            gui=False,
            remainder=None,
            **kwargs
        ):
            if times == "off":
                off = True
                times = None
            name = command[5:]
            if times is None and not off:
                channel(_("----------"))
                channel(_("Timers:"))
                i = 0
                for job_name in self.jobs:
                    if not job_name.startswith("timer"):
                        continue
                    i += 1
                    job = self.jobs[job_name]
                    parts = list()
                    parts.append("%d:" % i)
                    parts.append(job_name)
                    parts.append('"%s"' % str(job))
                    if job.times is None:
                        parts.append(_("forever,"))
                    else:
                        parts.append(_("%d times,") % job.times)
                    if job.interval is None:
                        parts.append(_("never"))
                    else:
                        parts.append(_("each %f seconds") % job.interval)
                    if job.run_main:
                        parts.append(_("- gui"))
                    channel(" ".join(parts))
                channel(_("----------"))
                return
            if off:
                if name == "*":
                    for job_name in [j for j in self.jobs if j.startswith("timer")]:
                        # removing jobs, must create current list
                        job = self.jobs[job_name]
                        job.cancel()
                        self.unschedule(job)
                    channel(_("All timers canceled."))
                    return
                try:
                    obj = self.jobs[command]
                    obj.cancel()
                    self.unschedule(obj)
                    channel(_("Timer '%s' canceled." % name))
                except KeyError:
                    channel(_("Timer '%s' does not exist." % name))
                return
            try:
                times = int(times)
            except (TypeError, ValueError):
                raise SyntaxError
            if duration is None:
                raise SyntaxError
            try:
                timer_command = remainder
                self.set_timer(
                    timer_command + "\n",
                    name=name,
                    times=times,
                    interval=duration,
                    run_main=gui,
                )
            except ValueError:
                channel(_("Syntax Error: timer<name> <times> <interval> <command>"))
            return

        # ==========
        # CORE OBJECTS COMMANDS
        # ==========

        @self.console_command("register", _("register"))
        def register(channel, _, args=tuple(), **kwargs):
            channel(_("----------"))
            channel(_("Objects Registered:"))
            matchtext = ".*"
            if len(args) >= 1:
                matchtext = str(args[0]) + matchtext
            match = re.compile(matchtext)
            for domain, service in self.services_active():
                for i, r in enumerate(service._registered):
                    if match.match(r):
                        obj = service._registered[r]
                        channel(
                            _("%s, %d: %s type of %s") % (domain, i + 1, r, str(obj))
                        )
            for i, r in enumerate(self._registered):
                if match.match(r):
                    obj = self._registered[r]
                    channel(_("%s, %d: %s type of %s") % ("kernel", i + 1, r, str(obj)))
            channel(_("----------"))

        @self.console_command("context", _("context"))
        def context(channel, _, args=tuple(), **kwargs):
            if len(args) == 0:
                for context_name in self.contexts:
                    channel(context_name)
            return

        @self.console_command("plugin", _("list loaded plugins in kernel"))
        def plugins(channel, _, args=tuple(), **kwargs):
            if len(args) == 0:
                plugins = self._kernel_plugins
                channel(_("Kernel Plugins:"))
                for name in plugins:
                    channel(
                        "{path}: {value}".format(path="kernel", value=name.__module__)
                    )
                channel(_("Service Plugins:"))
                for path in self._service_plugins:
                    plugins = self._service_plugins[path]
                    for name in plugins:
                        channel(
                            "{path}: {value}".format(
                                path=str(path), value=name.__module__
                            )
                        )
                channel(_("Module Plugins:"))
                for path in self._module_plugins:
                    plugins = self._module_plugins[path]
                    for name in plugins:
                        channel(
                            "{path}: {value}".format(
                                path=str(path), value=name.__module__
                            )
                        )
            return

        @self.console_option(
            "path", "p", type=str, default="/", help=_("Path of variables to set.")
        )
        @self.console_command("module", help=_("module [(open|close) <module_name>]"))
        def module(channel, _, path=None, args=tuple(), **kwargs):
            if len(args) == 0:
                channel(_("----------"))
                channel(_("Modules Registered:"))
                for i, name in enumerate(self.match("module")):
                    channel("%d: %s" % (i + 1, name))
                channel(_("----------"))
                for i, name in enumerate(self.contexts):
                    context = self.contexts[name]
                    if len(context.opened) == 0:
                        continue
                    channel(_("Loaded Modules in Context %s:") % str(context.path))
                    for j, jname in enumerate(context.opened):
                        module = context.opened[jname]
                        channel(
                            _("%d: %s as type of %s") % (j + 1, jname, type(module))
                        )
                    channel(_("----------"))
                    return
            if path is None:
                path = "/"
            path_context = self.get_context(path)
            value = args[0]
            if value == "open":
                index = args[1]
                name = None
                if len(args) >= 3:
                    name = args[2]
                if self.lookup(index) is not None:
                    if name is not None:
                        path_context.open_as(index, name)
                    else:
                        path_context.open(index)
                else:
                    channel(_("Module '%s' not found.") % index)
            elif value == "close":
                index = args[1]
                if index in path_context.opened:
                    path_context.close(index)
                else:
                    channel(_("Module '%s' not found.") % index)
            return

        # ==========
        # SERVICE COMMANDS
        # ==========

        @console_argument("domain")
        @self.console_command(
            "service",
            output_type="service",
            help=_("Base command to manipulate services"),
        )
        def service_base(channel, _, domain=None, remainder=None, **kwargs):
            if not remainder or domain is None:
                channel(_("----------"))
                channel(_("Service Providers:"))
                for i, name in enumerate(self.match("provider")):
                    channel("%d: %s" % (i + 1, name))
                channel(_("----------"))
                channel(_("Services:"))
                for i, value in enumerate(self.services_available()):
                    _domain, available = value
                    if domain is not None and domain != _domain:
                        continue
                    active = self.services(_domain, True)
                    for index, s in enumerate(available):
                        channel(
                            _("{active}{domain},{index}: {path} of {service}").format(
                                domain=_domain,
                                path=(str(s.path)),
                                service=str(s),
                                active="*" if s is active else " ",
                                index=index,
                            )
                        )
                return
            try:
                available = self.services(domain)
                active = self.services(domain, True)
            except KeyError:
                return None
            return "service", (domain, available, active)

        @console_argument("index", type=int, help="Index of service to activate.")
        @self.console_command(
            "activate",
            input_type="service",
            help=_("Activate the service at the given index"),
        )
        def service_activate(channel, _, data=None, index=None, **kwargs):
            domain, available, active = data
            if index is None:
                raise SyntaxError
            self.activate_service_index(domain, index)

        @console_argument("name", help="Name of service to start")
        @console_option("path", "p", help="optional forced path initialize location")
        @self.console_command(
            "start", input_type="service", help=_("Initialize a provider")
        )
        def service_init(channel, _, data=None, name=None, path=None, **kwargs):
            domain, available, active = data
            if name is None:
                raise SyntaxError
            provider_path = "provider/{domain}/{name}".format(domain=domain, name=name)
            provider = self.lookup(provider_path)
            if provider is None:
                raise SyntaxError("Bad provider.")
            if path is None:
                path = name

            service_path = path
            i = 1
            while service_path in self.contexts:
                service_path = path + str(i)
                i += 1

            service = provider(self, service_path)
            self.add_service(domain, service, provider_path)

        # ==========
        # BATCH COMMANDS
        # ==========
        @self.console_command(
            "batch",
            output_type="batch",
            help=_("Base command to manipulate batch commands."),
        )
        def batch_base(channel, _, remainder=None, **kwargs):
            root = self.root
            batch = [b for b in root.setting(str, "batch", "").split(";") if b]
            if not remainder:
                channel(_("----------"))
                channel(_("Batch Commands:"))
                for i, name in enumerate(batch):
                    find = name.find(" ")
                    origin = name[:find]
                    text = name[find + 1 :]
                    if text:
                        channel("%d - %s: %s" % (i + 1, origin, text))
                channel(_("----------"))
            return "batch", batch

        @console_option(
            "origin",
            "o",
            type=str,
            help="flag added batch command with a specific origin",
        )
        @console_option("index", "i", type=int, help="insert position for add")
        @self.console_command(
            "add", input_type="batch", help=_("add a batch command 'batch add <line>'")
        )
        def batch_add(
            channel, _, data=None, index=None, origin="cmd", remainder=None, **kwargs
        ):
            if remainder is None:
                raise SyntaxError
            self.batch_add(remainder, origin, index)

        @console_argument("index", type=int, help="line to delete")
        @self.console_command(
            "remove",
            input_type="batch",
            help=_("delete line located at specific index'"),
        )
        def batch_remove(channel, _, data=None, index=None, **kwargs):
            if index is None:
                raise SyntaxError
            try:
                self.batch_remove(index - 1)
            except IndexError:
                raise SyntaxError(
                    "Index out of bounds (1-{length})".format(length=len(data))
                )

        # ==========
        # CHANNEL COMMANDS
        # ==========

        @self.console_command(
            "channel",
            help=_("channel (open|close|save|list|print) <channel_name>"),
            output_type="channel",
        )
        def channel(channel, _, remainder=None, **kwargs):
            if remainder is None:
                channel(_("----------"))
                channel(_("Channels Active:"))
                for i, name in enumerate(self.channels):
                    channel_name = self.channels[name]
                    if self._console_channel in channel_name.watchers:
                        is_watched = "* "
                    else:
                        is_watched = "  "
                    channel("%s%d: %s" % (is_watched, i + 1, name))
            return "channel", 0

        @self.console_command(
            "list",
            help=_("list the channels open in the kernel"),
            input_type="channel",
            output_type="channel",
        )
        def channel_list(channel, _, **kwargs):
            channel(_("----------"))
            channel(_("Channels Active:"))
            for i, name in enumerate(self.channels):
                channel_name = self.channels[name]
                if self._console_channel in channel_name.watchers:
                    is_watched = "* "
                else:
                    is_watched = "  "
                channel("%s%d: %s" % (is_watched, i + 1, name))
            return "channel", 0

        @self.console_argument("channel_name", help=_("name of the channel"))
        @self.console_command(
            "open",
            help=_("watch this channel in the console"),
            input_type="channel",
            output_type="channel",
        )
        def channel_open(channel, _, channel_name, **kwargs):
            if channel_name is None:
                raise SyntaxError(_("channel_name is not specified."))

            if channel_name == "console":
                channel(_("Infinite Loop Error."))
            else:
                self.channel(channel_name).watch(self._console_channel)
                channel(_("Watching Channel: %s") % channel_name)
            return "channel", channel_name

        @self.console_argument("channel_name", help=_("channel name"))
        @self.console_command(
            "close",
            help=_("stop watching this channel in the console"),
            input_type="channel",
            output_type="channel",
        )
        def channel_close(channel, _, channel_name, **kwargs):
            if channel_name is None:
                raise SyntaxError(_("channel_name is not specified."))

            try:
                self.channel(channel_name).unwatch(self._console_channel)
                channel(_("No Longer Watching Channel: %s") % channel_name)
            except (KeyError, ValueError):
                channel(_("Channel %s is not opened.") % channel_name)
            return "channel", channel_name

        @self.console_argument("channel_name", help=_("channel name"))
        @self.console_command(
            "print",
            help=_("print this channel to the standard out"),
            input_type="channel",
            output_type="channel",
        )
        def channel_print(channel, _, channel_name, **kwargs):
            if channel_name is None:
                raise SyntaxError(_("channel_name is not specified."))

            channel(_("Printing Channel: %s") % channel_name)
            self.channel(channel_name).watch(print)
            return "channel", channel_name

        @self.console_option(
            "filename", "f", help=_("Use this filename rather than default")
        )
        @self.console_argument(
            "channel_name", help=_("channel name (you may comma delimit)")
        )
        @self.console_command(
            "save",
            help=_("save this channel to disk"),
            input_type="channel",
            output_type="channel",
        )
        def channel_save(channel, _, channel_name, filename=None, **kwargs):
            """
            Save a particular channel to disk. Any data sent to that channel within Meerk40t will write out a log.
            """
            if channel_name is None:
                raise SyntaxError(_("channel_name is not specified."))

            from datetime import datetime

            if filename is None:
                filename = "MeerK40t-channel-{date:%Y-%m-%d_%H_%M_%S}.txt".format(
                    date=datetime.now()
                )
            channel(_("Opening file: %s") % filename)
            console_channel_file = self.open_safe(filename, "a")
            for cn in channel_name.split(","):
                channel(
                    _("Recording Channel: %s to file %s") % (channel_name, filename)
                )

                def _console_file_write(v):
                    console_channel_file.write("%s\r\n" % v)
                    console_channel_file.flush()

                self.channel(cn).watch(_console_file_write)
            return "channel", channel_name

        # ==========
        # SETTINGS
        # ==========

        @self.console_option(
            "path", "p", type=str, default="/", help=_("Path of variables to set.")
        )
        @self.console_command("set", help=_("set [<key> <value>]"))
        def set_command(channel, _, path=None, args=tuple(), **kwargs):
            relevant_context = self.get_context(path) if path is not None else self.root
            if len(args) == 0:
                for attr in dir(relevant_context):
                    v = getattr(relevant_context, attr)
                    if attr.startswith("_") or not isinstance(
                        v, (int, float, str, bool)
                    ):
                        continue
                    channel('"%s" := %s' % (attr, str(v)))
                return
            if len(args) >= 2:
                attr = args[0]
                value = args[1]
                try:
                    if hasattr(relevant_context, attr):
                        v = getattr(relevant_context, attr)
                        if isinstance(v, bool):
                            if value == "False" or value == "false" or value == 0:
                                setattr(relevant_context, attr, False)
                            else:
                                setattr(relevant_context, attr, True)
                        elif isinstance(v, int):
                            setattr(relevant_context, attr, int(value))
                        elif isinstance(v, float):
                            setattr(relevant_context, attr, float(value))
                        elif isinstance(v, str):
                            setattr(relevant_context, attr, str(value))
                except RuntimeError:
                    channel(_("Attempt failed. Produced a runtime error."))
                except ValueError:
                    channel(_("Attempt failed. Produced a value error."))
                except AttributeError:
                    channel(_("Attempt failed. Produced an attribute error."))
            return

        @self.console_option(
            "path",
            "p",
            type=str,
            default="/",
            help=_("Path that should be flushed to disk."),
        )
        @self.console_command("flush", help=_("flush current settings to disk"))
        def flush(channel, _, path=None, **kwargs):
            if path is not None:
                path_context = self.get_context(path)
            else:
                path_context = self.root

            if path_context is not None:
                path_context.flush()
                try:
                    self._config.Flush()
                except AttributeError:
                    pass
                channel(_("Persistent settings force saved."))
            else:
                channel(_("No relevant context found."))

        # ==========
        # LIFECYCLE
        # ==========

        @self.console_command(
            ("quit", "shutdown"), help=_("shuts down all processes and exits")
        )
        def shutdown(**kwargs):
            if self.state not in (STATE_END, STATE_TERMINATE):
                self.set_kernel_lifecycle(self, LIFECYCLE_SHUTDOWN)

        # ==========
        # FILE MANAGER
        # ==========

        @self.console_command(("ls", "dir"), help=_("list directory"))
        def ls(channel, **kwargs):
            import os

            for f in os.listdir(self._current_directory):
                channel(str(f))

        @self.console_argument("directory")
        @self.console_command("cd", help=_("change directory"))
        def cd(channel, _, directory=None, **kwargs):
            import os

            if directory == "~":
                self._current_directory = "."
                channel(_("Working directory"))
                return
            if directory == "@":
                import sys

                if hasattr(sys, "_MEIPASS"):
                    self._current_directory = sys._MEIPASS
                    channel(_("Internal Directory"))
                    return
                else:
                    channel(_("No internal directory."))
                    return
            if directory is None:
                channel(os.path.abspath(self._current_directory))
                return
            new_dir = os.path.join(self._current_directory, directory)
            if not os.path.exists(new_dir):
                channel(_("No such directory."))
                return
            self._current_directory = new_dir
            channel(os.path.abspath(new_dir))

        @self.console_argument("filename")
        @self.console_command(
            "load",
            help=_("loads file from working directory"),
            input_type=None,
            output_type="file",
        )
        def load(channel, _, filename=None, **kwargs):
            import os

            if filename is None:
                channel(_("No file specified."))
                return
            new_file = os.path.join(self._current_directory, filename)
            if not os.path.exists(new_file):
                channel(_("No such file."))
                return
            elements = self.root.elements
            try:
                elements.load(new_file)
            except AttributeError:
                raise SyntaxError(_("Loading files was not defined"))
            channel(_("loading..."))
            return "file", new_file

        # ==========
        # DEPRECATED KERNEL COMMANDS
        # ==========

        @self.console_command("control", help=_("control [<executive>]"))
        def control(channel, _, remainder=None, **kwargs):
            if remainder is None:
                for control_name in self.root.match("[0-9]+/control", suffix=True):
                    channel(control_name)
                return

            control_name = remainder
            controls = list(self.match("control/.*", suffix=True))
            if control_name in controls:
                self.root.execute(control_name)
                channel(_("Executed '%s'") % control_name)
            else:
                channel(_("Control '%s' not found.") % control_name)

    def batch_add(self, command, origin="default", index=None):
        root = self.root
        batch = [b for b in root.setting(str, "batch", "").split(";") if b]
        batch_command = "{origin} {command}".format(origin=origin, command=command)
        if index is not None:
            batch.insert(index, batch_command)
        else:
            batch.append(batch_command)
        self.root.batch = ";".join(batch)

    def batch_remove(self, index):
        root = self.root
        batch = [b for b in root.setting(str, "batch", "").split(";") if b]
        del batch[index]
        self.root.batch = ";".join(batch)

    def batch_boot(self):
        root = self.root
        if root.setting(str, "batch", None) is None:
            return
        for b in root.batch.split(";"):
            if b:
                find = b.find(" ")
                text = b[find + 1 :]
                root("{batch}\n".format(batch=text))


# ==========
# END KERNEL
# ==========


class CommandMatchRejected(BaseException):
    def __init__(self, *args):
        super().__init__(*args)


class MalformedCommandRegistration(BaseException):
    def __init__(self, *args):
        super().__init__(*args)


class Channel:
    def __init__(
        self,
        name: str,
        buffer_size: int = 0,
        line_end: Optional[str] = None,
        timestamp: bool = False,
    ):
        self.watchers = []
        self.greet = None
        self.name = name
        self.buffer_size = buffer_size
        self.line_end = line_end
        self._ = lambda e: e
        self.timestamp = timestamp
        if buffer_size == 0:
            self.buffer = None
        else:
            self.buffer = list()

    def __repr__(self):
        return "Channel(%s, buffer_size=%s, line_end=%s)" % (
            repr(self.name),
            str(self.buffer_size),
            repr(self.line_end),
        )

    def __call__(self, message: Union[str, bytes, bytearray], *args, indent=True, **kwargs):
        if self.line_end is not None:
            message = message + self.line_end
        if indent and not isinstance(message, (bytes, bytearray)):
            message = "    " + message.replace("\n", "\n    ")
        if self.timestamp and not isinstance(message, (bytes, bytearray)):
            ts = datetime.datetime.now().strftime("[%H:%M:%S] ")
            message = ts + message.replace("\n", "\n%s" % ts)
        for w in self.watchers:
            w(message)
        if self.buffer is not None:
            self.buffer.append(message)
            if len(self.buffer) + 10 > self.buffer_size:
                self.buffer = self.buffer[-self.buffer_size :]

    def __len__(self):
        return self.buffer_size

    def __iadd__(self, other):
        self.watch(monitor_function=other)

    def __isub__(self, other):
        self.unwatch(monitor_function=other)

    def __bool__(self):
        """
        In the case that a channel requires preprocessing or object creation, the truthy value
        of the channel reflects whether that data will be actually sent anywhere before trying to
        send the data. With this you can have channels that do no work unless something in the kernel
        is listening for that data, or the data is being buffered.
        """
        return bool(self.watchers) or self.buffer_size != 0

    def watch(self, monitor_function: Callable):
        for q in self.watchers:
            if q is monitor_function:
                return  # This is already being watched by that.
        self.watchers.append(monitor_function)
        if self.greet is not None:
            monitor_function(self.greet)
        if self.buffer is not None:
            for line in self.buffer:
                monitor_function(line)

    def unwatch(self, monitor_function: Callable):
        self.watchers.remove(monitor_function)


class Job:
    """
    Generic job for the scheduler.

    Jobs that can be scheduled in the scheduler-kernel to run at a particular time and a given number of times.
    This is done calling schedule() and unschedule() and setting the parameters for process, args, interval,
    and times. This is usually extended directly by a module requiring that functionality.
    """

    def __init__(
        self,
        process: Optional[Callable] = None,
        args: Optional[Tuple] = (),
        interval: float = 1.0,
        times: Optional[int] = None,
        job_name: Optional[str] = None,
        run_main: bool = False,
        conditional: Callable = None,
    ):
        self.job_name = job_name
        self.state = STATE_INITIALIZE
        self.run_main = run_main
        self.conditional = conditional

        self.process = process
        self.args = args
        self.interval = interval
        self.times = times

        self._last_run = None
        self._next_run = time.time() + self.interval
        self._remaining = self.times

    def __call__(self, *args, **kwargs):
        self.process(*args, **kwargs)

    def __str__(self):
        if self.job_name is not None:
            return self.job_name
        else:
            try:
                return self.process.__name__
            except AttributeError:
                return object.__str__(self)

    @property
    def scheduled(self) -> bool:
        return (
            self._next_run is not None
            and time.time() >= self._next_run
            and (self.conditional is None or self.conditional())
        )

    def reset(self) -> None:
        self._last_run = None
        self._next_run = time.time() + self.interval
        self._remaining = self.times

    def cancel(self) -> None:
        self._remaining = -1


class ConsoleFunction(Job):
    def __init__(
        self,
        context: Context,
        data: str,
        interval: float = 1.0,
        times: Optional[int] = None,
        job_name: Optional[str] = None,
        run_main: bool = False,
        conditional: Callable = None,
    ):
        Job.__init__(
            self, self.__call__, None, interval, times, job_name, run_main, conditional
        )
        self.context = context
        self.data = data

    def __call__(self, *args, **kwargs):
        self.context.console(self.data)

    def __str__(self):
        return self.data.replace("\n", "")


def get_safe_path(name: str, create: Optional[bool]=False, system: Optional[str]=None) -> str:
    import platform

    if not system:
        system = platform.system()

    if system == "Darwin":
        directory = os.path.join(
            os.path.expanduser("~"),
            "Library",
            "Application Support",
            name,
        )
    elif system == "Windows":
        directory = os.path.join(
            os.path.expandvars("%LOCALAPPDATA%"),
            name
        )
    else:
        directory = os.path.join(
            os.path.expanduser("~"),
            ".config",
            name
        )
    if directory is not None and create:
<<<<<<< HEAD
        directory.mkdir(parents=True, exist_ok=True)
    return directory


def console_option(name: str, short: str = None, **kwargs) -> Callable:
    try:
        if short.startswith("-"):
            short = short[1:]
    except Exception:
        pass

    def decor(func):
        kwargs["name"] = name
        kwargs["short"] = short
        if "action" in kwargs:
            kwargs["type"] = bool
        elif "type" not in kwargs:
            kwargs["type"] = str
        func.options.insert(0, kwargs)
        return func

    return decor


def console_argument(name: str, **kwargs) -> Callable:
    def decor(func):
        kwargs["name"] = name
        if "type" not in kwargs:
            kwargs["type"] = str
        func.arguments.insert(0, kwargs)
        return func

    return decor


def console_command(
    registration,
    path: Union[str, Tuple[str, ...]] = None,
    regex: bool = False,
    hidden: bool = False,
    help: str = None,
    input_type: Union[str, Tuple[str, ...]] = None,
    output_type: str = None,
):
    """
    Console Command registers is a decorator that registers a command to the kernel. Any commands that execute
    within the console are registered with this decorator. It various attributes that define how the decorator
    should be treated. Commands work with named contexts in a pipelined architecture. So "element" commands output
    must be followed by "element" command inputs. The input_type and output_type do not have to match and can be
    a tuple of different types. None refers to the base context.

    The long_help is the docstring of the actual function itself.

    @param registration: the kernel or service this is being registered to
    @param path: command name of the command being registered
    @param regex: Should this command name match regex command values.
    @param hidden: Whether this command shows up in `help` or not.
    @param help: What should the help for this command be.
    @param input_type: What is the incoming context for the command
    @param output_type: What is the outgoing context for the command
    @return:
    """

    def decorator(func: Callable):
        @functools.wraps(func)
        def inner(command: str, remainder: str, channel: "Channel", **ik):
            options = inner.options
            arguments = inner.arguments
            stack = list()
            stack.extend(arguments)
            kwargs = dict()
            argument_index = 0
            opt_index = 0
            output_type = inner.output_type
            pos = 0
            for kind, value, start, pos in _cmd_parser(remainder):
                if kind == "PARAM":
                    if argument_index == len(stack):
                        pos = start
                        break  # Nothing else is expected.
                    k = stack[argument_index]
                    argument_index += 1
                    if "type" in k and value is not None:
                        try:
                            value = k["type"](value)
                        except ValueError:
                            raise SyntaxError(
                                "'%s' does not cast to %s"
                                % (str(value), str(k["type"]))
                            )
                    key = k["name"]
                    current = kwargs.get(key, True)
                    if current is True:
                        kwargs[key] = [value]
                    else:
                        kwargs[key].append(value)
                    opt_index = argument_index
                elif kind == "LONG":
                    for pk in options:
                        if value == pk["name"]:
                            if pk.get("action") != "store_true":
                                count = pk.get("nargs", 1)
                                for n in range(count):
                                    stack.insert(opt_index, pk)
                                    opt_index += 1
                            kwargs[value] = True
                            break
                    opt_index = argument_index
                elif kind == "OPT":
                    for pk in options:
                        if value == pk["short"]:
                            if pk.get("action") != "store_true":
                                stack.insert(opt_index, pk)
                                opt_index += 1
                            kwargs[pk["name"]] = True
                            break

            # Any unprocessed positional arguments get default values.
            for a in range(argument_index, len(stack)):
                k = stack[a]
                value = k.get("default")
                if "type" in k and value is not None:
                    value = k["type"](value)
                key = k["name"]
                current = kwargs.get(key)
                if current is None:
                    kwargs[key] = [value]
                else:
                    kwargs[key].append(value)

            # Any singleton list arguments should become their only element.
            for a in range(len(stack)):
                k = stack[a]
                key = k["name"]
                current = kwargs.get(key)
                if isinstance(current, list):
                    if len(current) == 1:
                        kwargs[key] = current[0]

            remainder = remainder[pos:]
            if len(remainder) > 0:
                kwargs["remainder"] = remainder
                kwargs["args"] = remainder.split()
            if output_type is None:
                remainder = ""  # not chaining
            returned = func(command=command, channel=channel, **ik, **kwargs)
            if returned is None:
                value = None
                out_type = None
            else:
                if not isinstance(returned, tuple) or len(returned) != 2:
                    raise ValueError(
                        '"%s" from command "%s" returned improper values. "%s"'
                        % (str(returned), command, str(kwargs))
                    )
                out_type, value = returned
            return value, remainder, out_type

        if hasattr(inner, "arguments"):
            raise MalformedCommandRegistration(
                "Applying console_command() to console_command()"
            )

        # Main Decorator
        cmds = path if isinstance(path, tuple) else (path,)
        ins = input_type if isinstance(input_type, tuple) else (input_type,)
        inner.long_help = func.__doc__
        inner.help = help
        inner.regex = regex
        inner.hidden = hidden
        inner.input_type = input_type
        inner.output_type = output_type

        inner.arguments = list()
        inner.options = list()

        for cmd in cmds:
            for i in ins:
                p = "command/%s/%s" % (i, cmd)
                registration.register(p, inner)
        return inner

    return decorator


def console_command_remove(
    registration,
    path: Union[str, Tuple[str, ...]] = None,
    input_type: Union[str, Tuple[str, ...]] = None,
):
    """
    Removes a console command with the given input_type at the given path.

    @param registration: the kernel or service this is being registered to
    @param path: path or tuple of paths to delete.
    @param input_type: type or tuple of types to delete
    @return:
    """
    cmds = path if isinstance(path, tuple) else (path,)
    ins = input_type if isinstance(input_type, tuple) else (input_type,)
    for cmd in cmds:
        for i in ins:
            p = "command/%s/%s" % (i, cmd)
            registration.unregister(p)


def _cmd_parser(text: str) -> Generator[Tuple[str, str, int, int], None, None]:
    """
    Parser for console command events.
    @param text:
    @return:
    """
    pos = 0
    limit = len(text)
    while pos < limit:
        match = _CMD_RE.match(text, pos)
        if match is None:
            break  # No more matches.
        kind = match.lastgroup
        start = pos
        pos = match.end()
        if kind == "SKIP":
            continue
        elif kind == "PARAM":
            value = match.group()
            yield kind, value, start, pos
        elif kind == "QPARAM":
            value = match.group()
            yield "PARAM", value[1:-1], start, pos
        elif kind == "LONG":
            value = match.group()
            yield kind, value[2:], start, pos
        elif kind == "OPT":
            value = match.group()
            for letter in value[1:]:
                yield kind, letter, start, start + 1
                start += 1


def lookup_listener(param):
    """
    Flags a method as a lookup_listener. This method will be updated on the changes to find values dynamically.
    @param param:
    @return:
    """

    def decor(func):
        if not hasattr(func, "lookup_decor"):
            func.lookup_decor = [param]
        else:
            func.lookup_decor.append(param)
        return func

    return decor


def signal_listener(param):
    """
    Flags a method as a signal_listener. This will listened when the module is opened.
    @param param:
    @return:
    """

    def decor(func):
        if not hasattr(func, "signal_listener"):
            func.signal_listener = [param]
        else:
            func.signal_listener.append(param)
        return func

    return decor
=======
        os.makedirs(directory, exist_ok=True)
    return directory
>>>>>>> 0ed078ed
<|MERGE_RESOLUTION|>--- conflicted
+++ resolved
@@ -21,7 +21,6 @@
 STATE_WAIT = 7  # Controller is waiting for something. This could be aborted.
 STATE_TERMINATE = 10
 
-<<<<<<< HEAD
 LIFECYCLE_SHUTDOWN = 1000
 LIFECYCLE_INIT = 0
 LIFECYCLE_KERNEL_PREREGISTER = 100
@@ -34,6 +33,7 @@
 LIFECYCLE_KERNEL_START = 301
 LIFECYCLE_KERNEL_POSTSTART = 302
 LIFECYCLE_KERNEL_READY = 303
+LIFECYCLE_KERNEL_FINISHED = 304
 LIFECYCLE_KERNEL_PREMAIN = 400
 LIFECYCLE_KERNEL_MAINLOOP = 401
 LIFECYCLE_KERNEL_PRESHUTDOWN = 900
@@ -69,6 +69,8 @@
         return "poststart"
     if lifecycle == LIFECYCLE_KERNEL_READY:
         return "ready"
+    if lifecycel == LIFECYCLE_KERNEL_FINISHED:
+        return "finished"
     if lifecycle == LIFECYCLE_KERNEL_PREMAIN:
         return "premain"
     if lifecycle == LIFECYCLE_KERNEL_MAINLOOP:
@@ -91,8 +93,6 @@
     if lifecycle >= LIFECYCLE_INIT:
         return "init"
 
-=======
->>>>>>> 0ed078ed
 
 _cmd_parse = [
     ("OPT", r"-([a-zA-Z]+)"),
@@ -104,58 +104,6 @@
 _CMD_RE = re.compile("|".join("(?P<%s>%s)" % pair for pair in _cmd_parse))
 
 
-<<<<<<< HEAD
-=======
-class Modifier:
-    """
-    A modifier alters a context with additional functionality set during attachment and detachment.
-
-    These are also booted and shutdown with the kernel's lifecycle. The modifications to the kernel are not expected
-    to be undone. Rather the detach should kill any secondary processes the modifier may possess.
-
-    A modifiers can only be called once at any particular context.
-    """
-
-    def __init__(self, context: "Context", name: str = None, channel: "Channel" = None):
-        self.context = context
-        self.name = name
-        self.state = STATE_INITIALIZE
-
-    def __repr__(self):
-        return '{class_name}({context}, name="{name}", channel={channel})'.format(
-            class_name=self.__class__.__name__,
-            context=repr(self.context),
-            name=self.name,
-            channel='Channel({name})'.format(self.channel.name) if hasattr(self, "channel") and self.channel else "None",
-        )
-
-    def boot(self, *args, **kwargs):
-        """
-        Called when the context the modifier attached to is booted. This is typical for devices.
-        """
-        pass
-
-    def attach(self, *args, **kwargs):
-        """
-        Called by activate to attach module to device.
-
-        This should be overloaded when making a specific module type for reuse, where using init would require specific
-        subclassing, or for modules that are intended to expand the functionality of a device rather than compliment
-        that functionality.
-        """
-        pass
-
-    def detach(self, *args, **kwargs):
-        """
-        Called by deactivate to detach the module from device.
-
-        Devices are not expected to undo all changes they made. This would typically only happen on the closing of a
-        particular context.
-        """
-        pass
-
-
->>>>>>> 0ed078ed
 class Module:
     """
     Modules are a generic lifecycle object. These are registered in the kernel as modules and when open() is called for
@@ -183,8 +131,6 @@
         self.registered_path = registered_path
         self.state = STATE_INITIALIZE
 
-<<<<<<< HEAD
-=======
     def __repr__(self):
         return '{class_name}({context}, name="{name}")'.format(
             class_name=self.__class__.__name__,
@@ -192,12 +138,6 @@
             name=self.name,
         )
 
-    def initialize(self, *args, **kwargs):
-        """Initialize() is called after open() to setup the module and allow it to register various hooks into the
-        kernelspace."""
-        pass
-
->>>>>>> 0ed078ed
     def restore(self, *args, **kwargs):
         """Called with the same values of __init()__ on an attempted reopen of a module with the same name at the
         same context."""
@@ -1118,21 +1058,7 @@
             except KeyError:
                 return []
 
-<<<<<<< HEAD
     def services_active(self):
-=======
-        :param lifecycle:
-        :return:
-
-        Meerk40t bootstrap sequence:
-        * console / gui
-        * preregister
-        * register
-        * configure
-        * boot
-        * ready
-        * finished
->>>>>>> 0ed078ed
         """
         Generate a series of active services.
 
@@ -1149,7 +1075,6 @@
         """
         Generate a series of available services.
 
-<<<<<<< HEAD
         @return: domain, service
         """
         matchtext = "service/(.*)/available"
@@ -1177,22 +1102,6 @@
     ):
         """
         Adds a reference to a service.
-=======
-        self.command_boot()
-        self.scheduler_thread = self.threaded(self.run, thread_name="Scheduler")
-        self.signal_job = self.add_job(
-            run=self.process_queue,
-            name="kernel.signals",
-            interval=0.005,
-            run_main=True,
-            conditional=lambda: not self._is_queue_processing,
-        )
-        self.bootstrap("boot")
-        self.register("control/Debug Device", self._start_debugging)
-        for context_name in list(self.contexts):
-            context = self.contexts[context_name]
-            context.boot()
->>>>>>> 0ed078ed
 
         @param domain: service domain
         @param service: service to add
@@ -2075,19 +1984,10 @@
 
     def lookup(self, *args):
         """
-<<<<<<< HEAD
         Lookup registered value from the registered dictionary checking the active devices first.
 
         @param args: parts of value
         @return:
-=======
-        Register an element at a given subpath.
-        If this Kernel is not root, then it is registered relative to this location.
-
-        :param path: a "/" separated hierarchical index to the object
-        :param obj: object to be registered
-        :return:
->>>>>>> 0ed078ed
         """
         value = "/".join(args)
         for domain, service in self.services_active():
@@ -2252,9 +2152,10 @@
     def register(self, path: str, obj: Any) -> None:
         """
         Register an element at a given subpath.
-
-        :param path:
-        :param obj:
+        If this Kernel is not root, then it is registered relative to this location.
+
+        :param path: a "/" separated hierarchical index to the object
+        :param obj: object to be registered
         :return:
         """
         self._registered[path] = obj
@@ -4087,8 +3988,7 @@
             name
         )
     if directory is not None and create:
-<<<<<<< HEAD
-        directory.mkdir(parents=True, exist_ok=True)
+        os.makedirs(directory, exist_ok=True)
     return directory
 
 
@@ -4358,8 +4258,4 @@
             func.signal_listener.append(param)
         return func
 
-    return decor
-=======
-        os.makedirs(directory, exist_ok=True)
-    return directory
->>>>>>> 0ed078ed
+    return decor