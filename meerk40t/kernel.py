--- conflicted
+++ resolved
@@ -110,58 +110,6 @@
 _CMD_RE = re.compile("|".join("(?P<%s>%s)" % pair for pair in _cmd_parse))
 
 
-<<<<<<< HEAD
-=======
-class Modifier:
-    """
-    A modifier alters a context with additional functionality set during attachment and detachment.
-
-    These are also booted and shutdown with the kernel's lifecycle. The modifications to the kernel are not expected
-    to be undone. Rather the detach should kill any secondary processes the modifier may possess.
-
-    A modifiers can only be called once at any particular context.
-    """
-
-    def __init__(self, context: "Context", name: str = None, channel: "Channel" = None):
-        self.context = context
-        self.name = name
-        self.state = STATE_INITIALIZE
-
-    def __repr__(self):
-        return '{class_name}({context}, name="{name}", channel={channel})'.format(
-            class_name=self.__class__.__name__,
-            context=repr(self.context),
-            name=self.name,
-            channel='Channel({name})'.format(name=self.channel.name) if hasattr(self, "channel") and self.channel else "None",
-        )
-
-    def boot(self, *args, **kwargs):
-        """
-        Called when the context the modifier attached to is booted. This is typical for devices.
-        """
-        pass
-
-    def attach(self, *args, **kwargs):
-        """
-        Called by activate to attach module to device.
-
-        This should be overloaded when making a specific module type for reuse, where using init would require specific
-        subclassing, or for modules that are intended to expand the functionality of a device rather than compliment
-        that functionality.
-        """
-        pass
-
-    def detach(self, *args, **kwargs):
-        """
-        Called by deactivate to detach the module from device.
-
-        Devices are not expected to undo all changes they made. This would typically only happen on the closing of a
-        particular context.
-        """
-        pass
-
-
->>>>>>> f6a51a16
 class Module:
     """
     Modules are a generic lifecycle object. These are registered in the kernel as modules and when open() is called for
@@ -3411,17 +3359,8 @@
                 _("App: {name} {version}.").format(name=self.name, version=self.version)
             )
 
-<<<<<<< HEAD
         def beep(channel, _, **kwargs):
             import platform
-=======
-        @self.console_command("plugin", _("list loaded plugins in kernel"))
-        def plugin(channel, _, args=tuple(), **kwargs):
-            if len(args) == 0:
-                for name in self._plugins:
-                    channel(name.__module__)
-            return
->>>>>>> f6a51a16
 
             OS_NAME = platform.system()
             if OS_NAME == "Windows":
@@ -3468,7 +3407,7 @@
             return
 
         @self.console_command("plugin", _("list loaded plugins in kernel"))
-        def plugins(channel, _, args=tuple(), **kwargs):
+        def plugin(channel, _, args=tuple(), **kwargs):
             if len(args) == 0:
                 plugins = self._kernel_plugins
                 channel(_("Kernel Plugins:"))
