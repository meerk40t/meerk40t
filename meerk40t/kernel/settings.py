from configparser import ConfigParser, NoSectionError, MissingSectionHeaderError
from pathlib import Path
<<<<<<< HEAD
from typing import Any,  Dict, Generator,  Optional, Union
=======
from typing import Any, Dict, Generator, Optional, Union
>>>>>>> e360f967

from .functions import get_safe_path


class Settings:
    """
    Settings are thin interface with the configparser within python. Conceptually it's a
    dictionary of dictionaries. The first dictionary key are called sections, and the sub-
    section are attributes. To save a list of related settings we add a space within the
    section name. E.g. `operation 0001` or `operation 0002` etc. The first element can be
    divided up with various layers of `/` to make derivable sub-directories of settings.

    Reading/writing and deleting are performed on the config_dict which stores a set of values
    these are loaded during the `read_configuration` step and are committed to disk when
    `write_configuration` is called.
    """
    def __init__(self, directory, filename):
        self._config_file = Path(get_safe_path(directory, create=True)).joinpath(
            filename
        )
        self._config_dict = {}
        self.read_configuration()

    def __contains__(self, item):
        return item in self._config_dict

    def read_configuration(self):
        """
        Read configuration reads the self._config_file to get the parsed config file data.

        Circa 0.8.0 this uses ConfigParser() in python rather than FileConfig in wxPython

        @return:
        """
        try:
            parser = ConfigParser()
            parser.read(self._config_file, encoding="utf-8")
            for section in parser.sections():
                for option in parser.options(section):
                    try:
                        config_section = self._config_dict[section]
                    except KeyError:
                        config_section = dict()
                        self._config_dict[section] = config_section
                    config_section[option] = parser.get(section, option)
        except (PermissionError, NoSectionError, MissingSectionHeaderError):
            return

    def write_configuration(self):
        """
        Write configuration writes the config file to disk. This is typically done during the shutdown process.

        This uses the python ConfigParser to save data from the _config_dict.
        @return:
        """
        try:
            parser = ConfigParser()
            for section_key in self._config_dict:
                section = self._config_dict[section_key]
                for key in section:
                    value = section[key]
                    try:
                        parser.set(section_key, key, value)
                    except NoSectionError:
                        parser.add_section(section_key)
                        parser.set(section_key, key, value)
            with open(self._config_file, "w", encoding="utf-8") as fp:
                parser.write(fp)
        except PermissionError:
            return

    def read_persistent(
        self,
        t: type,
        section: str,
        key: str,
        default: Union[str, int, float, bool] = None,
    ) -> Any:
        """
        Directly read from persistent storage the value of an item.

        @param t: datatype.
        @param section: section in which to store the key
        @param key: key used to reference item.
        @param default: default value if item does not exist.
        @return: value
        """
        try:
            value = self._config_dict[section][key]
            if t == bool:
                return value == "True"

            return t(value)
        except (KeyError, ValueError):
            return default

    def read_persistent_attributes(self, section: str, obj: Any):
        """
        Reads persistent settings for any value found set on the object so long as the object type is int, float, str
        or bool.

        @param section:
        @param obj:
        @return:
        """
        props = [k for k, v in vars(obj.__class__).items() if isinstance(v, property)]
        for attr in dir(obj):
            if attr.startswith("_"):
                continue
            if attr in props:
                continue
            obj_value = getattr(obj, attr)
            t = type(obj_value) if obj_value is not None else str
            load_value = self.read_persistent(t, section, attr)
            if load_value is None:
                continue
            try:
                setattr(obj, attr, load_value)
            except AttributeError:
                pass

    def read_persistent_string_dict(
        self, section: str, dictionary: Optional[Dict] = None, suffix: bool = False
    ) -> Dict:
        """
        Updates the given dictionary with the key values at the given section.

        Reads string values and provides no typing information to convert the setting values.

        @param section: section to load into string dict
        @param dictionary: optional dictionary to update values
        @param suffix: provide only the keys or section/key combination.
        @return:
        """
        if dictionary is None:
            dictionary = dict()
        for k in list(self.keylist(section)):
            item = self._config_dict[section][k]
            if not suffix:
                k = "{section}/{key}".format(section=section, key=k)
            dictionary[k] = item
        return dictionary

    load_persistent_string_dict = read_persistent_string_dict

    def write_persistent(
        self, section: str, key: str, value: Union[str, int, float, bool]
    ):
        """
        Directly write the value to persistent storage.

        @param section: section to write key value
        @param key: The item key being written
        @param value: the value of the item.
        """
        try:
            config_section = self._config_dict[section]
        except KeyError:
            config_section = dict()
            self._config_dict[section] = config_section

        if isinstance(value, (str, int, float, bool)):
            config_section[str(key)] = str(value)

    def write_persistent_dict(self, section, write_dict):
        """
        Write all valid attribute values of this object to the section provided.

        @param section: section to write to
        @param obj: object whose attributes should be written
        @return:
        """
        for key in write_dict:
            value = write_dict[key]
            if value is None:
                continue
            if isinstance(value, (int, bool, str, float)):
                self.write_persistent(section, key, value)

    def write_persistent_attributes(self, section, obj):
        """
        Write all valid attribute values of this object to the section provided.

        @param section: section to write to
        @param obj: object whose attributes should be written
        @return:
        """
        props = [k for k, v in vars(obj.__class__).items() if isinstance(v, property)]
        for attr in dir(obj):
            if attr.startswith("_"):
                continue
            if attr in props:
                continue
            value = getattr(obj, attr)
            if value is None:
                continue
            if isinstance(value, (int, bool, str, float)):
                self.write_persistent(section, attr, value)

    def clear_persistent(self, section: str):
        """
        Clears a section of the persistent settings, all subsections are also cleared.

        @param section:
        @return:
        """
        try:
            for section_name in list(self._config_dict):
                if section_name.startswith(section):
                    del self._config_dict[section_name]
        except KeyError:
            pass

    def delete_persistent(self, section: str, key: str):
        """
        Deletes a key within a section of the persistent settings.

        @param section: section to delete key from
        @param key: key to delete
        @return:
        """
        try:
            self._config_dict[section][key]
        except KeyError:
            pass

    def delete_all_persistent(self):
        """
        Deletes all persistent settings.
        @return:
        """
        self._config_dict.clear()

    def keylist(self, section: str) -> Generator[str, None, None]:
        """
        Get all keys located at the given path location. The keys are listed in absolute path locations.

        @param section: Path to check for keys.
        @return:
        """
        try:
            yield from self._config_dict[section]
        except KeyError:
            return

    def derivable(self, section: str) -> Generator[str, None, None]:
        """
        Finds all derivable paths within the config from the set path location.
        @param section:
        @return:
        """
        for section_name in self._config_dict:
            section_name.split("/")

            if section_name.startswith(section):
                yield section_name

    def section_set(self) -> Generator[str, None, None]:
        """
        Finds all derivable paths within the config from the set path location.
        @return:
        """
        yield from set([s.split(" ")[0] for s in self._config_dict])<|MERGE_RESOLUTION|>--- conflicted
+++ resolved
@@ -1,10 +1,6 @@
 from configparser import ConfigParser, NoSectionError, MissingSectionHeaderError
 from pathlib import Path
-<<<<<<< HEAD
-from typing import Any,  Dict, Generator,  Optional, Union
-=======
 from typing import Any, Dict, Generator, Optional, Union
->>>>>>> e360f967
 
 from .functions import get_safe_path
 
