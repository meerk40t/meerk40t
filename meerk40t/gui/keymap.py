import wx

from .icons import icons8_keyboard_50
from .mwindow import MWindow

_ = wx.GetTranslation


class KeymapPanel(wx.Panel):
    def __init__(self, *args, context=None, **kwds):
        kwds["style"] = kwds.get("style", 0) | wx.TAB_TRAVERSAL
        wx.Panel.__init__(self, *args, **kwds)
        self.context = context

        self.list_keymap = wx.ListCtrl(
            self,
            wx.ID_ANY,
            style=wx.LC_HRULES | wx.LC_REPORT | wx.LC_VRULES | wx.LC_SORT_ASCENDING,
        )
        self.button_add = wx.Button(self, wx.ID_ANY, _("Add Hotkey"))
        self.text_key_name = wx.TextCtrl(self, wx.ID_ANY, "")
        self.text_command_name = wx.TextCtrl(self, wx.ID_ANY, "")

        self.__set_properties()
        self.__do_layout()

        self.Bind(wx.EVT_BUTTON, self.on_button_add_hotkey, self.button_add)
        # end wxGlade
        self.Bind(
            wx.EVT_LIST_ITEM_RIGHT_CLICK, self.on_item_rightclick, self.list_keymap
        )
        self.Bind(wx.EVT_LIST_ITEM_SELECTED, self.on_item_activated, self.list_keymap)
        self.text_key_name.Bind(wx.EVT_KEY_DOWN, self.on_key_press)

    def pane_show(self):
        self.reload_keymap()
        self.Children[0].SetFocus()

    def pane_hide(self):
        pass

    def __set_properties(self):
        self.list_keymap.SetToolTip(_("What keys are bound to which actions?"))
        self.list_keymap.AppendColumn(_("Key"), format=wx.LIST_FORMAT_LEFT, width=114)
        self.list_keymap.AppendColumn(
            _("Command"), format=wx.LIST_FORMAT_LEFT, width=348
        )
        self.button_add.SetToolTip(_("Add a new hotkey"))
        # end wxGlade

    def __do_layout(self):
        # begin wxGlade: Keymap.__do_layout
        sizer_1 = wx.BoxSizer(wx.VERTICAL)
        sizer_2 = wx.BoxSizer(wx.HORIZONTAL)
        sizer_1.Add(self.list_keymap, 1, wx.EXPAND, 0)
        sizer_2.Add(self.button_add, 0, 0, 0)
        sizer_2.Add(self.text_key_name, 1, 0, 0)
        sizer_2.Add(self.text_command_name, 2, 0, 0)
        sizer_1.Add(sizer_2, 0, wx.EXPAND, 0)
        self.SetSizer(sizer_1)
        self.Layout()
        # end wxGlade

    def on_item_activated(self, event):
        element = event.Text
        self.text_key_name.SetValue(element)
        self.text_command_name.SetValue(self.context.bind.keymap[element])

    def on_item_rightclick(self, event):
        element = event.Text
        menu = wx.Menu()
        convert = menu.Append(
            wx.ID_ANY, _("Remove %s") % str(element)[:16], "", wx.ITEM_NORMAL
        )
        self.Bind(wx.EVT_MENU, self.on_tree_popup_delete(element), convert)
        convert = menu.Append(wx.ID_ANY, _("Reset Keymap to defaults"), "", wx.ITEM_NORMAL)
        self.Bind(wx.EVT_MENU, self.on_tree_popup_clear(element), convert)
        self.PopupMenu(menu)
        menu.Destroy()

    def on_tree_popup_clear(self, element):
        def delete(event=None):
            self.context.default_keymap()
            self.reload_keymap()

        return delete

    def on_tree_popup_delete(self, element):
        def delete(event=None):
            try:
                del self.context.bind.keymap[element]
                self.list_keymap.DeleteAllItems()
                self.reload_keymap()
            except KeyError:
                pass

        return delete

    def reload_keymap(self):
<<<<<<< HEAD
        i = 0
        for key in self.context.bind.keymap:
            value = self.context.bind.keymap[key]
            m = self.list_keymap.InsertItem(i, str(key))
            i += 1
=======
        self.list_keymap.DeleteAllItems()
        for key, value in self.context.keymap.items():
            m = self.list_keymap.InsertItem(0, str(key))
>>>>>>> 35ed36cb
            if m != -1:
                self.list_keymap.SetItem(m, 1, str(value))

    def on_button_add_hotkey(self, event=None):  # wxGlade: Keymap.<event_handler>
        keystroke = self.text_key_name.GetValue()
        if len(keystroke) == 0:
            dlg = wx.MessageDialog(
                None,
                _("Missing Keystroke"),
                _("No Keystroke for binding."),
                wx.OK | wx.ICON_WARNING,
            )
            dlg.ShowModal()
            dlg.Destroy()
            self.text_key_name.SetFocus()
            return
        if len(self.text_command_name.GetValue()) == 0:
            dlg = wx.MessageDialog(
                None,
                _("Missing Command"),
                _("No Command for binding."),
                wx.OK | wx.ICON_WARNING,
            )
            dlg.ShowModal()
            dlg.Destroy()
            self.text_command_name.SetFocus()
            return
        self.context.bind.keymap[
            self.text_key_name.GetValue()
        ] = self.text_command_name.GetValue()
        self.text_key_name.SetValue("")
        self.text_command_name.SetValue("")
        self.list_keymap.DeleteAllItems()
        self.reload_keymap()

    def on_key_press(self, event):
        from meerk40t.gui.wxutils import get_key_name

        keyvalue = get_key_name(event)
        self.text_command_name.SetValue("")
        if keyvalue is None:
            self.text_key_name.SetValue("")
        else:
            self.text_key_name.SetValue(keyvalue)
            for i, key in enumerate(self.context.bind.keymap):
                if key == keyvalue:
                    self.list_keymap.Select(i, True)
                    self.list_keymap.Focus(i)
                    self.text_command_name.SetValue(self.context.bind.keymap[key])
                else:
                    self.list_keymap.Select(i, False)


class Keymap(MWindow):
    def __init__(self, *args, **kwds):
        super().__init__(500, 530, *args, **kwds)

        self.panel = KeymapPanel(self, wx.ID_ANY, context=self.context)
        self.add_module_delegate(self.panel)
        _icon = wx.NullIcon
        _icon.CopyFromBitmap(icons8_keyboard_50.GetBitmap())
        self.SetIcon(_icon)
        # begin wxGlade: Keymap.__set_properties
        self.SetTitle(_("Keymap Settings"))

    @staticmethod
    def sub_register(kernel):
        kernel.register(
            "button/config/Keymap",
            {
                "label": _("Keymap"),
                "icon": icons8_keyboard_50,
                "tip": _("Opens Keymap Window"),
                "action": lambda v: kernel.console("window toggle Keymap\n"),
            },
        )

    def window_open(self):
        self.panel.pane_show()

    def window_close(self):
        self.panel.pane_hide()<|MERGE_RESOLUTION|>--- conflicted
+++ resolved
@@ -97,17 +97,9 @@
         return delete
 
     def reload_keymap(self):
-<<<<<<< HEAD
-        i = 0
-        for key in self.context.bind.keymap:
-            value = self.context.bind.keymap[key]
-            m = self.list_keymap.InsertItem(i, str(key))
-            i += 1
-=======
         self.list_keymap.DeleteAllItems()
-        for key, value in self.context.keymap.items():
+        for key, value in self.context.bind.items():
             m = self.list_keymap.InsertItem(0, str(key))
->>>>>>> 35ed36cb
             if m != -1:
                 self.list_keymap.SetItem(m, 1, str(value))
 
