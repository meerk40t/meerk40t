import wx
from wx import aui

from meerk40t.gui.icons import icon_meerk40t
from meerk40t.gui.laserrender import LaserRender
from meerk40t.gui.mwindow import MWindow
from meerk40t.gui.scene.scenepanel import ScenePanel
from meerk40t.gui.scenewidgets.elementswidget import ElementsWidget
from meerk40t.gui.scenewidgets.gridwidget import GridWidget
from meerk40t.gui.scenewidgets.guidewidget import GuideWidget
from meerk40t.gui.scenewidgets.laserpathwidget import LaserPathWidget
from meerk40t.gui.scenewidgets.rectselectwidget import RectSelectWidget
from meerk40t.gui.scenewidgets.reticlewidget import ReticleWidget
from meerk40t.gui.scenewidgets.selectionwidget import SelectionWidget
from meerk40t.gui.scenewidgets.attractionwidget import AttractionWidget
from meerk40t.gui.toolwidgets.toolcircle import CircleTool
from meerk40t.gui.toolwidgets.toolcontainer import ToolContainer
from meerk40t.gui.toolwidgets.tooldraw import DrawTool
from meerk40t.gui.toolwidgets.toolellipse import EllipseTool
from meerk40t.gui.toolwidgets.toolpolygon import PolygonTool
from meerk40t.gui.toolwidgets.toolpolyline import PolylineTool
from meerk40t.gui.toolwidgets.toolrect import RectTool
from meerk40t.gui.toolwidgets.toolrelocate import RelocateTool
from meerk40t.gui.toolwidgets.tooltext import TextTool
from meerk40t.gui.toolwidgets.toolvector import VectorTool
from meerk40t.gui.wxutils import get_key_name
from meerk40t.kernel import CommandSyntaxError
from meerk40t.kernel import signal_listener
from meerk40t.svgelements import Angle, Color

_ = wx.GetTranslation


def register_panel_scene(window, context):
    # control = wx.aui.AuiNotebook(window, -1, size=(200, 150))
    # panel1 = MeerK40tScenePanel(window, wx.ID_ANY, context=context, index=1)
    # control.AddPage(panel1, "scene1")
    # panel2 = MeerK40tScenePanel(window, wx.ID_ANY, context=context, index=2)
    # control.AddPage(panel2, "scene2")

    control = MeerK40tScenePanel(window, wx.ID_ANY, context=context)
    pane = aui.AuiPaneInfo().CenterPane().Name("scene")
    pane.dock_proportion = 600
    pane.control = control
    pane.hide_menu = True

    # def on_note_page_change(event=None):
    #     if control.GetPageText(control.GetSelection()) == "scene1":
    #         context.kernel.activate_service_path('elements', 'elements')
    #     else:
    #         context.kernel.activate_service_path('elements', "elements1")
    #     context("refresh\n")
    # control.Bind(aui.EVT_AUINOTEBOOK_PAGE_CHANGED, on_note_page_change, control)

    window.on_pane_add(pane)
    context.register("pane/console", pane)


class MeerK40tScenePanel(wx.Panel):
    def __init__(self, *args, context=None, index=None, **kwargs):
        # begin wxGlade: ConsolePanel.__init__
        kwargs["style"] = kwargs.get("style", 0) | wx.TAB_TRAVERSAL
        wx.Panel.__init__(self, *args, **kwargs)
        self.context = context
        self.scene = ScenePanel(
            self.context,
            self,
            scene_name="Scene" if index is None else "Scene%d" % index,
            style=wx.EXPAND | wx.WANTS_CHARS,
        )
        self.widget_scene = self.scene.scene
        context = self.context
        self.widget_scene.add_scenewidget(SelectionWidget(self.widget_scene))
        self.widget_scene.add_scenewidget(AttractionWidget(self.widget_scene))
        self.tool_container = ToolContainer(self.widget_scene)
        self.widget_scene.add_scenewidget(self.tool_container)
        self.widget_scene.add_scenewidget(RectSelectWidget(self.widget_scene))
        self.laserpath_widget = LaserPathWidget(self.widget_scene)
        self.widget_scene.add_scenewidget(self.laserpath_widget)
        self.widget_scene.add_scenewidget(
            ElementsWidget(self.widget_scene, LaserRender(context))
        )
        # Let the grid resize itself
        self.widget_scene.auto_tick = True

        self.widget_scene.add_scenewidget(GridWidget(self.widget_scene))
        self.widget_scene.add_interfacewidget(GuideWidget(self.widget_scene))
        self.widget_scene.add_interfacewidget(ReticleWidget(self.widget_scene))

        sizer_2 = wx.BoxSizer(wx.VERTICAL)
        sizer_2.Add(self.scene, 20, wx.EXPAND, 0)
        self.SetSizer(sizer_2)
        sizer_2.Fit(self)
        self.Layout()

        self.scene.Bind(wx.EVT_KEY_UP, self.on_key_up)
        self.scene.Bind(wx.EVT_KEY_DOWN, self.on_key_down)
        self.scene.scene_panel.Bind(wx.EVT_KEY_UP, self.on_key_up)
        self.scene.scene_panel.Bind(wx.EVT_KEY_DOWN, self.on_key_down)

        self.Bind(wx.EVT_SIZE, self.on_size)

        context.register("tool/draw", DrawTool)
        context.register("tool/rect", RectTool)
        context.register("tool/polyline", PolylineTool)
        context.register("tool/polygon", PolygonTool)
        context.register("tool/circle", CircleTool)
        context.register("tool/ellipse", EllipseTool)
        context.register("tool/relocate", RelocateTool)
        context.register("tool/text", TextTool)
        context.register("tool/vector", VectorTool)

        @context.console_command("dialog_fps", hidden=True)
        def fps(**kwargs):
            dlg = wx.TextEntryDialog(
                None, _("Enter FPS Limit"), _("FPS Limit Entry"), ""
            )
            dlg.SetValue("")

            if dlg.ShowModal() == wx.ID_OK:
                fps = dlg.GetValue()
                try:
                    self.widget_scene.set_fps(int(fps))
                except ValueError:
                    pass
            dlg.Destroy()

        @context.console_argument("tool", help=_("tool to use."))
        @context.console_command("tool", help=_("sets a particular tool for the scene"))
        def tool_base(command, channel, _, tool=None, **kwargs):
            if tool is None:
                channel(_("Tools:"))
                channel("none")
                for t in context.match("tool/", suffix=True):
                    channel(t)
                channel(_("-------"))
                return
            try:
                if tool == "none":
                    self.tool_container.set_tool(None)
                else:
                    self.tool_container.set_tool(tool.lower())
            except (KeyError, AttributeError):
                raise CommandSyntaxError

        @context.console_command("laserpath_clear", hidden=True)
        def clear_laser_path(**kwargs):
            self.laserpath_widget.clear_laserpath()
            self.request_refresh()

        @self.context.console_command("scene", output_type="scene")
        def scene(command, _, channel, **kwargs):
            channel("scene: %s" % str(self.widget_scene))
            return "scene", self.widget_scene

        @self.context.console_argument(
            "aspect", type=str, help="aspect of the scene to color"
        )
        @self.context.console_argument(
            "color", type=Color, help="color to apply to scene"
        )
        @self.context.console_command("color", input_type="scene")
        def scene_color(command, _, channel, data, aspect=None, color=None, **kwargs):
            if aspect is None:
                for key in dir(self.context):
                    if key.startswith("color_"):
                        channel(key[6:])
            else:
                color_key = f"color_{aspect}"
                if aspect == "unset": # reset all
                    self.widget_scene.colors.set_default_colors()
                    self.context.signal("theme", True)
                    return "scene", data
                if color == "unset": # reset one
                    setattr(self.context, color_key, "default")
                    self.context.signal("theme", True)
                    return "scene", data

                if color is None:
                    channel(_("No color given! Please provide one like 'green', '#RRBBGGAA' (i.e. #FF000080 for semitransparent red)"))
                else:
                    if hasattr(self.context, color_key):
                        setattr(self.context, color_key, color.hexa)
                        channel(_("Scene aspect color is set."))
                        self.context.signal("theme", False)
                    else:
                        channel(_("%s is not a known scene color command") % aspect)

            return "scene", data

        @self.context.console_argument(
            "zoom_x", type=float, help="zoom amount from current"
        )
        @self.context.console_argument(
            "zoom_y", type=float, help="zoom amount from current"
        )
        @self.context.console_command("aspect", input_type="scene")
        def scene_aspect(command, _, channel, data, zoom_x=1.0, zoom_y=1.0, **kwargs):
            if zoom_x is None or zoom_y is None:
                raise CommandSyntaxError
            matrix = data.widget_root.scene_widget.matrix
            matrix.post_scale(zoom_x, zoom_y)
            data.request_refresh()
            channel(str(matrix))
            return "scene", data

        @self.context.console_argument(
            "zoomfactor", type=float, help="zoom amount from current"
        )
        @self.context.console_command("zoom", input_type="scene")
        def scene_zoomfactor(command, _, channel, data, zoomfactor=1.0, **kwargs):
            matrix = data.widget_root.scene_widget.matrix
            matrix.post_scale(zoomfactor)
            data.request_refresh()
            channel(str(matrix))
            return "scene", data

        @self.context.console_argument(
            "pan_x", type=float, default=0, help="pan from current position x"
        )
        @self.context.console_argument(
            "pan_y", type=float, default=0, help="pan from current position y"
        )
        @self.context.console_command("pan", input_type="scene")
        def scene_pan(command, _, channel, data, pan_x, pan_y, **kwargs):
            matrix = data.widget_root.scene_widget.matrix
            matrix.post_translate(pan_x, pan_y)
            data.request_refresh()
            channel(str(matrix))
            return "scene", data

        @self.context.console_argument(
            "angle", type=Angle.parse, default=0, help="Rotate scene"
        )
        @self.context.console_command("rotate", input_type="scene")
        def scene_rotate(command, _, channel, data, angle, **kwargs):
            matrix = data.widget_root.scene_widget.matrix
            matrix.post_rotate(angle)
            data.request_refresh()
            channel(str(matrix))
            return "scene", data

        @self.context.console_command("reset", input_type="scene")
        def scene_reset(command, _, channel, data, **kwargs):
            matrix = data.widget_root.scene_widget.matrix
            matrix.reset()
            data.request_refresh()
            channel(str(matrix))
            return "scene", data

        @self.context.console_argument("x", type=str, help="x position")
        @self.context.console_argument("y", type=str, help="y position")
        @self.context.console_argument("width", type=str, help="width of view")
        @self.context.console_argument("height", type=str, help="height of view")
        @self.context.console_command("focus", input_type="scene")
        def scene_focus(command, _, channel, data, x, y, width, height, **kwargs):
            if height is None:
                raise CommandSyntaxError("x, y, width, height not specified")
            try:
                x = self.context.device.length(x, 0)
                y = self.context.device.length(y, 1)
                width = self.context.device.length(width, 0)
                height = self.context.device.length(height, 1)
            except ValueError:
                raise CommandSyntaxError("Not a valid length.")
            bbox = (x, y, width, height)
            data.widget_root.focus_viewport_scene(bbox, self.ClientSize)
            data.request_refresh()
            channel(str(data.matrix))
            return "scene", data

<<<<<<< HEAD
        @context.console_command("colors_reset", hidden=True)
        def reset_colors(**kwargs):
            self.widget_scene.colors.set_default_colors()
            self.request_refresh()

        @context.console_command("reference")
        def make_reference(**kwargs):
            # Take first emphasized element
            for e in self.context.elements.flat(types=("elem"), emphasized=True):
                obj = e.object
                self.widget_scene.reference_object = obj
                break


=======
>>>>>>> d92243c3
    @signal_listener("refresh_scene")
    def on_refresh_scene(self, origin, scene_name=None, *args):
        """
        Called by 'refresh_scene' change. To refresh tree.

        :param origin: the path of the originating signal
        :param args:
        :return:
        """
        if scene_name == "Scene":
            self.request_refresh()

    @signal_listener("magnet-attraction")
    def on_magnet(self, origin, strength, *args):
        strength = int(strength)
        if strength < 0:
            strength = 0
        self.scene.scene.magnet_attraction = strength

    def pane_show(self, *args):
        self.context("scene focus -4% -4% 104% 104%\n")

    def pane_hide(self, *args):
        pass

    @signal_listener("activate;device")
    def on_activate_device(self, origin, device):
        self.request_refresh()
        self.scene.signal("grid")

    def on_size(self, event):
        if self.context is None:
            return
        self.Layout()
        self.scene.signal("guide")
        self.request_refresh()

    @signal_listener("driver;mode")
    def on_driver_mode(self, origin, state):
        if state == 0:
            self.widget_scene.background_brush = wx.Brush("Grey")
        else:
            self.widget_scene.background_brush = wx.Brush("Red")
        self.widget_scene.request_refresh_for_animation()

    @signal_listener("background")
    def on_background_signal(self, origin, background):
        background = wx.Bitmap.FromBuffer(*background)
        self.scene.signal("background", background)
        self.request_refresh()

    @signal_listener("units")
    def space_changed(self, origin, *args):
        print("units")
        self.scene.signal("grid")
        self.scene.signal("guide")
        self.request_refresh(origin)

    @signal_listener("bed_size")
    def bed_changed(self, origin, *args):
        self.scene.signal("grid")
        # self.scene.signal('guide')
        self.request_refresh(origin)

    @signal_listener("emphasized")
    def on_emphasized_elements_changed(self, origin, *args):
        self.scene.signal("emphasized")
        self.laserpath_widget.clear_laserpath()
        self.request_refresh(origin)

    def request_refresh(self, *args):
        self.widget_scene.request_refresh(*args)

    @signal_listener("altered")
    @signal_listener("modified")
    def on_element_modified(self, *args):
        self.scene.signal("modified")
        self.widget_scene.request_refresh(*args)

    @signal_listener("element_added")
    @signal_listener("tree_changed")
    def on_elements_added(self, *args):
        self.scene.signal("element_added")


    @signal_listener("theme")
    def on_theme_change(self, origin, theme=None):
        self.scene.signal("theme", theme)
        self.request_refresh(origin)

    def on_key_down(self, event):
        keyvalue = get_key_name(event)
        if self.context.bind.trigger(keyvalue):
            pass
        event.Skip()

    def on_key_up(self, event):
        keyvalue = get_key_name(event)
        if self.context.bind.untrigger(keyvalue):
            pass
        event.Skip()


class SceneWindow(MWindow):
    def __init__(self, *args, **kwds):
        super().__init__(1280, 800, *args, **kwds)
        self.panel = MeerK40tScenePanel(self, wx.ID_ANY, context=self.context)
        self.add_module_delegate(self.panel)
        _icon = wx.NullIcon
        _icon.CopyFromBitmap(icon_meerk40t.GetBitmap())
        self.SetIcon(_icon)
        self.SetTitle(_("Scene"))
        self.Layout()


    def window_open(self):
        self.panel.pane_show()

    def window_close(self):
        self.panel.pane_hide()<|MERGE_RESOLUTION|>--- conflicted
+++ resolved
@@ -269,12 +269,6 @@
             channel(str(data.matrix))
             return "scene", data
 
-<<<<<<< HEAD
-        @context.console_command("colors_reset", hidden=True)
-        def reset_colors(**kwargs):
-            self.widget_scene.colors.set_default_colors()
-            self.request_refresh()
-
         @context.console_command("reference")
         def make_reference(**kwargs):
             # Take first emphasized element
@@ -283,9 +277,6 @@
                 self.widget_scene.reference_object = obj
                 break
 
-
-=======
->>>>>>> d92243c3
     @signal_listener("refresh_scene")
     def on_refresh_scene(self, origin, scene_name=None, *args):
         """
