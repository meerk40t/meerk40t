import wx
from wx import aui

from meerk40t.gui.icons import icon_meerk40t
from meerk40t.gui.laserrender import LaserRender
from meerk40t.gui.mwindow import MWindow
from meerk40t.gui.scene.scenepanel import ScenePanel
from meerk40t.gui.scenewidgets.elementswidget import ElementsWidget
from meerk40t.gui.scenewidgets.gridwidget import GridWidget
from meerk40t.gui.scenewidgets.guidewidget import GuideWidget
from meerk40t.gui.scenewidgets.laserpathwidget import LaserPathWidget
from meerk40t.gui.scenewidgets.rectselectwidget import RectSelectWidget
from meerk40t.gui.scenewidgets.reticlewidget import ReticleWidget
from meerk40t.gui.scenewidgets.selectionwidget import SelectionWidget
from meerk40t.gui.scenewidgets.attractionwidget import AttractionWidget
from meerk40t.gui.toolwidgets.toolcircle import CircleTool
from meerk40t.gui.toolwidgets.toolcontainer import ToolContainer
from meerk40t.gui.toolwidgets.tooldraw import DrawTool
from meerk40t.gui.toolwidgets.toolellipse import EllipseTool
from meerk40t.gui.toolwidgets.toolpolygon import PolygonTool
from meerk40t.gui.toolwidgets.toolpolyline import PolylineTool
from meerk40t.gui.toolwidgets.toolrect import RectTool
from meerk40t.gui.toolwidgets.toolrelocate import RelocateTool
from meerk40t.gui.toolwidgets.tooltext import TextTool
from meerk40t.gui.toolwidgets.toolvector import VectorTool
from meerk40t.gui.wxutils import get_key_name
from meerk40t.kernel import CommandSyntaxError
from meerk40t.kernel import signal_listener
from meerk40t.svgelements import Angle

_ = wx.GetTranslation


def register_panel_scene(window, context):
    # control = wx.aui.AuiNotebook(window, -1, size=(200, 150))
    # panel1 = MeerK40tScenePanel(window, wx.ID_ANY, context=context, index=1)
    # control.AddPage(panel1, "scene1")
    # panel2 = MeerK40tScenePanel(window, wx.ID_ANY, context=context, index=2)
    # control.AddPage(panel2, "scene2")

    control = MeerK40tScenePanel(window, wx.ID_ANY, context=context)
    pane = aui.AuiPaneInfo().CenterPane().Name("scene")
    pane.dock_proportion = 600
    pane.control = control
    pane.hide_menu = True

    # def on_note_page_change(event=None):
    #     if control.GetPageText(control.GetSelection()) == "scene1":
    #         context.kernel.activate_service_path('elements', 'elements')
    #     else:
    #         context.kernel.activate_service_path('elements', "elements1")
    #     context("refresh\n")
    # control.Bind(aui.EVT_AUINOTEBOOK_PAGE_CHANGED, on_note_page_change, control)

    window.on_pane_add(pane)
    context.register("pane/console", pane)


class MeerK40tScenePanel(wx.Panel):
    def __init__(self, *args, context=None, index=None, **kwargs):
        # begin wxGlade: ConsolePanel.__init__
        kwargs["style"] = kwargs.get("style", 0) | wx.TAB_TRAVERSAL
        wx.Panel.__init__(self, *args, **kwargs)
        self.context = context
        self.scene = ScenePanel(
            self.context,
            self,
            scene_name="Scene" if index is None else "Scene%d" % index,
            style=wx.EXPAND | wx.WANTS_CHARS,
        )
        self.widget_scene = self.scene.scene
        context = self.context
        self.widget_scene.add_scenewidget(AttractionWidget(self.widget_scene))
        self.widget_scene.add_scenewidget(SelectionWidget(self.widget_scene))
        self.tool_container = ToolContainer(self.widget_scene)
        self.widget_scene.add_scenewidget(self.tool_container)
        self.widget_scene.add_scenewidget(RectSelectWidget(self.widget_scene))
        self.laserpath_widget = LaserPathWidget(self.widget_scene)
        self.widget_scene.add_scenewidget(self.laserpath_widget)
        self.widget_scene.add_scenewidget(
            ElementsWidget(self.widget_scene, LaserRender(context))
        )
        # Let the grid resize itself
        self.widget_scene.auto_tick = True

        self.widget_scene.add_scenewidget(GridWidget(self.widget_scene))
        self.widget_scene.add_interfacewidget(GuideWidget(self.widget_scene))
        self.widget_scene.add_interfacewidget(ReticleWidget(self.widget_scene))

        sizer_2 = wx.BoxSizer(wx.VERTICAL)
        sizer_2.Add(self.scene, 20, wx.EXPAND, 0)
        self.SetSizer(sizer_2)
        sizer_2.Fit(self)
        self.Layout()

        self.scene.Bind(wx.EVT_KEY_UP, self.on_key_up)
        self.scene.Bind(wx.EVT_KEY_DOWN, self.on_key_down)
        self.scene.scene_panel.Bind(wx.EVT_KEY_UP, self.on_key_up)
        self.scene.scene_panel.Bind(wx.EVT_KEY_DOWN, self.on_key_down)

        self.Bind(wx.EVT_SIZE, self.on_size)

        context.register("tool/draw", DrawTool)
        context.register("tool/rect", RectTool)
        context.register("tool/polyline", PolylineTool)
        context.register("tool/polygon", PolygonTool)
        context.register("tool/circle", CircleTool)
        context.register("tool/ellipse", EllipseTool)
        context.register("tool/relocate", RelocateTool)
        context.register("tool/text", TextTool)
        context.register("tool/vector", VectorTool)

        @context.console_command("dialog_fps", hidden=True)
        def fps(**kwargs):
            dlg = wx.TextEntryDialog(
                None, _("Enter FPS Limit"), _("FPS Limit Entry"), ""
            )
            dlg.SetValue("")

            if dlg.ShowModal() == wx.ID_OK:
                fps = dlg.GetValue()
                try:
                    self.widget_scene.set_fps(int(fps))
                except ValueError:
                    pass
            dlg.Destroy()

        @context.console_argument("tool", help=_("tool to use."))
        @context.console_command("tool", help=_("sets a particular tool for the scene"))
        def tool_base(command, channel, _, tool=None, **kwargs):
            if tool is None:
                channel(_("Tools:"))
                channel("none")
                for t in context.match("tool/", suffix=True):
                    channel(t)
                channel(_("-------"))
                return
            try:
                if tool == "none":
                    self.tool_container.set_tool(None)
                else:
                    self.tool_container.set_tool(tool.lower())
            except (KeyError, AttributeError):
                raise CommandSyntaxError

        @context.console_command("laserpath_clear", hidden=True)
        def clear_laser_path(**kwargs):
            self.laserpath_widget.clear_laserpath()
            self.request_refresh()

        @self.context.console_command("scene", output_type="scene")
        def scene(command, _, channel, **kwargs):
            channel("scene: %s" % str(self.widget_scene))
            return "scene", self.widget_scene

        @self.context.console_argument(
            "zoom_x", type=float, help="zoom amount from current"
        )
        @self.context.console_argument(
            "zoom_y", type=float, help="zoom amount from current"
        )
        @self.context.console_command("aspect", input_type="scene")
        def scene_aspect(command, _, channel, data, zoom_x=1.0, zoom_y=1.0, **kwargs):
            if zoom_x is None or zoom_y is None:
                raise CommandSyntaxError
            matrix = data.widget_root.scene_widget.matrix
            matrix.post_scale(zoom_x, zoom_y)
            data.request_refresh()
            channel(str(matrix))
            return "scene", data

        @self.context.console_argument(
            "zoomfactor", type=float, help="zoom amount from current"
        )
        @self.context.console_command("zoom", input_type="scene")
        def scene_zoomfactor(command, _, channel, data, zoomfactor=1.0, **kwargs):
            matrix = data.widget_root.scene_widget.matrix
            matrix.post_scale(zoomfactor)
            data.request_refresh()
            channel(str(matrix))
            return "scene", data

        @self.context.console_argument(
            "pan_x", type=float, default=0, help="pan from current position x"
        )
        @self.context.console_argument(
            "pan_y", type=float, default=0, help="pan from current position y"
        )
        @self.context.console_command("pan", input_type="scene")
        def scene_pan(command, _, channel, data, pan_x, pan_y, **kwargs):
            matrix = data.widget_root.scene_widget.matrix
            matrix.post_translate(pan_x, pan_y)
            data.request_refresh()
            channel(str(matrix))
            return "scene", data

        @self.context.console_argument(
            "angle", type=Angle.parse, default=0, help="Rotate scene"
        )
        @self.context.console_command("rotate", input_type="scene")
        def scene_rotate(command, _, channel, data, angle, **kwargs):
            matrix = data.widget_root.scene_widget.matrix
            matrix.post_rotate(angle)
            data.request_refresh()
            channel(str(matrix))
            return "scene", data

        @self.context.console_command("reset", input_type="scene")
        def scene_reset(command, _, channel, data, **kwargs):
            matrix = data.widget_root.scene_widget.matrix
            matrix.reset()
            data.request_refresh()
            channel(str(matrix))
            return "scene", data

        @self.context.console_argument("x", type=str, help="x position")
        @self.context.console_argument("y", type=str, help="y position")
        @self.context.console_argument("width", type=str, help="width of view")
        @self.context.console_argument("height", type=str, help="height of view")
        @self.context.console_command("focus", input_type="scene")
        def scene_focus(command, _, channel, data, x, y, width, height, **kwargs):
            if height is None:
                raise CommandSyntaxError("x, y, width, height not specified")
            try:
                x = self.context.device.length(x, 0)
                y = self.context.device.length(y, 1)
                width = self.context.device.length(width, 0)
                height = self.context.device.length(height, 1)
            except ValueError:
                raise CommandSyntaxError("Not a valid length.")
            bbox = (x, y, width, height)
            data.widget_root.focus_viewport_scene(bbox, self.ClientSize)
            data.request_refresh()
            channel(str(data.matrix))
            return "scene", data

    @signal_listener("refresh_scene")
    def on_refresh_scene(self, origin, scene_name=None, *args):
        """
        Called by 'refresh_scene' change. To refresh tree.

        :param origin: the path of the originating signal
        :param args:
        :return:
        """
        if scene_name == "Scene":
            self.request_refresh()

    @signal_listener("magnet-attraction")
    def on_magnet(self, origin, strength, *args):
        strength = int(strength)
        if strength < 0:
            strength = 0
        self.scene.scene.magnet_attraction = strength

    def pane_show(self, *args):
<<<<<<< HEAD
        context = self.context
        context.listen("driver;mode", self.on_driver_mode)
        context.listen("refresh_scene", self.on_refresh_scene)
        context.listen("magnet-attraction", self.on_magnet)
        context.listen("background", self.on_background_signal)
        context.listen("bed_size", self.bed_changed)
        context.listen("emphasized", self.on_emphasized_elements_changed)
        context.listen("modified", self.on_element_modified)
        context.listen("altered", self.on_element_modified)
        context.listen("units", self.space_changed)
        context.listen("element_added", self.on_elements_added)
        context("scene focus -4% -4% 104% 104%\n")
=======
        self.context("scene focus -4% -4% 104% 104%\n")
>>>>>>> 0b6d83a9

    def pane_hide(self, *args):
        pass

    @signal_listener("activate;device")
    def on_activate_device(self, origin, device):
        self.request_refresh()
        self.scene.signal("grid")

    def on_size(self, event):
        if self.context is None:
            return
        self.Layout()
        self.scene.signal("guide")
        self.request_refresh()

    @signal_listener("driver;mode")
    def on_driver_mode(self, origin, state):
        if state == 0:
            self.widget_scene.background_brush = wx.Brush("Grey")
        else:
            self.widget_scene.background_brush = wx.Brush("Red")
        self.widget_scene.request_refresh_for_animation()

    @signal_listener("background")
    def on_background_signal(self, origin, background):
        background = wx.Bitmap.FromBuffer(*background)
        self.scene.signal("background", background)
        self.request_refresh()

    @signal_listener("units")
    def space_changed(self, origin, *args):
        print("units")
        self.scene.signal("grid")
        self.scene.signal("guide")
        self.request_refresh(origin)

    @signal_listener("bed_size")
    def bed_changed(self, origin, *args):
        self.scene.signal("grid")
        # self.scene.signal('guide')
        self.request_refresh(origin)

    @signal_listener("emphasized")
    def on_emphasized_elements_changed(self, origin, *args):
        self.scene.signal("emphasized")
        self.laserpath_widget.clear_laserpath()
        self.request_refresh(origin)

    def request_refresh(self, *args):
        self.widget_scene.request_refresh(*args)

    @signal_listener("altered")
    @signal_listener("modified")
    def on_element_modified(self, *args):
        self.scene.signal("modified")
        self.widget_scene.request_refresh(*args)

    def on_elements_added(self, *args):
        self.scene.signal("element_added")

    def on_key_down(self, event):
        keyvalue = get_key_name(event)
        if self.context.bind.trigger(keyvalue):
            pass
        event.Skip()

    def on_key_up(self, event):
        keyvalue = get_key_name(event)
        if self.context.bind.untrigger(keyvalue):
            pass
        event.Skip()


class SceneWindow(MWindow):
    def __init__(self, *args, **kwds):
        super().__init__(1280, 800, *args, **kwds)
        self.panel = MeerK40tScenePanel(self, wx.ID_ANY, context=self.context)
        self.add_module_delegate(self.panel)
        _icon = wx.NullIcon
        _icon.CopyFromBitmap(icon_meerk40t.GetBitmap())
        self.SetIcon(_icon)
        self.SetTitle(_("Scene"))
        self.Layout()

    def window_open(self):
        self.panel.pane_show()

    def window_close(self):
        self.panel.pane_hide()<|MERGE_RESOLUTION|>--- conflicted
+++ resolved
@@ -254,22 +254,7 @@
         self.scene.scene.magnet_attraction = strength
 
     def pane_show(self, *args):
-<<<<<<< HEAD
-        context = self.context
-        context.listen("driver;mode", self.on_driver_mode)
-        context.listen("refresh_scene", self.on_refresh_scene)
-        context.listen("magnet-attraction", self.on_magnet)
-        context.listen("background", self.on_background_signal)
-        context.listen("bed_size", self.bed_changed)
-        context.listen("emphasized", self.on_emphasized_elements_changed)
-        context.listen("modified", self.on_element_modified)
-        context.listen("altered", self.on_element_modified)
-        context.listen("units", self.space_changed)
-        context.listen("element_added", self.on_elements_added)
-        context("scene focus -4% -4% 104% 104%\n")
-=======
         self.context("scene focus -4% -4% 104% 104%\n")
->>>>>>> 0b6d83a9
 
     def pane_hide(self, *args):
         pass
