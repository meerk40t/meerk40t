--- conflicted
+++ resolved
@@ -200,14 +200,10 @@
         # We neeed this to avoid a crash under Linux when textselection is called too quickly
         self._islinux = platform.system() == "Linux"
 
-<<<<<<< HEAD
         self.text_text = wx.TextCtrl(
             self, wx.ID_ANY, "", style=wx.TE_PROCESS_ENTER | wx.TE_MULTILINE
         )
         # self.text_text.SetSize(dip_size(self, -1, 100))
-=======
-        self.text_text = TextCtrl(self, wx.ID_ANY, "", style=wx.TE_PROCESS_ENTER)
->>>>>>> d0155c9f
         self.node = node
         self.label_fonttest = wxStaticText(
             self, wx.ID_ANY, "", style=wx.ST_ELLIPSIZE_END | wx.ST_NO_AUTORESIZE
