import wx

from meerk40t.gui.laserrender import DRAW_MODE_BACKGROUND, swizzlecolor
from meerk40t.gui.scene.sceneconst import HITCHAIN_HIT, RESPONSE_CHAIN
from meerk40t.gui.scene.widget import Widget


class BedWidget(Widget):
    """
    Bed Widget Interface Widget
    """

    def __init__(self, scene, name=None):
        Widget.__init__(self, scene, all=True)
        if name is None:
            self.name = "Standard"
        else:
            self.name = name
        self.background = None

    def hit(self):
        return HITCHAIN_HIT

    def event(self, window_pos=None, space_pos=None, event_type=None, **kwargs):
        """
        Capture and deal with the double click event.

        Doubleclick in the grid loads a menu to remove the background.
        """
        if event_type == "hover":
            return RESPONSE_CHAIN
        elif event_type == "doubleclick":
            menu = wx.Menu()
            _ = self.scene.context._
            if self.background is not None:
                item = menu.Append(wx.ID_ANY, _("Remove Background"), "")
                self.scene.gui.Bind(
                    wx.EVT_MENU,
                    lambda e: self.scene.gui.signal("background", None),
                    id=item.GetId(),
                )
                if menu.MenuItemCount != 0:
                    self.scene.gui.PopupMenu(menu)
                    menu.Destroy()
        return RESPONSE_CHAIN

    def process_draw(self, gc):
        """
        Draws the background on the scene.
        """
        if self.scene.context.draw_mode & DRAW_MODE_BACKGROUND == 0:
            context = self.scene.context
            p = context.device
            p1, p2, p3, p4 = p.scene_coords
            background = self.background

            x0 = 0
            y0 = 0
            x1 = unit_width
            y1 = unit_height
            if context.device.centered:
                x0 = -unit_width / 2
                y0 = -unit_width / 2
                x1 = -x0
                y1 = -y0
            if background is None:
                brush = wx.Brush(
                    colour=self.scene.colors.color_bed, style=wx.BRUSHSTYLE_SOLID
                )
                gc.SetBrush(brush)
<<<<<<< HEAD

                gc.DrawRectangle(p2[0], p2[0], p.unit_width, p.unit_height)
            elif isinstance(background, int):
                gc.SetBrush(wx.Brush(wx.Colour(swizzlecolor(background))))
                gc.DrawRectangle(p2[0], p2[0], p.unit_width, p.unit_height)
            else:
                gc.DrawBitmap(background, p2[0], p2[0], p.unit_width, p.unit_height)
=======
                gc.DrawRectangle(x0, y0, x1 - x0, y1 - y0)
            elif isinstance(background, int):
                gc.SetBrush(wx.Brush(wx.Colour(swizzlecolor(background))))
                gc.DrawRectangle(x0, y0, x1 - x0, y1 - y0)
            else:
                gc.DrawBitmap(background, x0, y0, x1 - x0, y1 - y0)
>>>>>>> 9987fe5c

    def signal(self, signal, *args, **kwargs):
        """
        Signal commands which draw the background and updates the grid when needed to recalculate the lines
        """
        if signal == "background":
            self.background = args[0]
            if args[0] is None:
                self.scene.has_background = False
            elif isinstance(args[0], int):
                # A pure color is not deemed to represent a 'real' background
                self.scene.has_background = False
            else:
                self.scene.has_background = True<|MERGE_RESOLUTION|>--- conflicted
+++ resolved
@@ -53,22 +53,11 @@
             p = context.device
             p1, p2, p3, p4 = p.scene_coords
             background = self.background
-
-            x0 = 0
-            y0 = 0
-            x1 = unit_width
-            y1 = unit_height
-            if context.device.centered:
-                x0 = -unit_width / 2
-                y0 = -unit_width / 2
-                x1 = -x0
-                y1 = -y0
             if background is None:
                 brush = wx.Brush(
                     colour=self.scene.colors.color_bed, style=wx.BRUSHSTYLE_SOLID
                 )
                 gc.SetBrush(brush)
-<<<<<<< HEAD
 
                 gc.DrawRectangle(p2[0], p2[0], p.unit_width, p.unit_height)
             elif isinstance(background, int):
@@ -76,14 +65,6 @@
                 gc.DrawRectangle(p2[0], p2[0], p.unit_width, p.unit_height)
             else:
                 gc.DrawBitmap(background, p2[0], p2[0], p.unit_width, p.unit_height)
-=======
-                gc.DrawRectangle(x0, y0, x1 - x0, y1 - y0)
-            elif isinstance(background, int):
-                gc.SetBrush(wx.Brush(wx.Colour(swizzlecolor(background))))
-                gc.DrawRectangle(x0, y0, x1 - x0, y1 - y0)
-            else:
-                gc.DrawBitmap(background, x0, y0, x1 - x0, y1 - y0)
->>>>>>> 9987fe5c
 
     def signal(self, signal, *args, **kwargs):
         """
