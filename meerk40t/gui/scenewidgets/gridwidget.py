from math import atan2, cos, sin, sqrt, tau

import wx

from meerk40t.core.units import Length
from meerk40t.gui.laserrender import DRAW_MODE_GRID, DRAW_MODE_GUIDES
from meerk40t.gui.scene.widget import Widget


class GridWidget(Widget):
    """
    Interface Widget
    """

    def __init__(self, scene, name=None, suppress_labels=False):
        Widget.__init__(self, scene, all=True)
        if name is None:
            self.name = "Standard"
        else:
            self.name = name
        self.grid = None
        self.grid2 = None
        self.background = None
        self.grid_line_pen = wx.Pen()
        self.grid_line_pen2 = wx.Pen()
        self.grid_line_pen3 = wx.Pen()
        self.last_ticksize = 0
        self.last_w = 0
        self.last_h = 0
        self.last_min_x = float("inf")
        self.last_min_y = float("inf")
        self.last_max_x = -float("inf")
        self.last_max_y = -float("inf")
        if suppress_labels is None:
            suppress_labels = False
        self.suppress_labels_in_all_cases = suppress_labels

        self.draw_grid = True
        self.sx = 0
        self.sy = 0
        self.sx2 = 0
        self.sy2 = 0
        self.cx = 0
        self.cy = 0
        # Min and max coords of the screen estate
        self.min_x = 0
        self.min_y = 0
        self.max_x = 0
        self.max_y = 0
        self.tick_length_x1 = 0
        self.tick_lenght_y1 = 0
        self.tlenx2 = 0
        self.tleny2 = 0
        self.zero_x = 0
        self.zero_y = 0
        # Circular Grid
        self.min_radius = float("inf")
        self.max_radius = -float("inf")
        self.min_angle = 0
        self.max_angle = tau
        self.osv = -1
        self.sector = 0

        self.set_colors()

    def set_line_width(self, pen, line_width):
        # Sets the linewidth of a wx.pen
        # establish os-system
        if self.osv < 0:
            from platform import system

            sysname = system()
            if sysname == "Windows":
                # Windows
                self.osv = 0
            elif sysname == "Darwin":
                # Mac
                self.osv = 1
            else:
                # Linux
                self.osv = 2
        if self.osv == 0:
            # Windows
            pass  # no changes
        elif self.osv == 1:
            # Mac
            if line_width < 1:
                line_width = 1
        else:
            # Linux
            pass  # no changes
        try:
            pen.SetWidth(line_width)
        except TypeError:
            pen.SetWidth(int(line_width))

    def set_colors(self):
        self.grid_line_pen.SetColour(self.scene.colors.color_grid)
        self.grid_line_pen2.SetColour(self.scene.colors.color_grid2)
        self.grid_line_pen3.SetColour(self.scene.colors.color_grid3)
        self.set_line_width(self.grid_line_pen, 1)
        self.set_line_width(self.grid_line_pen2, 1)
        self.set_line_width(self.grid_line_pen3, 1)

    def _calc_primary_grid(self):
        starts = []
        ends = []
        # Primary grid
        # We could be way too high
        start_x = self.zero_x
        while start_x - self.tick_length_x1 > self.min_x:
            start_x -= self.tick_length_x1
        start_y = self.zero_y
        while start_y - self.tick_lenght_y1 > self.min_y:
            start_y -= self.tick_lenght_y1
        # But we could be way too low, too
        while start_x < self.min_x:
            start_x += self.tick_length_x1
        while start_y < self.min_y:
            start_y += self.tick_lenght_y1

        x = start_x
        while x <= self.max_x:
            starts.append((x, self.min_y))
            ends.append((x, self.max_y))
            x += self.tick_length_x1

        y = start_y
        while y <= self.max_y:
            starts.append((self.min_x, y))
            ends.append((self.max_x, y))
            y += self.tick_lenght_y1
        self.grid = starts, ends

    def _calc_secondary_grid(self):
        starts2 = []
        ends2 = []
        # Primary grid
        # Secondary grid
        # We could be way too high
        start_x = self.zero_x
        while start_x - self.tlenx2 > self.min_x:
            start_x -= self.tlenx2
        start_y = self.zero_y
        while start_y - self.tleny2 > self.min_y:
            start_y -= self.tleny2
        # But we could be way too low, too
        while start_x < self.min_x:
            start_x += self.tlenx2
        while start_y < self.min_y:
            start_y += self.tleny2

        x = start_x
        while x <= self.max_x:
            starts2.append((x, self.min_y))
            ends2.append((x, self.max_y))
            x += self.tlenx2

        y = start_y
        while y <= self.max_y:
            starts2.append((self.min_x, y))
            ends2.append((self.max_x, y))
            y += self.tleny2
        self.grid2 = starts2, ends2

    def calculate_grid(self):
        """
        Based on the current matrix calculate the grid within the bed-space.
        """
        d = self.scene.context.device
<<<<<<< HEAD
        self.zero_x, self.zero_y = d.scene_point(0, 0)
=======
        self.zero_x = d.unit_width * d.show_origin_x
        self.zero_y = d.unit_height * d.show_origin_y
        if d.centered:
            self.zero_x = 0
            self.zero_y = 0
>>>>>>> 9987fe5c
        self._calc_primary_grid()
        self._calc_secondary_grid()

    def calculate_tickdistance(self, w, h):
        # Establish the delta for about 15 ticks
        wpoints = w / 30.0
        hpoints = h / 20.0
        points = (wpoints + hpoints) / 2
        scaled_conversion = (
            self.scene.context.device.length(
                f"1{self.scene.context.units_name}",
                as_float=True,
            )
            * self.scene.widget_root.scene_widget.matrix.value_scale_x()
        )
        if scaled_conversion == 0:
            return
        # tweak the scaled points into being useful.
        # points = scaled_conversion * round(points / scaled_conversion * 10.0) / 10.0
        delta = points / scaled_conversion
        # Let's establish a proper delta: we want to understand the log and x.yyy multiplikator
        x = delta
        factor = 1
        if x >= 1:
            while x >= 10:
                x *= 0.1
                factor *= 10
        else:
            while x < 1:
                x *= 10
                factor *= 0.1

        l_pref = delta / factor
        # Assign 'useful' scale
        if l_pref < 3:
            l_pref = 1
        # elif l_pref < 4:
        #    l_pref = 2.5
        else:
            l_pref = 5.0

        delta1 = l_pref * factor
        # print("New Delta={delta}".format(delta=delta))
        # points = self.scaled_conversion * float("{:.1g}".format(points / self.scaled_conversion))

        self.scene.tick_distance = delta1

    def get_scaled_conversion(self):
        return (
            self.scene.context.device.length(
                f"1{self.scene.context.units_name}",
                as_float=True,
            )
            * self.scene.widget_root.scene_widget.matrix.value_scale_x()
        )

    def calculate_gridsize(self, w, h):
        p = self.scene.context
<<<<<<< HEAD
        self.sx, self.sy = p.device.scene_point(0, 0)
=======

        self.sx = p.device.unit_width * p.device.show_origin_x
        self.sy = p.device.unit_height * p.device.show_origin_y
        # x0 = 0
        # y0 = 0
        # x1 = p.device.unit_height
        # y1 = p.device.unit_height
        if p.device.centered:
            self.sx = 0
            self.sy = 0
            # x0 = -unit_width / 2
            # y0 = -unit_width / 2
            # x1 = -x0
            # y1 = -y0
>>>>>>> 9987fe5c
        if self.scene.grid_secondary_cx is None:
            self.sx2 = self.sx
        else:
            self.sx2 = self.scene.grid_secondary_cx
        if self.scene.grid_secondary_cy is None:
            self.sy2 = self.sy
        else:
            self.sy2 = self.scene.grid_secondary_cy

        if self.scene.grid_circular_cx is None:
            self.cx = self.sx
        else:
            self.cx = self.scene.grid_circular_cx
        if self.scene.grid_circular_cy is None:
            self.cy = self.sy
        else:
            self.cy = self.scene.grid_circular_cy
        self.min_x = float("inf")
        self.max_x = -float("inf")
        self.min_y = float("inf")
        self.max_y = -float("inf")
        for xx in (0, w):
            for yy in (0, h):
                x, y = self.scene.convert_window_to_scene([xx, yy])
                self.min_x = min(self.min_x, x)
                self.min_y = min(self.min_y, y)
                self.max_x = max(self.max_x, x)
                self.max_y = max(self.max_y, y)

        # self.min_x, self.min_y = self.scene.convert_window_to_scene([0, 0])
        # self.max_x, self.max_y = self.scene.convert_window_to_scene([w, h])

        self.min_x = max(0, self.min_x)
        self.min_y = max(0, self.min_y)
        self.max_x = min(float(self.scene.context.device.unit_width), self.max_x)
        self.max_y = min(float(self.scene.context.device.unit_height), self.max_y)
        if p.device.centered:
            self.min_x = -self.scene.context.device.unit_width / 2
            self.min_y = -self.scene.context.device.unit_height / 2
            self.max_x = self.scene.context.device.unit_width / 2
            self.max_y = self.scene.context.device.unit_height / 2
        tick_length = float(
            Length(f"{self.scene.tick_distance}{self.scene.context.units_name}")
        )
        if tick_length == 0:
            tick_length = float(Length("10mm"))
        self.tick_length_x1 = tick_length
        self.tick_lenght_y1 = tick_length
        # print (f"x={self.tlenx1} ({Length(amount=self.tlenx1, digits=3).length_mm})")
        # print (f"y={self.tleny1} ({Length(amount=self.tleny1, digits=3).length_mm})")
        self.tlenx2 = self.tick_length_x1 * self.scene.grid_secondary_scale_x
        self.tleny2 = self.tick_lenght_y1 * self.scene.grid_secondary_scale_y
        # let's establish which circles we really have to draw
        self.min_radius = float("inf")
        self.max_radius = -float("inf")
        test_points = (
            # all 4 corners
            (self.min_x, self.min_y),
            (self.min_x, self.max_y),
            (self.max_x, self.min_y),
            (self.max_x, self.max_y),
            # and the boundary points aligned with the center
            (self.cx, self.max_y),
            (self.cx, self.min_y),
            (self.min_x, self.cy),
            (self.max_x, self.cy),
        )
        for i, pt in enumerate(test_points):
            dx = pt[0] - self.cx
            dy = pt[1] - self.cy
            r = sqrt(dx * dx + dy * dy)
            if r < self.min_radius:
                self.min_radius = r
            if r > self.max_radius:
                self.max_radius = r

        # 1 | 2 | 3
        # --+---+--
        # 4 | 5 | 6
        # --+---+--
        # 7 | 8 | 9
        min_a = float("inf")
        max_a = -float("inf")
        if self.cx <= self.min_x:
            # left
            if self.cy <= self.min_y:
                # below
                quadrant = 7
                pt1 = (self.min_x, self.max_y)
                pt2 = (self.max_x, self.min_y)
            elif self.cy >= self.max_y:
                # above
                quadrant = 1
                pt1 = (self.max_x, self.max_y)
                pt2 = (self.min_x, self.min_y)
            else:
                # between
                quadrant = 4
                pt1 = (self.min_x, self.max_y)
                pt2 = (self.min_x, self.min_y)
        elif self.cx >= self.max_x:
            # right
            if self.cy <= self.min_y:
                # below
                quadrant = 9
                pt1 = (self.min_x, self.min_y)
                pt2 = (self.max_x, self.max_y)
            elif self.cy >= self.max_y:
                # above
                quadrant = 3
                pt1 = (self.max_x, self.min_y)
                pt2 = (self.min_x, self.max_y)
            else:
                # between
                quadrant = 6
                pt1 = (self.max_x, self.min_y)
                pt2 = (self.max_x, self.max_y)
        else:
            # between
            if self.cy <= self.min_y:
                # below
                quadrant = 8
                pt1 = (self.min_x, self.min_y)
                pt2 = (self.max_x, self.min_y)
            elif self.cy >= self.max_y:
                # above
                quadrant = 2
                pt1 = (self.max_x, self.max_y)
                pt2 = (self.min_x, self.max_y)
            else:
                # between
                quadrant = 5
                pt1 = None
                pt2 = None
                min_a = 0
                max_a = tau
        self.sector = quadrant
        if pt1 is not None:
            dx1 = pt1[0] - self.cx
            dy1 = pt1[1] - self.cy
            dx2 = pt2[0] - self.cx
            dy2 = pt2[1] - self.cy
            max_a = atan2(dy1, dx1)
            min_a = atan2(dy2, dx2)

        while max_a < min_a:
            max_a += tau
        while min_a < 0:
            min_a += tau
            max_a += tau
        self.min_angle = min_a
        self.max_angle = max_a
        if self.min_x < self.cx < self.max_x and self.min_y < self.cy < self.max_y:
            self.min_radius = 0
        # print(
        #    "Min-Radius: %.1f, Max-Radius=%.1f, min-angle = %.2f (%.1f), max-angle=%.2f (%.1f)"
        #    % (
        #        self.min_radius,
        #        self.max_radius,
        #        self.min_angle,
        #        self.min_angle / tau * 360,
        #        self.max_angle,
        #        self.max_angle / tau * 360,
        #    )
        # )
        # print ("calculate_gridsize %s, tlen=%.1f" % (self.name, tlen))
        # print ("Min= %.1f, %.1f" % (self.min_x, self.min_y))
        # print ("Max= %.1f, %.1f" % (self.max_x, self.max_y))

    def calculate_grid_points(self):
        """
        Looks at all elements (all_points=True) or at non-selected elements (all_points=False)
        and identifies all attraction points (center, corners, sides)
        Notabene this calculation generates SCREEN coordinates
        """
        self.scene.grid_points = []  # Clear all

        # Let's add grid points - set just the visible part of the grid

        if self.scene.draw_grid_primary:
            self._calculate_grid_points_primary()
        if self.scene.draw_grid_secondary:
            self._calculate_grid_points_secondary()
        if self.scene.draw_grid_circular:
            self._calculate_grid_points_circular()

    def _calculate_grid_points_primary(self):
        if self.scene.context.device.centered:
            return
        # That's easy just the rectangular stuff
        # We could be way too high
        start_x = self.zero_x
        while start_x - self.tick_length_x1 > self.min_x:
            start_x -= self.tick_length_x1
        start_y = self.zero_y
        while start_y - self.tick_lenght_y1 > self.min_y:
            start_y -= self.tick_lenght_y1
        # But we could be way too low, too
        while start_x < self.min_x:
            start_x += self.tick_length_x1
        while start_y < self.min_y:
            start_y += self.tick_lenght_y1
        x = start_x
        while x <= self.max_x:
            y = start_y
            while y <= self.max_y:
                # mx, my = self.scene.convert_scene_to_window([x, y])
                self.scene.grid_points.append([x, y])
                y += self.tick_lenght_y1
            x += self.tick_length_x1

    def _calculate_grid_points_secondary(self):
        if (
            self.scene.draw_grid_primary
            and self.sx == 0
            and self.sy == 0
            and self.scene.grid_secondary_scale_x == 1
            and self.scene.grid_secondary_scale_y == 1
        ):
            return  # is it identical to the primary?
        # We could be way too high
        start_x = self.zero_x
        while start_x - self.tlenx2 > self.min_x:
            start_x -= self.tlenx2
        start_y = self.zero_y
        while start_y - self.tleny2 > self.min_y:
            start_y -= self.tleny2
        # But we could be way too low, too
        while start_x < self.min_x:
            start_x += self.tlenx2
        while start_y < self.min_y:
            start_y += self.tleny2
        x = start_x
        while x <= self.max_x:
            y = start_y
            while y <= self.max_y:
                # mx, my = self.scene.convert_scene_to_window([x, y])
                self.scene.grid_points.append([x, y])
                y += self.tleny2
            x += self.tlenx2

    def _calculate_grid_points_circular(self):
        p = self.scene.context
        # Okay, we are drawing on 48 segments line, even from center to outline, odd from 1/3rd to outline
        start_x = self.cx
        start_y = self.cy
        x = start_x
        y = start_y
        # mx, my = self.scene.convert_scene_to_window([x, y])
        self.scene.grid_points.append([x, y])
        max_r = abs(complex(p.device.unit_width, p.device.unit_height))  # hypot
        tlen = (self.tick_length_x1 + self.tick_lenght_y1) / 2
        r_fourth = max_r // (4 * tlen) * tlen
        segments = 48
        r_angle = 0
        i = 0
        while r_angle < self.min_angle:
            r_angle += tau / segments
            i += 1
        while r_angle < self.max_angle:
            c_angle = r_angle
            while c_angle > tau:
                c_angle -= tau
            if i % 2 == 0:
                r = 0
            else:
                r = r_fourth
            while r < self.min_radius:
                r += tlen

            while r <= self.max_radius:
                r += tlen
                x = start_x + r * cos(c_angle)
                y = start_y + r * sin(c_angle)

                if self.min_x <= x <= self.max_x and self.min_y <= y <= self.max_y:
                    # mx, my = self.scene.convert_scene_to_window([x, y])
                    self.scene.grid_points.append([x, y])

            i += 1
            r_angle += tau / segments

    def process_draw(self, gc):
        """
        Draw the grid on the scene.
        """
        # print ("GridWidget %s draw" % self.name)

        # Get proper gridsize
        w, h = gc.Size
        if w < 50 or h < 50:
            # Algorithm is unstable for very low values of w or h.
            return
        if self.scene.auto_tick:
            self.calculate_tickdistance(w, h)
        self.calculate_gridsize(w, h)

        # When do we need to redraw?!
        if self.last_ticksize != self.scene.tick_distance:
            self.last_ticksize = self.scene.tick_distance
            self.grid = None
        # With the new zoom-algorithm we also need to redraw if the origin
        # or the size have changed...
        # That's a price I am willing to pay...
        if self.last_w != w or self.last_h != h:
            self.last_w = w
            self.last_h = h
            self.grid = None
        if self.min_x != self.last_min_x or self.min_y != self.last_min_y:
            self.last_min_x = self.min_x
            self.last_min_y = self.min_y
            self.grid = None
        if self.max_x != self.last_max_x or self.max_y != self.last_max_y:
            self.last_max_x = self.max_x
            self.last_max_y = self.max_y
            self.grid = None

        if self.scene.context.draw_mode & DRAW_MODE_GRID != 0:
            return  # Do not draw grid.

        if self.grid is None or self.grid2 is None:
            self.calculate_grid()
            self.calculate_grid_points()

        matrix = self.scene.widget_root.scene_widget.matrix
        try:
            line_width = 1.0 / sqrt(abs(matrix.determinant))
        except (OverflowError, ValueError, ZeroDivisionError):
            matrix.reset()
            return
        self.set_line_width(self.grid_line_pen, line_width)
        self.set_line_width(self.grid_line_pen2, line_width)
        self.set_line_width(self.grid_line_pen3, line_width)

        gc.SetPen(self.grid_line_pen)
        brush = wx.Brush(
            colour=self.scene.colors.color_bed, style=wx.BRUSHSTYLE_TRANSPARENT
        )
        gc.SetBrush(brush)
        # There is a bug in wxPython v4.1.1 and below that will not allow to apply a LineWidth below a given level:
        # At a matrix scale value of about 17.2 and a corresponding line width of 0.058 everything looks good
        # but one step more with 18.9 and 0.053 the lines degenerate...
        # Interestingly, this does not apply to arcs in a path, they remain at 1 pixel.
        if self.scene.draw_grid_circular:
            self._draw_grid_circular(gc)
        if self.scene.draw_grid_secondary:
            self._draw_grid_secondary(gc)
        if self.scene.draw_grid_primary:
            self._draw_grid_primary(gc)

    def _draw_grid_primary(self, gc):
        starts, ends = self.grid
        gc.SetPen(self.grid_line_pen)
        grid_path = gc.CreatePath()
        if starts and ends:
            for i in range(len(starts)):
                sx = starts[i][0]
                sy = starts[i][1]
                grid_path.MoveToPoint(sx, sy)
                sx = ends[i][0]
                sy = ends[i][1]
                grid_path.AddLineToPoint(sx, sy)
            gc.StrokePath(grid_path)

    def _draw_grid_secondary(self, gc):
        starts2, ends2 = self.grid2
        gc.SetPen(self.grid_line_pen2)
        grid_path = gc.CreatePath()
        if starts2 and ends2:
            for i in range(len(starts2)):
                sx = starts2[i][0]
                sy = starts2[i][1]
                grid_path.MoveToPoint(sx, sy)
                sx = ends2[i][0]
                sy = ends2[i][1]
                grid_path.AddLineToPoint(sx, sy)
            gc.StrokePath(grid_path)

            # gc.StrokeLineSegments(starts2, ends2)

    def _draw_grid_circular(self, gc):
        gc.SetPen(self.grid_line_pen3)
        u_width = float(self.scene.context.device.unit_width)
        u_height = float(self.scene.context.device.unit_height)
        x0 = 0
        y0 = 0
        x1 = u_width
        y1 = u_height
        if self.scene.context.device.centered:
            x0 = -u_width / 2
            y0 = -u_width / 2
            x1 = -x0
            y1 = -y0
        gc.Clip(x0, y0, x1 - x0, y1 - y0)
        siz = sqrt(u_width * u_width + u_height * u_height)
        # print("Wid=%.1f, Ht=%.1f, siz=%.1f, step=%.1f, sx=%.1f, sy=%.1f" %(u_width, u_height, siz, step, self.sx, self.sy))
        # print("Wid=%s, Ht=%s, siz=%s, step=%s, sx=%s, sy=%s" %(Length(amount=u_width).length_mm, Length(amount=u_height).length_mm, Length(amount=siz).length_mm, Length(amount=step).length_mm, Length(amount=self.sx).length_mm, Length(amount=self.sy).length_mm))
        sox = self.cx / u_width
        soy = self.cy / u_height
        step = self.tick_length_x1
        factor = max(2 * (1 - sox), 2 * (1 - soy))
        # Initially I drew a complete circle, which is a waste in most situations,
        # so let's create a path
        circle_path = gc.CreatePath()
        y = 0
        while y < 2 * self.min_radius:
            y += 2 * step
        while y < 2 * self.max_radius:
            y += 2 * step
            spoint_x = self.cx + y / 2 * cos(self.min_angle)
            spoint_y = self.cx + y / 2 * sin(self.min_angle)
            circle_path.MoveToPoint(spoint_x, spoint_y)
            # gc.DrawEllipse(self.cx - y / 2, self.cy - y / 2, y, y)
            circle_path.AddArc(
                self.cx, self.cy, y / 2, self.min_angle, self.max_angle, True
            )
        gc.StrokePath(circle_path)
        # circle_path.AddArc(self.cx, self.cy, y, self.min_angle, self.max_angle)
        # (around one fourth of radius)
        mid_y = y // (4 * step) * step
        # print("Last Y=%.1f (%s), mid_y=%.1f (%s)" % (y, Length(amount=y).length_mm, mid_y, Length(amount=mid_y).length_mm))
        radials_start = []
        radials_end = []
        fsize = 10 / self.scene.widget_root.scene_widget.matrix.value_scale_x()
        if fsize < 1.0:
            fsize = 1.0  # Mac does not allow values lower than 1.
        try:
            font = wx.Font(
                fsize,
                wx.FONTFAMILY_SWISS,
                wx.FONTSTYLE_NORMAL,
                wx.FONTWEIGHT_BOLD,
            )
        except TypeError:
            font = wx.Font(
                int(fsize),
                wx.FONTFAMILY_SWISS,
                wx.FONTSTYLE_NORMAL,
                wx.FONTWEIGHT_BOLD,
            )
        # gc.SetFont(font, wx.BLACK)
        # debugstr = "Angle= %.1f - %.1f (%d)" % (self.min_angle/tau*360, self.max_angle/tau*360, self.sector)
        # gc.DrawText(debugstr, (self.min_x + self.max_x)/2, (self.min_y + self.max_y)/2)
        gc.SetFont(font, self.scene.colors.color_guide3)
        segments = 48
        r_angle = 0
        i = 0
        while r_angle < self.min_angle:
            r_angle += tau / segments
            i += 1

        # Draw radials...
        while r_angle < self.max_angle:
            c_angle = r_angle
            while c_angle > tau:
                c_angle -= tau
            if i % 2 == 0:
                degang = round(c_angle / tau * 360, 1)
                if degang == 360:
                    degang = 0
                a_text = f"{degang:.0f}°"
                (t_width, t_height) = gc.GetTextExtent(a_text)
                # Make sure text remains legible without breaking your neck... ;-)
                if tau * 1 / 4 < c_angle < tau * 3 / 4:
                    myangle = (-1.0 * c_angle) + tau / 2
                    dx = t_width
                else:
                    myangle = -1.0 * c_angle
                    dx = 0
                if (
                    self.scene.context.draw_mode & DRAW_MODE_GUIDES == 0
                    or self.suppress_labels_in_all_cases
                ):
                    gc.DrawText(
                        a_text,
                        self.cx + cos(c_angle) * (mid_y + dx),
                        self.cy + sin(c_angle) * (mid_y + dx),
                        myangle,
                    )
                s_factor = 0
            else:
                s_factor = 1
            radials_start.append(
                (
                    self.cx + s_factor * 0.5 * mid_y * cos(c_angle),
                    self.cy + s_factor * 0.5 * mid_y * sin(c_angle),
                )
            )
            radials_end.append(
                (
                    self.cx + 0.5 * y * cos(c_angle),
                    self.cy + 0.5 * y * sin(c_angle),
                )
            )
            r_angle += tau / segments
            i += 1
        if len(radials_start) > 0:
            gc.StrokeLineSegments(radials_start, radials_end)
        gc.ResetClip()

    def signal(self, signal, *args, **kwargs):
        """
        Signal commands which draw the background and updates the grid when needed to recalculate the lines
        """
        if signal == "grid":
            self.grid = None
        elif signal == "theme":
            self.set_colors()<|MERGE_RESOLUTION|>--- conflicted
+++ resolved
@@ -168,15 +168,7 @@
         Based on the current matrix calculate the grid within the bed-space.
         """
         d = self.scene.context.device
-<<<<<<< HEAD
-        self.zero_x, self.zero_y = d.scene_point(0, 0)
-=======
-        self.zero_x = d.unit_width * d.show_origin_x
-        self.zero_y = d.unit_height * d.show_origin_y
-        if d.centered:
-            self.zero_x = 0
-            self.zero_y = 0
->>>>>>> 9987fe5c
+        self.zero_x, self.zero_y = (0, 0)
         self._calc_primary_grid()
         self._calc_secondary_grid()
 
@@ -235,24 +227,9 @@
 
     def calculate_gridsize(self, w, h):
         p = self.scene.context
-<<<<<<< HEAD
-        self.sx, self.sy = p.device.scene_point(0, 0)
-=======
-
-        self.sx = p.device.unit_width * p.device.show_origin_x
-        self.sy = p.device.unit_height * p.device.show_origin_y
-        # x0 = 0
-        # y0 = 0
-        # x1 = p.device.unit_height
-        # y1 = p.device.unit_height
-        if p.device.centered:
-            self.sx = 0
-            self.sy = 0
-            # x0 = -unit_width / 2
-            # y0 = -unit_width / 2
-            # x1 = -x0
-            # y1 = -y0
->>>>>>> 9987fe5c
+
+        self.sx = 0
+        self.sy = 0
         if self.scene.grid_secondary_cx is None:
             self.sx2 = self.sx
         else:
@@ -289,11 +266,6 @@
         self.min_y = max(0, self.min_y)
         self.max_x = min(float(self.scene.context.device.unit_width), self.max_x)
         self.max_y = min(float(self.scene.context.device.unit_height), self.max_y)
-        if p.device.centered:
-            self.min_x = -self.scene.context.device.unit_width / 2
-            self.min_y = -self.scene.context.device.unit_height / 2
-            self.max_x = self.scene.context.device.unit_width / 2
-            self.max_y = self.scene.context.device.unit_height / 2
         tick_length = float(
             Length(f"{self.scene.tick_distance}{self.scene.context.units_name}")
         )
@@ -440,8 +412,6 @@
             self._calculate_grid_points_circular()
 
     def _calculate_grid_points_primary(self):
-        if self.scene.context.device.centered:
-            return
         # That's easy just the rectangular stuff
         # We could be way too high
         start_x = self.zero_x
@@ -637,8 +607,9 @@
         gc.SetPen(self.grid_line_pen3)
         u_width = float(self.scene.context.device.unit_width)
         u_height = float(self.scene.context.device.unit_height)
-        x0 = 0
-        y0 = 0
+        p1, p2, p3, p4 = self.scene.context.device.scene_coords
+        x0 = p2[0]
+        y0 = p2[1]
         x1 = u_width
         y1 = u_height
         if self.scene.context.device.centered:
