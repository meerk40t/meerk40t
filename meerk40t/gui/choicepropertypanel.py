import wx
from wx.lib.scrolledpanel import ScrolledPanel

from meerk40t.core.units import Angle, Length
from meerk40t.gui.laserrender import swizzlecolor
from meerk40t.kernel import Context
from meerk40t.svgelements import Color

_ = wx.GetTranslation


class ChoicePropertyPanel(ScrolledPanel):
    """
    ChoicePropertyPanel is a generic panel that simply presents a simple list of properties to be viewed and edited.
    In most cases it can be initialized by passing a choices value which will read the registered choice values
    and display the given properties, automatically generating an appropriate changer for that property.
    """

    def __init__(self, *args, context: Context = None, choices=None, **kwds):
        kwds["style"] = kwds.get("style", 0) | wx.TAB_TRAVERSAL
        ScrolledPanel.__init__(self, *args, **kwds)
        self.context = context
        self.listeners = list()
        if choices is None:
            return
        if isinstance(choices, str):
            choices = self.context.lookup("choices", choices)
            if choices is None:
                return
        self.choices = choices
        sizer_main = wx.BoxSizer(wx.VERTICAL)
        for i, c in enumerate(self.choices):
            if isinstance(c, tuple):
                # If c is tuple
                dict_c = dict()
                try:
                    dict_c["object"] = c[0]
                    dict_c["attr"] = c[1]
                    dict_c["default"] = c[2]
                    dict_c["label"] = c[3]
                    dict_c["tip"] = c[4]
                    dict_c["type"] = c[5]
                except IndexError:
                    pass
                c = dict_c
            try:
                attr = c["attr"]
                obj = c["object"]
            except KeyError:
                continue

            # get default value
            if hasattr(obj, attr):
                data = getattr(obj, attr)
            else:
                # if obj can lack attr, default must have been assigned.
                try:
                    data = c["default"]
                except KeyError:
                    continue
            data_type = type(data)
            data_type = c.get("type", data_type)
            data_style = c.get("style", None)
            try:
                # Get label
                label = c["label"]
            except KeyError:
                # Undefined label is the attr
                label = attr

            if data_type == bool:
                # Bool type objects get a checkbox.
                control = wx.CheckBox(self, label=label)
                control.SetValue(data)

                def on_checkbox_check(param, ctrl, obj):
                    def check(event=None):
                        v = ctrl.GetValue()
                        setattr(obj, param, bool(v))
                        self.context.signal(param, v)

                    return check

                control.Bind(wx.EVT_CHECKBOX, on_checkbox_check(attr, control, obj))
                sizer_main.Add(control, 0, wx.EXPAND, 0)
            elif data_type == str and data_style == "file":
                control_sizer = wx.StaticBoxSizer(
                    wx.StaticBox(self, wx.ID_ANY, label), wx.HORIZONTAL
                )
                control = wx.Button(self, -1)

                def set_file(filename: str):
                    if not filename:
                        filename = _("No File")
                    control.SetLabel(filename)

                def on_button_filename(param, ctrl, obj, wildcard):
                    def click(event=None):
                        with wx.FileDialog(
                            self,
                            label,
                            wildcard=wildcard if wildcard else "*",
                            style=wx.FD_OPEN | wx.FD_FILE_MUST_EXIST,
                        ) as fileDialog:
                            if fileDialog.ShowModal() == wx.ID_CANCEL:
                                return  # the user changed their mind
                            pathname = str(fileDialog.GetPath())
                            ctrl.SetLabel(pathname)
                            self.Layout()
                            try:
                                setattr(obj, param, pathname)
                            except ValueError:
                                # cannot cast to data_type, pass
                                pass

                    return click

                set_file(data)
                control_sizer.Add(control)
                control.Bind(
                    wx.EVT_BUTTON,
                    on_button_filename(attr, control, obj, c.get("wildcard", "*")),
                )
                sizer_main.Add(control_sizer, 0, wx.EXPAND, 0)
            elif data_type in (str, int, float) and data_style == "combo":
                control_sizer = wx.StaticBoxSizer(
                    wx.StaticBox(self, wx.ID_ANY, label), wx.HORIZONTAL
                )
                choice_list = list(map(str, c.get("choices", [c.get("default")])))
                control = wx.ComboBox(
                    self,
                    wx.ID_ANY,
                    choices=choice_list,
                    style=wx.CB_DROPDOWN | wx.CB_READONLY,
                )
                control.SetValue(str(data))

                def on_combo_text(param, ctrl, obj):
                    def select(event=None):
<<<<<<< HEAD
                        v = data_type(ctrl.GetValue())
                        setattr(obj, param, v)
=======
                        v = ctrl.GetValue()
                        setattr(obj, param, v)
                        self.context.signal(param, v)
>>>>>>> d99ada81

                    return select

                control_sizer.Add(control)
                control.Bind(
                    wx.EVT_COMBOBOX,
                    on_combo_text(attr, control, obj),
                )
                sizer_main.Add(control_sizer, 0, wx.EXPAND, 0)
            elif data_type == str and data_style == "combosmall":
                control_sizer = wx.BoxSizer(wx.HORIZONTAL)
                clabel = wx.StaticText(self,
                    id=wx.ID_ANY,
                    label=label,
                    # size=(-1, 23),
                    style=wx.ALIGN_CENTER_VERTICAL
                )
                control_sizer.Add(clabel, 0, 0, 0)
                control = wx.ComboBox(
                    self,
                    wx.ID_ANY,
                    choices=c.get("choices", [c.get("default")]),
                    style=wx.CB_DROPDOWN | wx.CB_READONLY,
                )
                control.SetValue(data)

                def on_combosmall_text(param, ctrl, obj):
                    def select(event=None):
                        v = ctrl.GetValue()
                        setattr(obj, param, v)
                        self.context.signal(param, v)

                    return select

                control_sizer.Add(control)
                control.Bind(
                    wx.EVT_COMBOBOX,
                    on_combosmall_text(attr, control, obj),
                )
                sizer_main.Add(control_sizer, 0, wx.EXPAND, 0)
            elif data_type in (str, int, float):
                # str, int, and float type objects get a TextCtrl setter.
                control_sizer = wx.StaticBoxSizer(
                    wx.StaticBox(self, wx.ID_ANY, label), wx.HORIZONTAL
                )
                control = wx.TextCtrl(self, -1)
                control.SetValue(str(data))
                control_sizer.Add(control)

                def on_textbox_text(param, ctrl, obj, dtype):
                    def text(event=None):
                        v = ctrl.GetValue()
                        try:
                            setattr(obj, param, dtype(v))
                        except ValueError:
                            # cannot cast to data_type, pass
                            pass

                    return text

                control.Bind(
                    wx.EVT_TEXT, on_textbox_text(attr, control, obj, data_type)
                )
                sizer_main.Add(control_sizer, 0, wx.EXPAND, 0)
            elif data_type == Length:
                # Length type is a TextCtrl with special checks
                control_sizer = wx.StaticBoxSizer(
                    wx.StaticBox(self, wx.ID_ANY, label), wx.HORIZONTAL
                )
                control = wx.TextCtrl(self, -1)
                control.SetValue(str(data))
                control_sizer.Add(control)

                def on_textbox_text(param, ctrl, obj, dtype):
                    def text(event=None):
                        try:
                            v = Length(ctrl.GetValue())
                            ctrl.SetBackgroundColour(None)
                            ctrl.Refresh()
                        except ValueError:
                            ctrl.SetBackgroundColour(wx.RED)
                            ctrl.Refresh()
                            return
                        try:
                            setattr(obj, param, v.preferred_length)
                        except ValueError:
                            # cannot cast to data_type, pass
                            pass

                    return text

                control.Bind(
                    wx.EVT_TEXT, on_textbox_text(attr, control, obj, data_type)
                )
                sizer_main.Add(control_sizer, 0, wx.EXPAND, 0)
            elif data_type == Angle:
                # Angle type is a TextCtrl with special checks
                control_sizer = wx.StaticBoxSizer(
                    wx.StaticBox(self, wx.ID_ANY, label), wx.HORIZONTAL
                )
                control = wx.TextCtrl(self, -1)
                control.SetValue(str(data))
                control_sizer.Add(control)

                def on_textbox_text(param, ctrl, obj, dtype):
                    def text(event=None):
                        try:
                            v = Angle(ctrl.GetValue(), digits=5)
                            ctrl.SetBackgroundColour(None)
                            ctrl.Refresh()
                        except ValueError:
                            ctrl.SetBackgroundColour(wx.RED)
                            ctrl.Refresh()
                            return
                        try:
                            setattr(obj, param, str(v))
                        except ValueError:
                            # cannot cast to data_type, pass
                            pass

                    return text

                control.Bind(
                    wx.EVT_TEXT, on_textbox_text(attr, control, obj, data_type)
                )
                sizer_main.Add(control_sizer, 0, wx.EXPAND, 0)
            elif data_type == Color:
                # Color data_type objects are get a button with the background.
                control_sizer = wx.StaticBoxSizer(
                    wx.StaticBox(self, wx.ID_ANY, label), wx.HORIZONTAL
                )
                control = wx.Button(self, -1)

                def set_color(color: Color):
                    control.SetLabel(str(color.hex))
                    control.SetBackgroundColour(wx.Colour(swizzlecolor(color)))
                    control.color = color

                def on_button_color(param, ctrl, obj):
                    def click(event=None):
                        color_data = wx.ColourData()
                        color_data.SetColour(wx.Colour(swizzlecolor(ctrl.color)))
                        dlg = wx.ColourDialog(self, color_data)
                        if dlg.ShowModal() == wx.ID_OK:
                            color_data = dlg.GetColourData()
                            data = Color(
                                swizzlecolor(color_data.GetColour().GetRGB()), 1.0
                            )
                            set_color(data)
                            try:
                                setattr(obj, param, data_type(data))
                            except ValueError:
                                # cannot cast to data_type, pass
                                pass

                    return click

                set_color(data)
                control_sizer.Add(control)

                control.Bind(wx.EVT_BUTTON, on_button_color(attr, control, obj))
                sizer_main.Add(control_sizer, 0, wx.EXPAND, 0)
            else:
                # Requires a registered data_type
                continue

            # Get enabled value
            try:
                enabled = c["enabled"]
                control.Enable(enabled)
            except KeyError:
                try:
                    conditional = c["conditional"]
                    c_obj, c_attr = conditional
                    enabled = bool(getattr(c_obj, c_attr))
                    control.Enable(enabled)

                    def on_enable_listener(param, ctrl, obj):
                        def listen(origin, value):
                            enabled = bool(getattr(obj, param))
                            try:
                                ctrl.Enable(enabled)
                            except RuntimeError:
                                pass

                        return listen

                    listener = on_enable_listener(c_attr, control, c_obj)
                    self.listeners.append((c_attr, listener))
                    context.listen(c_attr, listener)
                except KeyError:
                    pass

            try:
                # Set the tool tip if 'tip' is available
                control.SetToolTip(c["tip"])
            except KeyError:
                pass

        self.SetSizer(sizer_main)
        sizer_main.Fit(self)

    def pane_hide(self):
        for attr, listener in self.listeners:
            self.context.unlisten(attr, listener)

    def pane_show(self):
        pass<|MERGE_RESOLUTION|>--- conflicted
+++ resolved
@@ -137,14 +137,10 @@
 
                 def on_combo_text(param, ctrl, obj):
                     def select(event=None):
-<<<<<<< HEAD
-                        v = data_type(ctrl.GetValue())
-                        setattr(obj, param, v)
-=======
+
                         v = ctrl.GetValue()
                         setattr(obj, param, v)
                         self.context.signal(param, v)
->>>>>>> d99ada81
 
                     return select
 
