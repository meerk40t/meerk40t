--- conflicted
+++ resolved
@@ -205,74 +205,6 @@
         """
         self.no_image_message.Show(False)
         if isinstance(path, wx.Bitmap):
-<<<<<<< HEAD
-            if display:
-                self.image_tip.SetBitmap(path)
-                self.image_tip.Show(True)
-        else:
-            found = False
-            if path and self.cache_dir:
-                # Hex-string of path-hash
-                basename = f"{hash(path):#x}"
-                local_path = os.path.join(self.cache_dir, basename)
-                # Is this file already on the disk? If not load it...
-                if not os.path.exists(local_path):
-                    if automatic_download:
-                        loaded = False
-                        opened = False
-                        try:
-                            with urllib.request.urlopen(path) as file:
-                                content = file.read()
-                                opened = True
-                        except (urllib.error.URLError, urllib.error.HTTPError) as e:
-                            # print (f"Error: {e}")
-                            pass
-                        # If the file object is successfully opened, read its content as a string
-                        if opened:
-                            try:
-                                with open(local_path, "wb") as f:
-                                    f.write(content)
-                                    loaded = True
-                            except (OSError, PermissionError, RuntimeError) as e:
-                                # print (f"Error @ image write to {local_path}: {e}")
-                                pass
-
-                        found = loaded
-                    else:
-                        self.check_consent.Show(True)
-
-                if display and local_path and os.path.exists(local_path):
-                    bmp = wx.Bitmap()
-                    res = bmp.LoadFile(local_path)
-                    if res:
-                        new_x, new_y = bmp.Size
-                        img_size = self.image_tip.GetSize()
-                        if new_x > img_size[0] or new_y > img_size[1]:
-                            if new_x > img_size[0]:
-                                fact = img_size[0] / new_x
-                                new_y *= fact
-                                new_x *= fact
-                            if new_y > img_size[1]:
-                                fact = img_size[1] / new_y
-                                new_y *= fact
-                                new_x *= fact
-                            image = bmp.ConvertToImage()
-                            image.Rescale(int(new_x), int(new_y))
-                            bmp = wx.Bitmap(image)
-
-                        try:
-                            self.image_tip.SetScaleMode(wx.StaticBitmap.Scale_None)
-                        except AttributeError:
-                            # Old version of wxpython
-                            pass
-                        self.image_tip.SetBitmap(bmp)
-                        found = True
-            if display:
-                if found:
-                    self.image_tip.Show(True)
-                else:
-                    self.image_tip.Show(False)
-=======
             self.image_tip.SetBitmap(path)
             self.image_tip.Show(True)
             return
@@ -289,7 +221,7 @@
             # Malformed path.
             return
 
-        basename = f"_{counter}_{parts[-1]}"
+        basename = hex(hash(path))
         local_path = os.path.join(self.cache_dir, basename)
         if not local_path:
             return
@@ -334,7 +266,6 @@
             pass
         self.image_tip.SetBitmap(bmp)
         self.image_tip.Show(True)
->>>>>>> bf0d49ca
 
     def on_button_try(self, event):
         if self.tip_command:
