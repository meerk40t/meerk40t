import math

import wx

from meerk40t.kernel import signal_listener

from ..core.node.laserop import CutOpNode, EngraveOpNode, ImageOpNode, RasterOpNode
from ..svgelements import Group, Length
from .icons import icons8_laser_beam_52
from .mwindow import MWindow
from .propertiespanel import PropertiesPanel
from .wxutils import disable_window

_ = wx.GetTranslation

MILS_PER_MM = 39.3701


class PlannerPanel(wx.Panel):
    def __init__(self, *args, context=None, plan_name=None, **kwargs):
        # begin wxGlade: ConsolePanel.__init__
        kwargs["style"] = kwargs.get("style", 0) | wx.TAB_TRAVERSAL
        wx.Panel.__init__(self, *args, **kwargs)
        self.context = context

        self.plan_name = plan_name
        self.available_devices = list(self.context.kernel.services("device"))
        self.selected_device = self.context.device
        index = -1
        for i, s in enumerate(self.available_devices):
            if s is self.selected_device:
                index = i
                break
        spools = [s.label for s in self.available_devices]

        self.combo_device = wx.ComboBox(
            self, wx.ID_ANY, choices=spools, style=wx.CB_DROPDOWN
        )
        self.combo_device.SetSelection(index)
        self.list_operations = wx.ListBox(self, wx.ID_ANY, choices=[])
        self.list_command = wx.ListBox(self, wx.ID_ANY, choices=[])

        self.panel_operation = wx.Panel(self, wx.ID_ANY)
        choices = self.context.lookup("choices/optimize")[:7]
        self.panel_optimize = PropertiesPanel(
            self, wx.ID_ANY, context=self.context, choices=choices
        )
        self.button_start = wx.Button(self, wx.ID_ANY, _("Start"))

        self.__set_properties()
        self.__do_layout()

        self.Bind(wx.EVT_COMBOBOX, self.on_combo_device, self.combo_device)
        self.Bind(wx.EVT_LISTBOX, self.on_listbox_operation_click, self.list_operations)
        self.Bind(
            wx.EVT_LISTBOX_DCLICK,
            self.on_listbox_operation_dclick,
            self.list_operations,
        )
        self.Bind(wx.EVT_LISTBOX, self.on_listbox_commands_click, self.list_command)
        self.Bind(
            wx.EVT_LISTBOX_DCLICK, self.on_listbox_commands_dclick, self.list_command
        )
        self.Bind(wx.EVT_BUTTON, self.on_button_start, self.button_start)
        self.stage = 0
        if index == -1:
            disable_window(self)

    def __set_properties(self):
        # begin wxGlade: Preview.__set_properties

        self.combo_device.SetToolTip(
            _("Select the device to which to send the current job")
        )
        self.list_operations.SetToolTip(_("Operations being added to the current job"))
        self.list_command.SetToolTip(_("Commands being applied to the current job"))
        self.button_start.SetBackgroundColour(wx.Colour(0, 255, 0))
        self.button_start.SetFont(
            wx.Font(
                14,
                wx.FONTFAMILY_DEFAULT,
                wx.FONTSTYLE_NORMAL,
                wx.FONTWEIGHT_NORMAL,
                0,
                "Segoe UI",
            )
        )
        self.button_start.SetForegroundColour(wx.BLACK)
        self.button_start.SetBitmap(icons8_laser_beam_52.GetBitmap())
        # end wxGlade

    def __do_layout(self):
        # begin wxGlade: Preview.__do_layout
        sizer_frame = wx.BoxSizer(wx.VERTICAL)
        sizer_options = wx.BoxSizer(wx.HORIZONTAL)
        sizer_optimizations = wx.StaticBoxSizer(
            wx.StaticBox(self, wx.ID_ANY, _("Optimizations")), wx.VERTICAL
        )
        sizer_main = wx.BoxSizer(wx.HORIZONTAL)
        sizer_frame.Add(self.combo_device, 0, wx.EXPAND, 0)
        sizer_main.Add(self.list_operations, 2, wx.EXPAND, 0)
        sizer_main.Add(self.list_command, 2, wx.EXPAND, 0)
        sizer_frame.Add(sizer_main, 1, wx.EXPAND, 0)

        sizer_frame.Add(self.panel_operation, 0, wx.EXPAND, 0)

        sizer_optimizations.Add(self.panel_optimize)
        sizer_options.Add(sizer_optimizations, 2, wx.EXPAND, 0)
        sizer_options.Add(self.button_start, 3, wx.EXPAND, 0)
        sizer_frame.Add(sizer_options, 0, wx.EXPAND, 0)
        self.SetSizer(sizer_frame)
        self.Layout()
        # end wxGlade

    def jobchange_return_to_operations(self, event=None):
        self.context("plan%s return clear\n" % (self.plan_name))

    def jobchange_step_repeat(self, event=None):
        dlg = wx.TextEntryDialog(
            self, _("How many copies wide?"), _("Enter Columns"), ""
        )

        if dlg.ShowModal() == wx.ID_OK:
            try:
                cols = int(dlg.GetValue())
            except ValueError:
                dlg.Destroy()
                return
        else:
            dlg.Destroy()
            return
        dlg.Destroy()

        dlg = wx.TextEntryDialog(self, _("How many copies high?"), _("Enter Rows"), "")
        if dlg.ShowModal() == wx.ID_OK:
            try:
                rows = int(dlg.GetValue())
            except ValueError:
                dlg.Destroy()
                return
        else:
            dlg.Destroy()
            return
        dlg.Destroy()

        elems = []
        cutplan = self.context.planner.default_plan
        for node in cutplan.plan:
            if node.type.startswith("op"):
                objs = [e.object for e in node.children]
                elems.extend(objs)
        bounds = Group.union_bbox(elems)

        try:
            width = math.ceil(bounds[2] - bounds[0])
            height = math.ceil(bounds[3] - bounds[1])
        except TypeError:
            width = None
            height = None

        dlg = wx.TextEntryDialog(
            self,
            _("How far apart are these copies width-wise? eg. 2in, 3cm, 50mm, 10%")
            + "\n\n"
            + _("This should be the item width + any gap."),
            _("Enter X Delta"),
            "",
        )

        name = self.context.units_name
        if width:
            width = self.context.device.length(width, new_units=name)
        else:
            width = "%f%%" % (100.0 / rows)
        dlg.SetValue(str(width))
        if dlg.ShowModal() == wx.ID_OK:
            try:
                x_distance = self.context.device.length(
                    dlg.GetValue(), 0, relative_length=width
                )
            except ValueError:
                dlg.Destroy()
                return
            if isinstance(x_distance, Length):
                dlg.Destroy()
                return
        else:
            dlg.Destroy()
            return
        dlg.Destroy()

        dlg = wx.TextEntryDialog(
            self,
            _("How far apart are these copies height-wise? eg. 2in, 3cm, 50mm, 10%")
            + "\n\n"
            + _("This should be the item height + any gap."),
            _("Enter Y Delta"),
            "",
        )
        if height:
            height = self.context.device.length(height, new_units=name)
        else:
            height = "%f%%" % (100.0 / cols)
        dlg.SetValue(str(height))
        if dlg.ShowModal() == wx.ID_OK:
            try:
                y_distance = self.context.device.length(
                    dlg.GetValue(), 1, relative_length=height
                )
            except ValueError:
                dlg.Destroy()
                return
            if isinstance(y_distance, Length):
                dlg.Destroy()
                return
        else:
            dlg.Destroy()
            return
        dlg.Destroy()
        self.context(
            "plan%s step_repeat %s %s %s %s\n"
            % (self.plan_name, cols, rows, x_distance, y_distance)
        )

    def jobadd_physicalhome(self, event=None):
        self.context("plan%s command -o physicalhome\n" % self.plan_name)
        self.update_gui()

    def jobadd_home(self, event=None):
        self.context("plan%s command -o home\n" % self.plan_name)
        self.update_gui()

    def jobadd_origin(self, event=None):
        self.context("plan%s command -o origin\n" % self.plan_name)
        self.update_gui()

    def jobadd_wait(self, event=None):
        self.context("plan%s command -o wait\n" % self.plan_name)
        self.update_gui()

    def jobadd_beep(self, event=None):
        self.context("plan%s command -o beep\n" % self.plan_name)
        self.update_gui()

    def jobadd_interrupt(self, event=None):
        self.context("plan%s command -o interrupt\n" % self.plan_name)
        self.update_gui()

    def jobadd_command(self, event=None):  # wxGlade: Preview.<event_handler>
        self.context("plan%s command -o console\n" % self.plan_name)
        self.update_gui()

    def on_combo_device(self, event=None):  # wxGlade: Preview.<event_handler>
        index = self.combo_device.GetSelection()
        self.selected_device = self.available_devices[index]

    def on_listbox_operation_click(self, event):  # wxGlade: JobInfo.<event_handler>
        event.Skip()

    def on_listbox_operation_dclick(self, event):  # wxGlade: JobInfo.<event_handler>
        node_index = self.list_operations.GetSelection()
        if node_index == -1:
            return
        cutplan = self.context.planner.default_plan
        obj = cutplan.plan[node_index]
        if isinstance(obj, (RasterOpNode, CutOpNode, EngraveOpNode, ImageOpNode)):
            self.context.open("window/OperationProperty", self, node=obj)
        event.Skip()

    def on_listbox_commands_click(self, event):  # wxGlade: JobInfo.<event_handler>
        event.Skip()

    def on_listbox_commands_dclick(self, event):  # wxGlade: JobInfo.<event_handler>
        event.Skip()

    def on_button_start(self, event=None):  # wxGlade: Preview.<event_handler>
        if self.stage == 0:
            with wx.BusyInfo(_("Preprocessing...")):
                self.context("plan%s copy preprocess\n" % self.plan_name)
                cutplan = self.context.planner.default_plan
                if len(cutplan.commands) == 0:
                    self.context("plan%s validate\n" % self.plan_name)
        elif self.stage == 1:
            with wx.BusyInfo(_("Determining validity of operations...")):
                self.context("plan%s preprocess\n" % self.plan_name)
                cutplan = self.context.planner.default_plan
                if len(cutplan.commands) == 0:
                    self.context("plan%s validate\n" % self.plan_name)
        elif self.stage == 2:
            with wx.BusyInfo(_("Validating operation data...")):
                self.context("plan%s validate\n" % self.plan_name)
        elif self.stage == 3:
            with wx.BusyInfo(_("Compiling cuts...")):
                self.context("plan%s blob preopt\n" % self.plan_name)
        elif self.stage == 4:
            with wx.BusyInfo(_("Determining optimizations to perform...")):
                self.context("plan%s preopt\n" % self.plan_name)
        elif self.stage == 5:
            with wx.BusyInfo(_("Performing Optimizations...")):
                self.context("plan%s optimize\n" % self.plan_name)
        elif self.stage == 6:
            with wx.BusyInfo(_("Sending data to laser...")):
                self.context("plan%s spool\n" % (self.plan_name))
                if self.context.auto_spooler:
                    self.context("window open JobSpooler\n")
                try:
                    self.GetParent().Close()
                except (TypeError, AttributeError):
                    pass
        self.update_gui()

<<<<<<< HEAD
    def pane_show(self):
        cutplan = self.context.planner.default_plan
=======
    def initialize(self):
        rotary_context = self.context.get_context("rotary/1")
        rotary_context.setting(bool, "rotary", False)
        rotary_context.setting(float, "scale_x", 1.0)
        rotary_context.setting(float, "scale_y", 1.0)
        self.context.setting(int, "opt_closed_distance", 15)
        self.context.setting(bool, "opt_merge_passes", False)
        self.context.setting(bool, "opt_merge_ops", False)
        self.context.setting(bool, "opt_reduce_travel", True)
        self.context.setting(bool, "opt_complete_subpaths", False)
        self.context.setting(bool, "opt_inner_first", True)
        self.context.setting(bool, "opt_inners_grouped", False)
        self.context.setting(bool, "opt_reduce_directions", False)
        self.context.setting(bool, "opt_remove_overlap", False)
        self.context.setting(bool, "opt_rapid_between", True)
        self.context.setting(bool, "opt_rasters_split", True)
        self.context.setting(int, "opt_jog_minimum", 256)
        self.context.setting(int, "opt_jog_mode", 0)

        self.context.listen("element_property_reload", self.on_element_property_update)
        self.context.listen("plan", self.plan_update)
        #
        # self.check_rapid_moves_between.SetValue(self.context.opt_rapid_between)
        # self.check_reduce_travel_time.SetValue(self.context.opt_reduce_travel)
        # self.check_merge_passes.SetValue(self.context.opt_merge_passes)
        # self.check_merge_ops.SetValue(self.context.opt_merge_ops)
        # self.check_merge_ops.Enable(self.context.opt_reduce_travel)
        # self.check_merge_passes.Enable(self.context.opt_reduce_travel)
        # self.check_cut_inner_first.SetValue(self.context.opt_inner_first)
        # self.check_reduce_direction_changes.SetValue(self.context.opt_reduce_directions)
        # self.check_remove_overlap_cuts.SetValue(self.context.opt_remove_overlap)

        cutplan = self.context.default_plan()
>>>>>>> 93361408
        self.Children[0].SetFocus()
        if len(cutplan.plan) == 0 and len(cutplan.commands) == 0:
            self.context("plan%s copy preprocess\n" % self.plan_name)

        self.update_gui()

    def pane_hide(self):
        self.context("plan%s clear\n" % self.plan_name)

    @signal_listener("plan")
    def plan_update(self, origin, *message):
        plan_name, stage = message[0], message[1]
        if stage is not None:
            self.stage = stage
        self.plan_name = plan_name
        self.update_gui()

    @signal_listener("element_property_reload")
    def on_element_property_update(self, origin, *args):
        self.update_gui()

    def update_gui(self):
        def name_str(e):
            try:
                return e.__name__
            except AttributeError:
                return str(e)

        self.list_operations.Clear()
        self.list_command.Clear()
        cutplan = self.context.planner.default_plan
        if cutplan.plan is not None and len(cutplan.plan) != 0:
            self.list_operations.InsertItems([name_str(e) for e in cutplan.plan], 0)
        if cutplan.commands is not None and len(cutplan.commands) != 0:
            self.list_command.InsertItems([name_str(e) for e in cutplan.commands], 0)
        if self.stage == 0:
            self.button_start.SetLabelText(_("Copy"))
            self.button_start.SetBackgroundColour(wx.Colour(255, 255, 102))
            self.button_start.SetToolTip(_("Copy Operations from Tree Operations"))
        elif self.stage == 1:
            self.button_start.SetLabelText(_("Preprocess Operations"))
            self.button_start.SetBackgroundColour(wx.Colour(102, 255, 255))
            self.button_start.SetToolTip(
                _("Determine what needs to be done validate these operations.")
            )
        elif self.stage == 2:
            self.button_start.SetLabelText(_("Validate"))
            self.button_start.SetBackgroundColour(wx.Colour(255, 102, 255))
            self.button_start.SetToolTip(
                _("Run the commands to make these operations valid.")
            )
        elif self.stage == 3:
            self.button_start.SetLabelText(_("Blob"))
            self.button_start.SetBackgroundColour(wx.Colour(102, 102, 255))
            self.button_start.SetToolTip(_("Turn this set of operations into Cutcode"))
        elif self.stage == 4:
            self.button_start.SetLabelText(_("Preprocess Optimizations"))
            self.button_start.SetBackgroundColour(wx.Colour(255, 102, 102))
            self.button_start.SetToolTip(
                _("Determine what needs to be done to optimize this cutcode.")
            )
        elif self.stage == 5:
            self.button_start.SetLabelText(_("Optimize"))
            self.button_start.SetBackgroundColour(wx.Colour(102, 255, 102))
            self.button_start.SetToolTip(_("Run the commands to optimize this cutcode"))
        elif self.stage == 6:
            self.button_start.SetLabelText(_("Spool"))
            self.button_start.SetBackgroundColour(wx.Colour(255, 255, 255))
            self.button_start.SetToolTip(_("Send this data to the spooler"))
        self.Refresh()


class ExecuteJob(MWindow):
    def __init__(self, *args, **kwds):
        super().__init__(496, 573, *args, **kwds)

        if len(args) > 3:
            plan_name = args[3]
        else:
            plan_name = 0
        self.panel = PlannerPanel(
            self, wx.ID_ANY, context=self.context, plan_name=plan_name
        )
        self.add_module_delegate(self.panel)
        self.panel.Bind(wx.EVT_RIGHT_DOWN, self.on_menu, self.panel)
        self.panel.list_operations.Bind(
            wx.EVT_RIGHT_DOWN, self.on_menu, self.panel.list_operations
        )
        self.panel.list_command.Bind(
            wx.EVT_RIGHT_DOWN, self.on_menu, self.panel.list_command
        )
        _icon = wx.NullIcon
        _icon.CopyFromBitmap(icons8_laser_beam_52.GetBitmap())
        self.SetIcon(_icon)
        self.SetTitle(_("Execute Job"))

        # ==========
        # MENU BAR
        # ==========
        from platform import system as _sys

        if _sys() != "Darwin":
            self.preview_menu = wx.MenuBar()
            self.create_menu(self.preview_menu.Append)
            self.SetMenuBar(self.preview_menu)
        # ==========
        # MENUBAR END
        # ==========

    def on_menu(self, event):
        from .wxutils import create_menu_for_choices

        menu = create_menu_for_choices(self, self.context.lookup("choices/planner"))
        self.PopupMenu(menu)
        menu.Destroy()

    def create_menu(self, append):
        from .wxutils import create_menu_for_choices

        wx_menu = create_menu_for_choices(self, self.context.lookup("choices/planner"))
        append(wx_menu, _("Automatic"))

        # ==========
        # ADD MENU
        # ==========
        wx_menu = wx.Menu()
        append(wx_menu, _("Add"))

        self.Bind(
            wx.EVT_MENU,
            self.panel.jobadd_home,
            wx_menu.Append(wx.ID_ANY, _("Home"), _("Add a home")),
        )
        self.Bind(
            wx.EVT_MENU,
            self.panel.jobadd_physicalhome,
            wx_menu.Append(wx.ID_ANY, _("Physical Home"), _("Add a physicalhome")),
        )
        self.Bind(
            wx.EVT_MENU,
            self.panel.jobadd_wait,
            wx_menu.Append(wx.ID_ANY, _("Wait"), _("Add a wait")),
        )
        self.Bind(
            wx.EVT_MENU,
            self.panel.jobadd_beep,
            wx_menu.Append(wx.ID_ANY, _("Beep"), _("Add a beep")),
        )
        self.Bind(
            wx.EVT_MENU,
            self.panel.jobadd_interrupt,
            wx_menu.Append(wx.ID_ANY, _("Interrupt"), _("Add an interrupt")),
        )

        # ==========
        # Tools Menu
        # ==========
        wx_menu = wx.Menu()
        append(wx_menu, _("Tools"))

        self.context.setting(bool, "developer_mode", False)
        if self.context.developer_mode:
            self.Bind(
                wx.EVT_MENU,
                self.panel.jobchange_return_to_operations,
                wx_menu.Append(
                    wx.ID_ANY,
                    _("Return to Operations"),
                    _("Return the current Plan to Operations"),
                ),
            )

        self.Bind(
            wx.EVT_MENU,
            self.panel.jobchange_step_repeat,
            wx_menu.Append(wx.ID_ANY, _("Step Repeat"), _("Execute Step Repeat")),
        )

    @staticmethod
    def sub_register(kernel):
        kernel.register(
            "button/project/ExecuteJob",
            {
                "label": _("Execute Job"),
                "icon": icons8_laser_beam_52,
                "tip": _("Execute the current laser project"),
                "action": lambda v: kernel.console("window toggle ExecuteJob 0\n"),
            },
        )

    def window_open(self):
        self.panel.pane_show()

    def window_close(self):
        self.panel.pane_hide()<|MERGE_RESOLUTION|>--- conflicted
+++ resolved
@@ -309,44 +309,10 @@
                     pass
         self.update_gui()
 
-<<<<<<< HEAD
     def pane_show(self):
+        # self.context.setting(bool, "opt_rasters_split", True)
+        # TODO: OPT_RASTER_SPLIT
         cutplan = self.context.planner.default_plan
-=======
-    def initialize(self):
-        rotary_context = self.context.get_context("rotary/1")
-        rotary_context.setting(bool, "rotary", False)
-        rotary_context.setting(float, "scale_x", 1.0)
-        rotary_context.setting(float, "scale_y", 1.0)
-        self.context.setting(int, "opt_closed_distance", 15)
-        self.context.setting(bool, "opt_merge_passes", False)
-        self.context.setting(bool, "opt_merge_ops", False)
-        self.context.setting(bool, "opt_reduce_travel", True)
-        self.context.setting(bool, "opt_complete_subpaths", False)
-        self.context.setting(bool, "opt_inner_first", True)
-        self.context.setting(bool, "opt_inners_grouped", False)
-        self.context.setting(bool, "opt_reduce_directions", False)
-        self.context.setting(bool, "opt_remove_overlap", False)
-        self.context.setting(bool, "opt_rapid_between", True)
-        self.context.setting(bool, "opt_rasters_split", True)
-        self.context.setting(int, "opt_jog_minimum", 256)
-        self.context.setting(int, "opt_jog_mode", 0)
-
-        self.context.listen("element_property_reload", self.on_element_property_update)
-        self.context.listen("plan", self.plan_update)
-        #
-        # self.check_rapid_moves_between.SetValue(self.context.opt_rapid_between)
-        # self.check_reduce_travel_time.SetValue(self.context.opt_reduce_travel)
-        # self.check_merge_passes.SetValue(self.context.opt_merge_passes)
-        # self.check_merge_ops.SetValue(self.context.opt_merge_ops)
-        # self.check_merge_ops.Enable(self.context.opt_reduce_travel)
-        # self.check_merge_passes.Enable(self.context.opt_reduce_travel)
-        # self.check_cut_inner_first.SetValue(self.context.opt_inner_first)
-        # self.check_reduce_direction_changes.SetValue(self.context.opt_reduce_directions)
-        # self.check_remove_overlap_cuts.SetValue(self.context.opt_remove_overlap)
-
-        cutplan = self.context.default_plan()
->>>>>>> 93361408
         self.Children[0].SetFocus()
         if len(cutplan.plan) == 0 and len(cutplan.commands) == 0:
             self.context("plan%s copy preprocess\n" % self.plan_name)
