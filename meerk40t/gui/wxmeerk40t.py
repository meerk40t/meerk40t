# -*- coding: utf-8 -*-

import os
import platform
import sys
import traceback

from meerk40t.gui.wxmscene import SceneWindow

try:
    import wx
except ImportError as e:
    from ..core.exceptions import Mk40tImportAbort

    raise Mk40tImportAbort("wxpython")

from ..kernel import Module
from ..main import APPLICATION_NAME, APPLICATION_VERSION
from .about import About
from .bufferview import BufferView
from .configuration import Configuration
from .controller import Controller
from .executejob import ExecuteJob
from .file.fileoutput import FileOutput
from .groupproperties import GroupProperty
from .imageproperty import ImageProperty
from .keymap import Keymap
from .laserrender import LaserRender
from .lhystudios.lhystudiosaccel import LhystudiosAccelerationChart
from .lhystudios.lhystudioscontrollergui import LhystudiosControllerGui
from .lhystudios.lhystudiosdrivergui import LhystudiosDriverGui
from .moshi.moshicontrollergui import MoshiControllerGui
from .moshi.moshidrivergui import MoshiDriverGui
from .notes import Notes
from .operationproperty import OperationProperty
from .panes.camerapanel import CameraInterface
from .panes.consolepanel import Console
from .panes.devicespanel import DeviceManager
from .panes.navigationpanels import Navigation
from .panes.spoolerpanel import JobSpooler
from .pathproperty import PathProperty
from .preferences import Preferences
from .rasterwizard import RasterWizard
from .rotarysettings import RotarySettings
from .simulation import Simulation
from .tcp.tcpcontroller import TCPController
from .textproperty import TextProperty
from .usbconnect import UsbConnect
from .wxmmain import MeerK40t

"""
Laser software for the Stock-LIHUIYU laserboard.

MeerK40t (pronounced MeerKat) is a built-from-the-ground-up MIT licensed
open-source laser cutting software. See https://github.com/meerk40t/meerk40t
for full details.

wxMeerK40t is the primary gui addon for MeerK40t. It requires wxPython for the interface.
The Transformations work in Windows/OSX/Linux for wxPython 4.0+ (and likely before)

"""

MILS_IN_MM = 39.3701

GUI_START = True


def plugin(kernel, lifecycle):
    global GUI_START
    kernel_root = kernel.root
    if lifecycle == "console":
        GUI_START = False

        @kernel.console_command("gui", help=_("starts the gui"))
        def gui_start(**kwargs):
            del kernel.registered["command/None/gui"]
            meerk40tgui = kernel_root.open("module/wxMeerK40t")
            kernel.console("window open MeerK40t\n")
            meerk40tgui.MainLoop()

    elif lifecycle == "preregister":
        kernel.register("module/wxMeerK40t", wxMeerK40t)
        kernel_root.open("module/wxMeerK40t")

        # Registers the render-op make_raster. This is used to do cut planning.
        renderer = LaserRender(kernel_root)
        kernel_root.register("render-op/make_raster", renderer.make_raster)
    elif lifecycle == "mainloop":

        def interrupt_popup():
            dlg = wx.MessageDialog(
                None,
                _("Spooling Interrupted. Press OK to Continue."),
                _("Interrupt"),
                wx.OK,
            )
            dlg.ShowModal()
            dlg.Destroy()

        kernel_root.register("function/interrupt", interrupt_popup)

        def interrupt():
            from ..device.lasercommandconstants import (
                COMMAND_FUNCTION,
                COMMAND_WAIT_FINISH,
            )

            yield COMMAND_WAIT_FINISH
            yield COMMAND_FUNCTION, kernel_root.registered["function/interrupt"]

        kernel_root.register("plan/interrupt", interrupt)

        if GUI_START:
            meerk40tgui = kernel_root.open("module/wxMeerK40t")
            kernel.console("window open MeerK40t\n")
            for window in kernel.match("window/.*", suffix=False):
                if kernel.read_persistent(bool, "%s/open_on_start" % window, False):
                    kernel.console("window open %s\n" % window.split('/')[-1])
            meerk40tgui.MainLoop()


_ = wx.GetTranslation
supported_languages = (
    ("en", u"English", wx.LANGUAGE_ENGLISH),
    ("it", u"italiano", wx.LANGUAGE_ITALIAN),
    ("fr", u"français", wx.LANGUAGE_FRENCH),
    ("de", u"Deutsch", wx.LANGUAGE_GERMAN),
    ("es", u"español", wx.LANGUAGE_SPANISH),
    ("zh", u"中文", wx.LANGUAGE_CHINESE),
    ("hu", u"Magyar", wx.LANGUAGE_HUNGARIAN),
    ("pt", u"português", wx.LANGUAGE_PORTUGUESE),
    ("pt-br", u"português brasileiro", wx.LANGUAGE_PORTUGUESE_BRAZILIAN),
)


def resource_path(relative_path):
    """Get absolute path to resource, works for dev and for PyInstaller"""
    base_path = getattr(sys, "_MEIPASS", os.path.dirname(os.path.abspath(__file__)))
    return os.path.join(base_path, relative_path)


class wxMeerK40t(wx.App, Module):
    """
    wxMeerK40t is the wx.App main class and a qualified Module for the MeerK40t kernel.
    Running MeerK40t without the wxMeerK40t gui is both possible and reasonable. This should not change the way the
    underlying code runs. It should just be a series of frames held together with the kernel.
    """

    def __init__(self, context, path):
        wx.App.__init__(self, 0)
        self.supported_languages = supported_languages
        import meerk40t.gui.icons as icons

        def run_later(command, *args):
            if wx.IsMainThread():
                command(*args)
            else:
                wx.CallAfter(command, *args)

        context._kernel.run_later = run_later

        icons.DARKMODE = wx.SystemSettings().GetColour(wx.SYS_COLOUR_WINDOW)[0] < 127
        icons.icon_r = 230
        icons.icon_g = 230
        icons.icon_b = 230
        Module.__init__(self, context, path)
        self.locale = None
        self.Bind(wx.EVT_CLOSE, self.on_app_close)
        self.Bind(wx.EVT_QUERY_END_SESSION, self.on_app_close)  # MAC DOCK QUIT.
        self.Bind(wx.EVT_END_SESSION, self.on_app_close)
        self.Bind(wx.EVT_END_PROCESS, self.on_app_close)
        # This catches events when the app is asked to activate by some other process
        self.Bind(wx.EVT_ACTIVATE_APP, self.OnActivate)

        # App started add the except hook
        sys.excepthook = handleGUIException

    def on_app_close(self, event=None):
        try:
            if self.context is not None:
                self.context("quit\n")
        except AttributeError:
            pass

    def OnInit(self):
        return True

    def BringWindowToFront(self):
        try:  # it's possible for this event to come when the frame is closed
            self.GetTopWindow().Raise()
        except Exception:
            pass

    def OnActivate(self, event):
        # if this is an activate event, rather than something else, like iconize.
        if event.GetActive():
            self.BringWindowToFront()
        event.Skip()

    def MacReopenApp(self):
        """Called when the doc icon is clicked, and ???"""
        self.BringWindowToFront()

    def MacNewFile(self):
        try:
            if self.context is not None:
                self.context.elements.clear_all()
        except AttributeError:
            pass

    def MacPrintFile(self, file_path):
        pass

    def MacOpenFile(self, filename):
        try:
            if self.context is not None:
                self.context.load(os.path.realpath(filename))
        except AttributeError:
            pass

    def MacOpenFiles(self, filenames):
        try:
            if self.context is not None:
                for filename in filenames:
                    self.context.load(os.path.realpath(filename))
        except AttributeError:
            pass

    @staticmethod
    def sub_register(kernel):
        kernel.register("window/MeerK40t", MeerK40t)
        kernel.register("window/PathProperty", PathProperty)
        kernel.register("window/TextProperty", TextProperty)
        kernel.register("window/ImageProperty", ImageProperty)
        kernel.register("window/OperationProperty", OperationProperty)
        kernel.register("window/GroupProperty", GroupProperty)
        kernel.register("window/CameraInterface", CameraInterface)
        kernel.register("window/Terminal", Console)
        kernel.register("window/Console", Console)
        kernel.register("window/Preferences", Preferences)
        kernel.register("window/Rotary", RotarySettings)
        kernel.register("window/About", About)
        kernel.register("window/DeviceManager", DeviceManager)
        kernel.register("window/Keymap", Keymap)
        kernel.register("window/UsbConnect", UsbConnect)
        kernel.register("window/Navigation", Navigation)
        kernel.register("window/Notes", Notes)
        kernel.register("window/JobSpooler", JobSpooler)
        kernel.register("window/ExecuteJob", ExecuteJob)
        kernel.register("window/BufferView", BufferView)
        kernel.register("window/RasterWizard", RasterWizard)
        kernel.register("window/Simulation", Simulation)
        kernel.register("window/Scene", SceneWindow)

        kernel.register("window/default/Controller", Controller)
        kernel.register("window/default/Configuration", Configuration)
        kernel.register("window/tcp/Controller", TCPController)
        kernel.register("window/file/Controller", FileOutput)
        kernel.register("window/lhystudios/Configuration", LhystudiosDriverGui)
        kernel.register("window/lhystudios/Controller", LhystudiosControllerGui)
        kernel.register(
            "window/lhystudios/AccelerationChart", LhystudiosAccelerationChart
        )
        kernel.register("window/moshi/Configuration", MoshiDriverGui)
        kernel.register("window/moshi/Controller", MoshiControllerGui)

        context = kernel.root

        @kernel.console_option(
            "path",
            "p",
            type=str,
            default="/",
            help=_("Context Path at which to open the window"),
        )
        @kernel.console_command(
            "window", output_type="window", help=_("Base window command")
        )
        def window_base(channel, _, path=None, remainder=None, **kwargs):
            """
            Opens a MeerK40t window or provides information. This command is restricted to use with the wxMeerK40t gui.
            This also allows use of a -p flag that sets the context path for this window to operate at. This should
            often be restricted to where the windows are typically opened since their function and settings usually
            depend on the context used. The default root path is "/". Eg. "window -p / open Settings"
            """
            context = kernel.root
            if path is None:
                path = context
            else:
                path = kernel.get_context(path)

            if remainder is None:
                channel(_("----------"))
                channel(_("Loaded Windows in Context %s:") % str(context.path))
                for i, name in enumerate(context.opened):
                    if not name.startswith("window"):
                        continue
                    module = context.opened[name]
                    channel(_("%d: %s as type of %s") % (i + 1, name, type(module)))

                channel(_("----------"))
                channel(_("Loaded Windows in Device %s:") % str(path.path))
                for i, name in enumerate(path.opened):
                    if not name.startswith("window"):
                        continue
                    module = path.opened[name]
                    channel(_("%d: %s as type of %s") % (i + 1, name, type(module)))
                channel(_("----------"))
            return "window", path

        @kernel.console_command(
            "list",
            input_type="window",
            output_type="window",
            help=_("List available windows."),
        )
        def window_list(channel, _, data, **kwargs):
            channel(_("----------"))
            channel(_("Windows Registered:"))
            for i, name in enumerate(context.match("window")):
                name = name[7:]
                if "/" in name:
                    channel("%d: Specific Window: %s" % (i + 1, name))
                else:
                    channel("%d: %s" % (i + 1, name))
            return "window", data

        @kernel.console_option(
            "driver",
            "d",
            type=bool,
            action="store_true",
            help=_("Load Driver Specific Window"),
        )
        @kernel.console_option(
            "output",
            "o",
            type=bool,
            action="store_true",
            help=_("Load Output Specific Window"),
        )
        @kernel.console_option(
            "source",
            "s",
            type=str,
            help=_("Specify source window type"),
        )
        @kernel.console_argument("window", type=str, help=_("window to be opened"))
        @kernel.console_command(
            ("open", "toggle"),
            input_type="window",
            help=_("open/toggle the supplied window"),
        )
        def window_open(
            command,
            channel,
            _,
            data,
            window=None,
            driver=False,
            output=False,
            source=None,
            args=(),
            **kwargs
        ):
            path = data
            try:
                parent = context.gui
            except AttributeError:
                parent = None
            window_uri = "window/%s" % window
            context.root.setting(str, "active", "0")
            active = context.root.active
            if source is not None:
                active = source
            if output or driver:
                # Specific class subwindow
                try:
                    _spooler, _input_driver, _output = context.registered[
                        "device/%s" % active
                    ]
                except KeyError:
                    channel(_("Device not found."))
                    return
                if output:
                    q = _output
                elif driver:
                    q = _input_driver
                else:
                    q = _input_driver
                t = "default"
                m = "/"
                if q is not None:
                    obj = q
                    try:
                        t = obj.type
                        m = obj.context.path
                    except AttributeError:
                        pass
                path = context.get_context(m)
                window_uri = "window/%s/%s" % (t, window)
                if window_uri not in context.registered:
                    window_uri = "window/%s/%s" % ("default", window)

            def window_open(*a, **k):
                path.open(window_uri, parent, *args)

            def window_close(*a, **k):
                path.close(window_uri, *args)

            if command == "open":
                if window_uri in context.registered:
                    kernel.run_later(window_open, None)
                    channel(_("Window opened: {window}").format(window=window))
                else:
                    channel(_("No such window as %s" % window))
                    raise SyntaxError
            else:
                if window_uri in context.registered:
                    try:
                        w = path.opened[window_uri]
                        kernel.run_later(window_close, None)
                        channel(_("Window closed: {window}").format(window=window))
                    except KeyError:
                        kernel.run_later(window_open, None)
                        channel(_("Window opened: {window}").format(window=window))
                else:
                    channel(_("No such window as %s" % window))
                    raise SyntaxError

        @kernel.console_argument("window", type=str, help=_("window to be closed"))
        @kernel.console_command(
            "close",
            input_type="window",
            output_type="window",
            help=_("close the supplied window"),
        )
        def window_close(channel, _, data, window=None, args=(), **kwargs):
            path = data
            try:
                parent = context.gui if hasattr(context, "gui") else None
                kernel.run_later(
                    lambda e: path.close("window/%s" % window, parent, *args), None
                )
                channel(_("Window closed."))
            except (KeyError, ValueError):
                channel(_("No such window as %s" % window))
            except IndexError:
                raise SyntaxError

        @kernel.console_argument("window", type=str, help=_("window to be reset"))
        @kernel.console_command(
            "reset",
            input_type="window",
            output_type="window",
            help=_("reset the supplied window, or '*' for all windows"),
        )
        def window_reset(channel, _, data, window=None, **kwargs):
            if kernel._config is not None:
                for context in list(kernel.contexts):
                    if context.startswith("window"):
                        del kernel.contexts[context]
                kernel._config.DeleteGroup("window")

        @kernel.console_command("refresh", help=_("Refresh the main wxMeerK40 window"))
        def scene_refresh(command, channel, _, **kwargs):
            context.signal("refresh_scene")
            context.signal("rebuild_tree")
            channel(_("Refreshed."))

        @kernel.console_command("tooltips_enable", hidden=True)
        def tooltip_enable(command, channel, _, **kwargs):
            context.setting(bool, "disable_tool_tips", False)
            context.disable_tool_tips = False
            wx.ToolTip.Enable(not context.disable_tool_tips)

        @kernel.console_command("tooltips_disable", hidden=True)
        def tooltip_disable(command, channel, _, **kwargs):
            context.setting(bool, "disable_tool_tips", False)
            context.disable_tool_tips = True
            wx.ToolTip.Enable(not context.disable_tool_tips)

    def initialize(self, *args, **kwargs):
        context = self.context
        kernel = context.kernel

        try:  # pyinstaller internal location
            _resource_path = os.path.join(sys._MEIPASS, "locale")
            wx.Locale.AddCatalogLookupPathPrefix(_resource_path)
        except Exception:
            pass

        try:  # Mac py2app resource
            _resource_path = os.path.join(os.environ["RESOURCEPATH"], "locale")
            wx.Locale.AddCatalogLookupPathPrefix(_resource_path)
        except Exception:
            pass

        wx.Locale.AddCatalogLookupPathPrefix("locale")

        # Default Locale, prepended. Check this first.
        basepath = os.path.abspath(os.path.dirname(sys.argv[0]))
        localedir = os.path.join(basepath, "locale")
        wx.Locale.AddCatalogLookupPathPrefix(localedir)

        kernel.translation = wx.GetTranslation
        kernel.set_config(wx.FileConfig(kernel.profile))
        context.app = self  # Registers self as kernel.app

        context.setting(int, "language", None)
        language = context.language
        if language is not None and language != 0:
            self.update_language(language)

        @context.console_argument("sure", type=str, help="Are you sure? 'yes'?")
        @context.console_command("nuke_settings", hidden=True)
        def nuke_settings(command, channel, _, sure=None, **kwargs):
            if sure == "yes":
                kernel = self.context.kernel
                if kernel._config is not None:
                    kernel._config.DeleteAll()
                    kernel._config = None
                    kernel.shutdown()
            else:
                channel('Argument "sure" is required. Requires typing: "nuke_settings yes"')

    def update_language(self, lang):
        """
        Update language to the requested language.
        """
        context = self.context
        try:
            language_code, language_name, language_index = supported_languages[lang]
        except (IndexError, ValueError):
            return
        context.language = lang

        if self.locale:
            assert sys.getrefcount(self.locale) <= 2
            del self.locale
        self.locale = wx.Locale(language_index)
        # wxWidgets is broken. IsOk()==false and pops up error dialog, but it translates fine!
        if self.locale.IsOk() or platform.system() == "Linux":
            self.locale.AddCatalog("meerk40t")
        else:
            self.locale = None
        context.signal("language", (lang, language_code, language_name, language_index))


# end of class MeerK40tGui
def send_file_to_developers(filename):
    """
    Loads a file to send data to the developers.

    @param filename: file to send
    @return:
    """
    try:
        with open(filename, "r") as f:
            data = f.read()
    except:
        if data is None:
            return  # There is no file, there is no data.
    send_data_to_developers(filename, data)


def send_data_to_developers(filename, data):
    """
    Sends crash log to a server using rfc1341 7.2 The multipart Content-Type
    https://www.w3.org/Protocols/rfc1341/7_2_Multipart.html

    @param filename: filename to use when sending file
    @param data: data to send
    @return:
    """
    import socket

    s = socket.socket(socket.AF_INET, socket.SOCK_STREAM)
    ipaddr = socket.gethostbyname("api.anonfiles.com")
    s.connect((ipaddr, 80))
    boundary = "----------------meerk40t-boundary"
    file_head = list()
    file_head.append("--" + boundary)
    file_head.append(
        'Content-Disposition: form-data; name="file"; filename="%s"' % filename
    )
    file_head.append("Content-Type: text/plain")
    file_head.append("")
    part = "\x0D\x0A".join(file_head)
    terminal = "--" + boundary + "--"
    payload = "\x0D\x0A".join((part, data, terminal, ""))
    http_req = list()
    http_req.append("POST /upload?token=630f908431136ef4 HTTP/1.1")
    http_req.append("Host: api.anonfiles.com")
    http_req.append("User-Agent: meerk40t/0.0.1")
    http_req.append("Accept: */*")
    http_req.append("Content-Length: %d" % (len(payload)))
    http_req.append("Content-Type: multipart/form-data; boundary=%s" % boundary)
    http_req.append("")
    header = "\x0D\x0A".join(http_req)
    request = "\x0D\x0A".join((header, payload))
    s.send(bytes(request, "utf-8"))
    response = s.recv(4096)
    response = response.decode("utf-8")
    print(response)
    s.close()
    if response is None or len(response) == 0:
        http_code = "No Response."
    else:
        http_code = response.split("\n")[0]

    if http_code.startswith("HTTP/1.1 200 OK"):
        http_code = response.split("\n")[0]
        dlg = wx.MessageDialog(
            None,
            _("We got your message. Thank you for helping\n\n") + str(http_code),
            _("Thanks"),
            wx.OK,
        )
        dlg.ShowModal()
        dlg.Destroy()
    else:
        MEERK40T_ISSUES = "https://github.com/meerk40t/meerk40t/issues"
        dlg = wx.MessageDialog(
            None,
            _(
                "We're sorry, that didn't work. Raise an issue on the github please.\n\n The log file will be in your working directory.\n"
            )
            + MEERK40T_ISSUES
            + "\n\n"
            + str(http_code),
            _("Thanks"),
            wx.OK,
        )
        dlg.ShowModal()
        dlg.Destroy()


def handleGUIException(exc_type, exc_value, exc_traceback):
    """
    Handler for errors. Save error to a file, and create dialog.

    :param exc_type:
    :param exc_value:
    :param exc_traceback:
    :return:
    """
    wxversion = "wx"
    try:
        wxversion = wx.version()
    except:
        pass

    error_log = "MeerK40t crash log. Version: %s on %s:%s - %s\n" % (
        APPLICATION_VERSION,
        platform.system(),
        platform.machine(),
        wxversion,
    )
    error_log += "".join(traceback.format_exception(exc_type, exc_value, exc_traceback))
    print("\n")
    print(error_log)
    try:
        import datetime

        filename = "MeerK40t-{date:%Y-%m-%d_%H_%M_%S}.txt".format(
            date=datetime.datetime.now()
        )
    except Exception:  # I already crashed once, if there's another here just ignore it.
        filename = "MeerK40t-Crash.txt"

    try:
        try:
            with open(filename, "w") as file:
                file.write(error_log)
                print(file)
        except PermissionError:
            from meerk40t.kernel import get_safe_path

            filename = get_safe_path(APPLICATION_NAME).joinpath(filename)
            with open(filename, "w") as file:
                file.write(error_log)
                print(file)
    except Exception:
        # I already crashed once, if there's another here just ignore it.
        pass

    # Ask to send file.
    git = False
    if " " in APPLICATION_VERSION:
        ver, exec_type = APPLICATION_VERSION.split(" ", 1)
        git = exec_type == "git"

    if git:
        message = _("Meerk40t has encountered a crash.")
        ext_msg = _(
"""It appears that you are running Meerk40t from source managed by Git, and it is therefore
likely that you are a developer.

To avoid reporting crashes during development, automated submission of this crash has
been disabled. If this is a crash which is unrelated to any development work that you are
undertaking, please create a new Github issue indicating the branch you are runing from
and using the traceback below which can be found in "{filename}".

"""
        ).format(filename=filename)
        caption = _("Crash Detected!")
        style = wx.OK | wx.ICON_WARNING
    else:
        message = _(
"""
The bad news is that MeerK40t encountered a crash, and the developers apologise for this bug!

The good news is that you can help us fix this bug by anonymously sending us the crash details.
"""
        )
        ext_msg = _(
"""
Only the crash details below are sent. No data from your MeerK40t project is sent. No
personal information is sent either.

Send the following data to the MeerK40t team?

------

"""
        )
        caption = _("Crash Detected! Send Log?")
        style = wx.YES_NO | wx.CANCEL | wx.ICON_WARNING
    ext_msg += error_log
<<<<<<< HEAD
    dlg = wx.GenericMessageDialog(
=======
    dlg = wx.MessageDialog(
>>>>>>> e9f715aa
        None,
        message,
        caption=caption,
        style=style,
    )
    dlg.SetExtendedMessage(ext_msg)
    answer = dlg.ShowModal()
    if answer == wx.YES:
        send_data_to_developers(filename, error_log)<|MERGE_RESOLUTION|>--- conflicted
+++ resolved
@@ -728,11 +728,7 @@
         caption = _("Crash Detected! Send Log?")
         style = wx.YES_NO | wx.CANCEL | wx.ICON_WARNING
     ext_msg += error_log
-<<<<<<< HEAD
-    dlg = wx.GenericMessageDialog(
-=======
     dlg = wx.MessageDialog(
->>>>>>> e9f715aa
         None,
         message,
         caption=caption,
