--- conflicted
+++ resolved
@@ -358,7 +358,7 @@
         keyvalue += WX_SPECIALKEYS[key]
     else:
         keyvalue += chr(key)
-<<<<<<< HEAD
+    # print("key", key, keyvalue)
     return keyvalue.lower()
 
 
@@ -367,8 +367,4 @@
         if hasattr(m, "Disable"):
             m.Disable()
         if hasattr(m, "Children"):
-            disable_window(m)
-=======
-    # print("key", key, keyvalue)
-    return keyvalue.lower()
->>>>>>> d57dcdef
+            disable_window(m)