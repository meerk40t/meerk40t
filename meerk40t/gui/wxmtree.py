--- conflicted
+++ resolved
@@ -23,11 +23,7 @@
     icons8_system_task_20,
     icons8_vector_20,
 )
-<<<<<<< HEAD
-from .laserrender import DRAW_MODE_ICONS, DRAW_MODE_TREE, LaserRender, swizzlecolor
-=======
-from .laserrender import DRAW_MODE_ICONS, swizzlecolor
->>>>>>> 93361408
+from .laserrender import DRAW_MODE_ICONS, LaserRender, swizzlecolor
 from .mwindow import MWindow
 from .wxutils import create_menu, get_key_name
 
@@ -170,7 +166,6 @@
         :param args:
         :return:
         """
-        # self.wxtree.Show()
         self.shadow_tree.rebuild_tree()
 
 
