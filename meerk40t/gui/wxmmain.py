import os
import sys

import wx
from wx import aui

from ..kernel import ConsoleFunction
from ..svgelements import Color, Length, Matrix, Path, SVGImage
from .icons import (
    icon_meerk40t,
    icons8_emergency_stop_button_50,
    icons8_gas_industry_50,
    icons8_home_filled_50,
    icons8_pause_50,
)
from .laserrender import (
    DRAW_MODE_ALPHABLACK,
    DRAW_MODE_ANIMATE,
    DRAW_MODE_BACKGROUND,
    DRAW_MODE_CACHE,
    DRAW_MODE_FILLS,
    DRAW_MODE_FLIPXY,
    DRAW_MODE_GRID,
    DRAW_MODE_GUIDES,
    DRAW_MODE_ICONS,
    DRAW_MODE_IMAGE,
    DRAW_MODE_INVERT,
    DRAW_MODE_LASERPATH,
    DRAW_MODE_LINEWIDTH,
    DRAW_MODE_PATH,
    DRAW_MODE_REFRESH,
    DRAW_MODE_RETICLE,
    DRAW_MODE_SELECTION,
    DRAW_MODE_STROKES,
    DRAW_MODE_TEXT,
    DRAW_MODE_TREE,
    LaserRender,
    swizzlecolor,
)
from .mwindow import MWindow

_ = wx.GetTranslation

MILS_IN_MM = 39.3701

ID_MENU_IMPORT = wx.NewId()
ID_MENU_RECENT = wx.NewId()
ID_MENU_ZOOM_OUT = wx.NewId()
ID_MENU_ZOOM_IN = wx.NewId()
ID_MENU_ZOOM_SIZE = wx.NewId()
ID_MENU_ZOOM_BED = wx.NewId()

# 1 fill, 2 grids, 4 guides, 8 laserpath, 16 writer_position, 32 selection
ID_MENU_HIDE_FILLS = wx.NewId()
ID_MENU_HIDE_GUIDES = wx.NewId()
ID_MENU_HIDE_GRID = wx.NewId()
ID_MENU_HIDE_BACKGROUND = wx.NewId()
ID_MENU_HIDE_LINEWIDTH = wx.NewId()
ID_MENU_HIDE_STROKES = wx.NewId()
ID_MENU_HIDE_ICONS = wx.NewId()
ID_MENU_HIDE_TREE = wx.NewId()
ID_MENU_HIDE_LASERPATH = wx.NewId()
ID_MENU_HIDE_RETICLE = wx.NewId()
ID_MENU_HIDE_SELECTION = wx.NewId()
ID_MENU_SCREEN_REFRESH = wx.NewId()
ID_MENU_SCREEN_ANIMATE = wx.NewId()
ID_MENU_SCREEN_INVERT = wx.NewId()
ID_MENU_SCREEN_FLIPXY = wx.NewId()
ID_MENU_PREVENT_CACHING = wx.NewId()
ID_MENU_PREVENT_ALPHABLACK = wx.NewId()
ID_MENU_HIDE_IMAGE = wx.NewId()
ID_MENU_HIDE_PATH = wx.NewId()
ID_MENU_HIDE_TEXT = wx.NewId()

ID_MENU_FILE0 = wx.NewId()
ID_MENU_FILE1 = wx.NewId()
ID_MENU_FILE2 = wx.NewId()
ID_MENU_FILE3 = wx.NewId()
ID_MENU_FILE4 = wx.NewId()
ID_MENU_FILE5 = wx.NewId()
ID_MENU_FILE6 = wx.NewId()
ID_MENU_FILE7 = wx.NewId()
ID_MENU_FILE8 = wx.NewId()
ID_MENU_FILE9 = wx.NewId()
ID_MENU_FILE_CLEAR = wx.NewId()

ID_MENU_KEYMAP = wx.NewId()
ID_MENU_DEVICE_MANAGER = wx.NewId()
ID_MENU_CONFIG = wx.NewId()
ID_MENU_ROTARY = wx.NewId()
ID_MENU_NAVIGATION = wx.NewId()
ID_MENU_NOTES = wx.NewId()
ID_MENU_OPERATIONS = wx.NewId()
ID_MENU_CONTROLLER = wx.NewId()
ID_MENU_CAMERA = wx.NewId()
ID_MENU_CONSOLE = wx.NewId()
ID_MENU_USB = wx.NewId()
ID_MENU_SPOOLER = wx.NewId()
ID_MENU_SIMULATE = wx.NewId()
ID_MENU_RASTER_WIZARD = wx.NewId()
ID_MENU_WINDOW_RESET = wx.NewId()
ID_MENU_PANE_RESET = wx.NewId()
ID_MENU_PANE_LOCK = wx.NewId()
ID_MENU_JOB = wx.NewId()
ID_MENU_TREE = wx.NewId()

ID_BEGINNERS = wx.NewId()
ID_HOMEPAGE = wx.NewId()
ID_RELEASES = wx.NewId()
ID_FACEBOOK = wx.NewId()
ID_DISCORD = wx.NewId()
ID_MAKERS_FORUM = wx.NewId()
ID_IRC = wx.NewId()

ID_CHECK_UPDATES = wx.NewId()


class MeerK40t(MWindow):
    """
    MeerK40t main window
    """

    def __init__(self, *args, **kwds):
        width, height = wx.DisplaySize()

        super().__init__(int(width*0.9), int(height*0.9), *args, **kwds)
        try:
            self.EnableTouchEvents(wx.TOUCH_ZOOM_GESTURE | wx.TOUCH_PAN_GESTURES)
        except AttributeError:
            # Not WX 4.1
            pass
        self.context.gui = self
        self.usb_running = False
        context = self.context
        self.context.setting(bool, "disable_tool_tips", False)
        if self.context.disable_tool_tips:
            wx.ToolTip.Enable(False)

        self.root_context = context.root
        self.DragAcceptFiles(True)

        self.renderer = LaserRender(context)

        self.needs_saving = False
        self.working_file = None

        self.pipe_state = None
        self.previous_position = None
        self.is_paused = False

        self._mgr = aui.AuiManager()
        self._mgr.SetFlags(self._mgr.GetFlags() | aui.AUI_MGR_LIVE_RESIZE)
        self._mgr.Bind(aui.EVT_AUI_PANE_CLOSE, self.on_pane_closed)
        self._mgr.Bind(aui.EVT_AUI_PANE_ACTIVATED, self.on_pane_active)

        # notify AUI which frame to use
        self._mgr.SetManagedWindow(self)

        self.__set_panes()
        self.__set_dialogs()

        # Menu Bar
        self.main_menubar = wx.MenuBar()
        self.__set_menubar()

        self.main_statusbar = self.CreateStatusBar(3)

        self.Bind(wx.EVT_DROP_FILES, self.on_drop_file)

        self.__set_properties()
        self.Layout()

        self.__set_titlebar()
        self.__kernel_initialize()

        self.Bind(wx.EVT_SIZE, self.on_size)

        self.CenterOnScreen()

    def __set_dialogs(self):
        context = self.context
        gui = self

        @context.console_command("dialog_transform", hidden=True)
        def transform(**kwargs):
            dlg = wx.TextEntryDialog(
                gui,
                _(
                    "Enter SVG Transform Instruction e.g. 'scale(1.49, 1, $x, $y)', rotate, translate, etc..."
                ),
                _("Transform Entry"),
                "",
            )
            dlg.SetValue("")

            if dlg.ShowModal() == wx.ID_OK:
                spooler, input_driver, output = context.registered[
                    "device/%s" % context.root.active
                ]
                root_context = context.root
                bed_dim = context.root
                m = str(dlg.GetValue())
                m = m.replace("$x", str(input_driver.current_x))
                m = m.replace("$y", str(input_driver.current_y))
                mx = Matrix(m)
                wmils = bed_dim.bed_width * 39.37
                hmils = bed_dim.bed_height * 39.37
                mx.render(ppi=1000, width=wmils, height=hmils)
                if mx.is_identity():
                    dlg.Destroy()
                    dlg = wx.MessageDialog(
                        None,
                        _("The entered command does nothing."),
                        _("Non-Useful Matrix."),
                        wx.OK | wx.ICON_WARNING,
                    )
                    dlg.ShowModal()
                    dlg.Destroy()
                else:
                    for element in root_context.elements.elems():
                        try:
                            element *= mx
                            element.node.modified()
                        except AttributeError:
                            pass

        @context.console_command("dialog_flip", hidden=True)
        def flip(**kwargs):
            dlg = wx.TextEntryDialog(
                gui,
                _(
                    "Material must be jigged at 0,0 either home or home offset.\nHow wide is your material (give units: in, mm, cm, px, etc)?"
                ),
                _("Double Side Flip"),
                "",
            )
            dlg.SetValue("")
            if dlg.ShowModal() == wx.ID_OK:
                root_context = context.root
                bed_dim = root_context
                wmils = bed_dim.bed_width * MILS_IN_MM
                # hmils = bed_dim.bed_height * MILS_IN_MM
                length = Length(dlg.GetValue()).value(ppi=1000.0, relative_length=wmils)
                mx = Matrix()
                mx.post_scale(-1.0, 1, length / 2.0, 0)
                for element in root_context.elements.elems(emphasized=True):
                    try:
                        element *= mx
                        element.node.modified()
                    except AttributeError:
                        pass
            dlg.Destroy()

        @context.console_command("dialog_path", hidden=True)
        def path(**kwargs):
            dlg = wx.TextEntryDialog(gui, _("Enter SVG Path Data"), _("Path Entry"), "")
            dlg.SetValue("")

            if dlg.ShowModal() == wx.ID_OK:
                path = Path(dlg.GetValue())
                path.stroke = "blue"
                p = abs(path)
                context.elements.add_elem(p)
                context.classify([p])
            dlg.Destroy()

        @context.console_command("dialog_fill", hidden=True)
        def fill(**kwargs):
            elements = context.elements
            first_selected = elements.first_element(emphasized=True)
            if first_selected is None:
                return
            data = wx.ColourData()
            if first_selected.fill is not None and first_selected.fill != "none":
                data.SetColour(wx.Colour(swizzlecolor(first_selected.fill)))
            dlg = wx.ColourDialog(gui, data)
            if dlg.ShowModal() == wx.ID_OK:
                data = dlg.GetColourData()
                color = data.GetColour()
                rgb = color.GetRGB()
                color = swizzlecolor(rgb)
                color = Color(color, 1.0)
                for elem in elements.elems(emphasized=True):
                    elem.fill = color
                    elem.node.altered()

        @context.console_command("dialog_stroke", hidden=True)
        def stroke(**kwargs):
            elements = context.elements
            first_selected = elements.first_element(emphasized=True)
            if first_selected is None:
                return
            data = wx.ColourData()
            if first_selected.stroke is not None and first_selected.stroke != "none":
                data.SetColour(wx.Colour(swizzlecolor(first_selected.stroke)))
            dlg = wx.ColourDialog(gui, data)
            if dlg.ShowModal() == wx.ID_OK:
                data = dlg.GetColourData()
                color = data.GetColour()
                rgb = color.GetRGB()
                color = swizzlecolor(rgb)
                color = Color(color, 1.0)
                for elem in elements.elems(emphasized=True):
                    elem.stroke = color
                    elem.node.altered()

        @context.console_command("dialog_gear", hidden=True)
        def gear(**kwargs):
            dlg = wx.TextEntryDialog(gui, _("Enter Forced Gear"), _("Gear Entry"), "")
            dlg.SetValue("")

            if dlg.ShowModal() == wx.ID_OK:
                value = dlg.GetValue()
                if value in ("0", "1", "2", "3", "4"):
                    context._stepping_force = int(value)
                else:
                    context._stepping_force = None
            dlg.Destroy()

        @context.console_command("dialog_load", hidden=True)
        def load_dialog(**kwargs):
            # This code should load just specific project files rather than all importable formats.
            files = context.load_types()
            with wx.FileDialog(
                gui, _("Open"), wildcard=files, style=wx.FD_OPEN | wx.FD_FILE_MUST_EXIST
            ) as fileDialog:
                if fileDialog.ShowModal() == wx.ID_CANCEL:
                    return  # the user changed their mind
                pathname = fileDialog.GetPath()
                gui.load(pathname)

        @context.console_command("dialog_save", hidden=True)
        def save_dialog(**kwargs):
            files = context.save_types()
            with wx.FileDialog(
                gui,
                _("Save Project"),
                wildcard=files,
                style=wx.FD_SAVE | wx.FD_OVERWRITE_PROMPT,
            ) as fileDialog:
                if fileDialog.ShowModal() == wx.ID_CANCEL:
                    return  # the user changed their mind
                pathname = fileDialog.GetPath()
                if not pathname.lower().endswith(".svg"):
                    pathname += ".svg"
                context.save(pathname)
                gui.validate_save()
                gui.working_file = pathname
                gui.set_file_as_recently_used(gui.working_file)

        @context.console_command("dialog_import_egv", hidden=True)
        def evg_in_dialog(**kwargs):
            files = "*.egv"
            with wx.FileDialog(
                gui,
                _("Import EGV"),
                wildcard=files,
                style=wx.FD_OPEN | wx.FD_FILE_MUST_EXIST,
            ) as fileDialog:
                if fileDialog.ShowModal() == wx.ID_CANCEL:
                    return  # the user changed their mind
                pathname = fileDialog.GetPath()
            if pathname is None:
                return
            with wx.BusyInfo(_("Loading File...")):
                context("egv_import %s\n" % pathname)
                return

        @context.console_command("dialog_export_egv", hidden=True)
        def egv_out_dialog(**kwargs):
            files = "*.egv"
            with wx.FileDialog(
                gui, _("Export EGV"), wildcard=files, style=wx.FD_SAVE
            ) as fileDialog:
                if fileDialog.ShowModal() == wx.ID_CANCEL:
                    return  # the user changed their mind
                pathname = fileDialog.GetPath()
            if pathname is None:
                return
            with wx.BusyInfo(_("Saving File...")):
                context("egv_export %s\n" % pathname)
                return

        context.register("control/Transform", lambda: context("dialog_transform\n"))
        context.register("control/Flip", lambda: context("dialog_flip\n"))
        context.register("control/Path", lambda: context("dialog_path\n"))
        context.register("control/Fill", lambda: context("dialog_fill\n"))
        context.register("control/Stroke", lambda: context("dialog_stroke\n"))
        context.register("control/FPS", lambda: context("dialog_fps\n"))
        context.register(
            "control/Speedcode-Gear-Force", lambda: context("dialog_gear\n")
        )
        context.register("control/egv export", lambda: context("dialog_import_egv\n"))
        context.register("control/egv import", lambda: context("dialog_export_egv\n"))

    def __set_panes(self):
        self.context.setting(bool, "pane_lock", True)

        from meerk40t.gui.wxmscene import register_panel

        register_panel(self, self.context)

        from .panes.navigationpanels import register_panel

        register_panel(self, self.context)

        # Define Tree
        from .wxmtree import register_panel

        register_panel(self, self.context)

        # Define Laser.
        from .panes.laserpanel import register_panel

        register_panel(self, self.context)

        # Define Position
        from .panes.position import register_panel

        register_panel(self, self.context)

        # Define Ribbon
        from .wxmribbon import register_panel

        register_panel(self, self.context)

        # Define Toolbars

        from .panes.toolbarproject import register_project_tools

        register_project_tools(context=self.context, gui=self)

        from .panes.toolbarcontrol import register_control_tools

        register_control_tools(context=self.context, gui=self)

        from .panes.toolbarpreferences import register_preferences_tools

        register_preferences_tools(context=self.context, gui=self)

        from .panes.toolbarmodify import register_modify_tools

        register_modify_tools(context=self.context, gui=self)

        from .panes.toolbaralign import register_align_tools

        register_align_tools(context=self.context, gui=self)

        self.context.setting(bool, "developer_mode", False)
        if self.context.developer_mode:

            from .panes.toolbarshapes import register_shapes_tools

            register_shapes_tools(context=self.context, gui=self)

        # Define Go
        go = wx.BitmapButton(self, wx.ID_ANY, icons8_gas_industry_50.GetBitmap())

        def busy_go_plan(*args):
            with wx.BusyInfo(_("Processing and sending...")):
                self.context(
                    "plan clear copy preprocess validate blob preopt optimize spool\nplan clear\n"
                )

        self.Bind(
            wx.EVT_BUTTON,
            busy_go_plan,
            go,
        )
        go.SetBackgroundColour(wx.Colour(0, 127, 0))
        go.SetToolTip(_("One Touch: Send Job To Laser "))
        go.SetSize(go.GetBestSize())
        pane = (
            aui.AuiPaneInfo()
            .Bottom()
            .Caption(_("Go"))
            .MinSize(40, 40)
            .FloatingSize(98, 98)
            .Name("go")
            .CaptionVisible(not self.context.pane_lock)
            .Hide()
        )
        pane.dock_proportion = 98
        pane.control = go

        self.on_pane_add(pane)
        self.context.register("pane/go", pane)

        # Define Stop.
        stop = wx.BitmapButton(
            self, wx.ID_ANY, icons8_emergency_stop_button_50.GetBitmap()
        )
        self.Bind(
            wx.EVT_BUTTON,
            ConsoleFunction(self.context, "dev estop\n"),
            stop,
        )
        stop.SetBackgroundColour(wx.Colour(127, 0, 0))
        stop.SetToolTip(_("Emergency stop/reset the controller."))
        stop.SetSize(stop.GetBestSize())
        pane = (
            aui.AuiPaneInfo()
            .Bottom()
            .Caption(_("Stop"))
            .MinSize(40, 40)
            .FloatingSize(98, 98)
            .Name("stop")
            .Hide()
            .CaptionVisible(not self.context.pane_lock)
        )
        pane.dock_proportion = 98
        pane.control = stop

        self.on_pane_add(pane)
        self.context.register("pane/stop", pane)

        # Define Pause.
        pause = wx.BitmapButton(
            self, wx.ID_ANY, icons8_pause_50.GetBitmap(use_theme=False)
        )

        def on_pause_button(event=None):
            try:
                self.context("dev pause\n")
                # if self.pipe_state != 3:
                #     pause.SetBitmap(icons8_play_50.GetBitmap())
                # else:
                # pause.SetBitmap(icons8_pause_50.GetBitmap(use_theme=False))
            except AttributeError:
                pass

        self.Bind(
            wx.EVT_BUTTON,
            on_pause_button,
            pause,
        )
        pause.SetBackgroundColour(wx.Colour(255, 255, 0))
        pause.SetToolTip(_("Pause/Resume the controller"))
        pause.SetSize(pause.GetBestSize())
        pane = (
            aui.AuiPaneInfo()
            .Caption(_("Pause"))
            .Bottom()
            .MinSize(40, 40)
            .FloatingSize(98, 98)
            .Name("pause")
            .Hide()
            .CaptionVisible(not self.context.pane_lock)
        )
        pane.dock_proportion = 98
        pane.control = pause

        self.on_pane_add(pane)
        self.context.register("pane/pause", pane)

        # Define Home.
        home = wx.BitmapButton(self, wx.ID_ANY, icons8_home_filled_50.GetBitmap())
        # home.SetBackgroundColour((200, 225, 250))
        self.Bind(wx.EVT_BUTTON, lambda e: self.context("home\n"), home)
        pane = (
            aui.AuiPaneInfo()
            .Bottom()
            .Caption(_("Home"))
            .MinSize(40, 40)
            .FloatingSize(98, 98)
            .Name("home")
            .Hide()
            .CaptionVisible(not self.context.pane_lock)
        )
        pane.dock_proportion = 98
        pane.control = home
        self.on_pane_add(pane)
        self.context.register("pane/home", pane)

        # Define Notes.
        from .panes.notespanel import register_panel

        register_panel(self, self.context)

        # Define Spooler.
        from .panes.spoolerpanel import register_panel

        register_panel(self, self.context)

        # Define Console.
        from .panes.consolepanel import register_panel

        register_panel(self, self.context)

        # Define Devices.
        from .panes.devicespanel import register_panel

        register_panel(self, self.context)

        # Define Camera
        if self.context.has_feature("modifier/Camera"):
            from .panes.camerapanel import register_panel

            register_panel(self, self.context)

        # AUI Manager Update.
        self._mgr.Update()

        self.default_perspective = self._mgr.SavePerspective()
        self.context.setting(str, "perspective")
        if self.context.perspective is not None:
            self._mgr.LoadPerspective(self.context.perspective)
        self.on_config_panes()

        context = self.context

        @context.console_command(
            "pane",
            help=_("control various panes for main window"),
            output_type="panes",
        )
        def pane(**kwargs):
            return "panes", self

        @context.console_argument("pane", help=_("pane to be shown"))
        @context.console_command(
            "show",
            input_type="panes",
            help=_("show the pane"),
        )
        def show_pane(command, _, channel, pane=None, **kwargs):
            if pane is None:
                raise SyntaxError
            try:
                _pane = context.registered["pane/%s" % pane]
            except KeyError:
                channel(_("Pane not found."))
                return
            _pane.Show()
            self._mgr.Update()

        @context.console_argument("pane", help=_("pane to be hidden"))
        @context.console_command(
            "hide",
            input_type="panes",
            help=_("show the pane"),
        )
        def hide_pane(command, _, channel, pane=None, **kwargs):
            if pane is None:
                raise SyntaxError
            try:
                _pane = context.registered["pane/%s" % pane]
            except KeyError:
                channel(_("Pane not found."))
                return
            _pane.Hide()
            self._mgr.Update()

        @context.console_option("always", "a", type=bool, action="store_true")
        @context.console_argument("pane", help=_("pane to be shown"))
        @context.console_command(
            "float",
            input_type="panes",
            help=_("show the pane"),
        )
        def float_pane(command, _, channel, always=False, pane=None, **kwargs):
            if pane is None:
                raise SyntaxError
            try:
                _pane = context.registered["pane/%s" % pane]
            except KeyError:
                channel(_("Pane not found."))
                return
            _pane.Float()
            _pane.Show()
            _pane.Dockable(not always)
            print(_pane.IsDockable())
            self._mgr.Update()

        @context.console_command(
            "reset",
            input_type="panes",
            help=_("reset all panes restoring the default perspective"),
        )
        def reset_pane(command, _, channel, **kwargs):
            self.on_pane_reset(None)

        @context.console_command(
            "lock",
            input_type="panes",
            help=_("lock the panes"),
        )
        def lock_pane(command, _, channel, **kwargs):
            self.on_pane_lock(None, lock=True)

        @context.console_command(
            "unlock",
            input_type="panes",
            help=_("unlock the panes"),
        )
        def lock_pane(command, _, channel, **kwargs):
            self.on_pane_lock(None, lock=False)

        @context.console_argument("pane", help=_("pane to create"))
        @context.console_command(
            "create",
            input_type="panes",
            help=_("create a floating about pane"),
        )
        def create_pane(command, _, channel, pane=None, **kwargs):
            if pane == "about":
                from .about import AboutPanel as CreatePanel
                caption = _("About")
                width = 646
                height = 519
            elif pane == "preferences":
                from .preferences import PreferencesPanel as CreatePanel
                caption = _("Preferences")
                width = 565
                height = 327
            else:
                channel(_("Pane not found."))
                return
            panel = CreatePanel(self, context=context)
            _pane = (
                aui.AuiPaneInfo()
                    .Dockable(False)
                    .Float()
                    .Caption(caption)
                    .FloatingSize(width, height)
                    .Name(pane)
                    .CaptionVisible(True)
            )
            _pane.control = panel
            self.on_pane_add(_pane)
            if hasattr(panel,"initialize"):
                panel.initialize()
            self.context.register("pane/about", _pane)
            self._mgr.Update()

    def on_pane_reset(self, event=None):
        for pane in self._mgr.GetAllPanes():
            if pane.IsShown():
                window = pane.window
                if hasattr(window, "finalize"):
                    window.finalize()
                if isinstance(window, wx.aui.AuiNotebook):
                    for i in range(window.GetPageCount()):
                        page = window.GetPage(i)
                        if hasattr(page, "finalize"):
                            page.finalize()
        self._mgr.LoadPerspective(self.default_perspective, update=True)
        self.on_config_panes()

    def on_config_panes(self):
        for pane in self._mgr.GetAllPanes():
            window = pane.window
            if pane.IsShown():
                if hasattr(window, "initialize"):
                    window.initialize()
                if isinstance(window, wx.aui.AuiNotebook):
                    for i in range(window.GetPageCount()):
                        page = window.GetPage(i)
                        if hasattr(page, "initialize"):
                            page.initialize()
            else:
                if hasattr(window, "noninitialize"):
                    window.noninitialize()
                if isinstance(window, wx.aui.AuiNotebook):
                    for i in range(window.GetPageCount()):
                        page = window.GetPage(i)
                        if hasattr(page, "noninitialize"):
                            page.noninitialize()
        self.on_pane_lock(lock=self.context.pane_lock)
        wx.CallAfter(self.on_pane_changed, None)

    def on_pane_lock(self, event=None, lock=None):
        if lock is None:
            self.context.pane_lock = not self.context.pane_lock
        else:
            self.context.pane_lock = lock
        for pane in self._mgr.GetAllPanes():
            if pane.IsShown():
                pane.CaptionVisible(not self.context.pane_lock)
                if hasattr(pane.window, "lock"):
                    pane.window.lock()
        self._mgr.Update()

    def on_pane_add(self, paneinfo: aui.AuiPaneInfo):
        pane = self._mgr.GetPane(paneinfo.name)
        if len(pane.name):
            if not pane.IsShown():
                pane.Show()
                pane.CaptionVisible(not self.context.pane_lock)
                if hasattr(pane.window, "initialize"):
                    pane.window.initialize()
                    wx.CallAfter(self.on_pane_changed, None)
                self._mgr.Update()
            return
        self._mgr.AddPane(
            paneinfo.control,
            paneinfo,
        )

    def on_pane_active(self, event):
        pane = event.GetPane()
        if hasattr(pane.window, "active"):
            pane.window.active()

    def on_pane_closed(self, event):
        pane = event.GetPane()
        if pane.IsShown():
            if hasattr(pane.window, "finalize"):
                pane.window.finalize()
        wx.CallAfter(self.on_pane_changed, None)

    def on_pane_changed(self, *args):
        for pane in self._mgr.GetAllPanes():
            try:
                shown = pane.IsShown()
                check = pane.window.check
                check(shown)
            except AttributeError:
                pass

    @property
    def is_dark(self):
        return wx.SystemSettings().GetColour(wx.SYS_COLOUR_WINDOW)[0] < 127

    def __kernel_initialize(self):
        context = self.context
        context.setting(int, "draw_mode", 0)
        context.setting(bool, "print_shutdown", False)

        context.listen("export-image", self.on_export_signal)

        context.listen("device;noactive", self.on_device_noactive)
        context.listen("pipe;failing", self.on_usb_error)
        context.listen("pipe;running", self.on_usb_running)
        context.listen("pipe;usb_status", self.on_usb_state_text)
        context.listen("pipe;thread", self.on_pipe_state)
        context.listen("spooler;thread", self.on_spooler_state)
        context.listen("warning", self.on_warning_signal)
        bed_dim = context.root
        bed_dim.setting(int, "bed_width", 310)  # Default Value
        bed_dim.setting(int, "bed_height", 210)  # Default Value

        context.listen("active", self.on_active_change)
        context.listen("modified", self.on_invalidate_save)
        context.listen("altered", self.on_invalidate_save)

        @context.console_command(
            "theme", help=_("Theming information and assignments"), hidden=True
        )
        def theme(command, channel, _, **kwargs):
            channel(str(wx.SystemSettings().GetColour(wx.SYS_COLOUR_WINDOW)))

        @context.console_command(
            "rotaryscale", help=_("Rotary Scale selected elements")
        )
        def apply_rotary_scale(*args, **kwargs):
            self.apply_rotary_scale()

        context.setting(str, "file0", None)
        context.setting(str, "file1", None)
        context.setting(str, "file2", None)
        context.setting(str, "file3", None)
        context.setting(str, "file4", None)
        context.setting(str, "file5", None)
        context.setting(str, "file6", None)
        context.setting(str, "file7", None)
        context.setting(str, "file8", None)
        context.setting(str, "file9", None)
        self.populate_recent_menu()

    def __set_menubar(self):
        self.file_menu = wx.Menu()
        # ==========
        # FILE MENU
        # ==========

        self.file_menu.Append(wx.ID_NEW, _("&New\tCtrl-N"), "")
        self.file_menu.Append(wx.ID_OPEN, _("&Open Project\tCtrl-O"), "")
        self.recent_file_menu = wx.Menu()
        self.file_menu.AppendSubMenu(self.recent_file_menu, _("&Recent"))
        self.file_menu.Append(ID_MENU_IMPORT, _("&Import File"), "")
        self.file_menu.AppendSeparator()
        self.file_menu.Append(wx.ID_SAVE, _("&Save\tCtrl-S"), "")
        self.file_menu.Append(wx.ID_SAVEAS, _("Save &As\tCtrl-Shift-S"), "")
        self.file_menu.AppendSeparator()
        import platform

        if platform.system() == "Darwin":
            self.file_menu.Append(wx.ID_CLOSE, _("&Close Window\tCtrl-W"), "")
        self.file_menu.Append(wx.ID_EXIT, _("E&xit"), "")
        self.main_menubar.Append(self.file_menu, _("File"))

        # ==========
        # VIEW MENU
        # ==========
        self.view_menu = wx.Menu()

        self.view_menu.Append(ID_MENU_ZOOM_OUT, _("Zoom &Out\tCtrl--"), "")
        self.view_menu.Append(ID_MENU_ZOOM_IN, _("Zoom &In\tCtrl-+"), "")
        self.view_menu.Append(ID_MENU_ZOOM_SIZE, _("Zoom to &Selected"), "")
        self.view_menu.Append(ID_MENU_ZOOM_BED, _("Zoom to &Bed"), "")
        self.view_menu.AppendSeparator()

        self.view_menu.Append(ID_MENU_HIDE_GRID, _("Hide Grid"), "", wx.ITEM_CHECK)
        self.view_menu.Append(
            ID_MENU_HIDE_BACKGROUND, _("Hide Background"), "", wx.ITEM_CHECK
        )
        self.view_menu.Append(ID_MENU_HIDE_GUIDES, _("Hide Guides"), "", wx.ITEM_CHECK)
        self.view_menu.Append(ID_MENU_HIDE_PATH, _("Hide Paths"), "", wx.ITEM_CHECK)
        self.view_menu.Append(ID_MENU_HIDE_IMAGE, _("Hide Images"), "", wx.ITEM_CHECK)
        self.view_menu.Append(ID_MENU_HIDE_TEXT, _("Hide Text"), "", wx.ITEM_CHECK)
        self.view_menu.Append(ID_MENU_HIDE_FILLS, _("Hide Fills"), "", wx.ITEM_CHECK)
        self.view_menu.Append(
            ID_MENU_HIDE_STROKES, _("Hide Strokes"), "", wx.ITEM_CHECK
        )
        self.view_menu.Append(
            ID_MENU_HIDE_LINEWIDTH, _("No Stroke-Width Render"), "", wx.ITEM_CHECK
        )
        self.view_menu.Append(
            ID_MENU_HIDE_LASERPATH, _("Hide Laserpath"), "", wx.ITEM_CHECK
        )
        self.view_menu.Append(
            ID_MENU_HIDE_RETICLE, _("Hide Reticle"), "", wx.ITEM_CHECK
        )
        self.view_menu.Append(
            ID_MENU_HIDE_SELECTION, _("Hide Selection"), "", wx.ITEM_CHECK
        )
        self.view_menu.Append(ID_MENU_HIDE_ICONS, _("Hide Icons"), "", wx.ITEM_CHECK)
        self.view_menu.Append(ID_MENU_HIDE_TREE, _("Hide Tree"), "", wx.ITEM_CHECK)
        self.view_menu.Append(
            ID_MENU_PREVENT_CACHING, _("Do Not Cache Image"), "", wx.ITEM_CHECK
        )
        self.view_menu.Append(
            ID_MENU_PREVENT_ALPHABLACK,
            _("Do Not Alpha/Black Images"),
            "",
            wx.ITEM_CHECK,
        )
        self.view_menu.Append(
            ID_MENU_SCREEN_REFRESH, _("Do Not Refresh"), "", wx.ITEM_CHECK
        )
        self.view_menu.Append(
            ID_MENU_SCREEN_ANIMATE, _("Do Not Animate"), "", wx.ITEM_CHECK
        )
        self.view_menu.Append(ID_MENU_SCREEN_INVERT, _("Invert"), "", wx.ITEM_CHECK)
        self.view_menu.Append(ID_MENU_SCREEN_FLIPXY, _("Flip XY"), "", wx.ITEM_CHECK)

        self.main_menubar.Append(self.view_menu, _("View"))

        # ==========
        # PANE MENU
        # ==========

        self.panes_menu = wx.Menu()

        def toggle_pane(pane_toggle):
            def toggle(event=None):
                pane_obj = self._mgr.GetPane(pane_toggle)
                if pane_obj.IsShown():
                    if hasattr(pane_obj.window, "finalize"):
                        pane_obj.window.finalize()
                    pane_obj.Hide()
                    self._mgr.Update()
                    return
                pane_init = self.context.registered["pane/%s" % pane_toggle]
                self.on_pane_add(pane_init)

            return toggle

        submenus = {}
        for p in self.context.match("pane/.*"):
            pane = self.context.registered[p]
            submenu = None
            try:
                submenu_name = pane.submenu
                if submenu_name in submenus:
                    submenu = submenus[submenu_name]
                elif submenu_name is not None:
                    submenu = wx.Menu()
                    self.panes_menu.AppendSubMenu(submenu, submenu_name)
                    submenus[submenu_name] = submenu
            except AttributeError:
                pass
            menu_context = submenu if submenu is not None else self.panes_menu
            try:
                pane_name = pane.name
            except AttributeError:
                pane_name = p.split("/")[-1]

            try:
                pane_caption = pane.caption
            except AttributeError:
                pane_caption = pane_name[0].upper() + pane_name[1:] + "."

            id_new = wx.NewId()
            menu_item = menu_context.Append(id_new, pane_caption, "", wx.ITEM_CHECK)
            self.Bind(
                wx.EVT_MENU,
                toggle_pane(pane_name),
                id=id_new,
            )
            pane = self._mgr.GetPane(pane_name)
            try:
                menu_item.Check(pane.IsShown())
                pane.window.check = menu_item.Check
            except AttributeError:
                pass

        self.panes_menu.AppendSeparator()
        item = self.main_menubar.panereset = self.panes_menu.Append(
            ID_MENU_PANE_LOCK, _("Lock Panes"), "", wx.ITEM_CHECK
        )
        item.Check(self.context.pane_lock)
        self.panes_menu.AppendSeparator()
        self.main_menubar.panereset = self.panes_menu.Append(
            ID_MENU_PANE_RESET, _("Reset Panes"), ""
        )
        self.main_menubar.Append(self.panes_menu, _("Panes"))

        # ==========
        # TOOL MENU
        # ==========

        self.window_menu = wx.Menu()

        self.window_menu.executejob = self.window_menu.Append(
            ID_MENU_JOB, _("E&xecute Job"), ""
        )
        self.window_menu.simulate = self.window_menu.Append(
            ID_MENU_SIMULATE, _("&Simulate"), ""
        )
        self.window_menu.rasterwizard = self.window_menu.Append(
            ID_MENU_RASTER_WIZARD, _("&RasterWizard"), ""
        )
        self.window_menu.notes = self.window_menu.Append(ID_MENU_NOTES, _("&Notes"), "")
        self.window_menu.console = self.window_menu.Append(
            ID_MENU_CONSOLE, _("&Console"), ""
        )

        self.window_menu.navigation = self.window_menu.Append(
            ID_MENU_NAVIGATION, _("N&avigation"), ""
        )
        if self.context.has_feature("modifier/Camera"):
            self.window_menu.camera = self.window_menu.Append(
                ID_MENU_CAMERA, _("C&amera"), ""
            )
        self.window_menu.jobspooler = self.window_menu.Append(
            ID_MENU_SPOOLER, _("S&pooler"), ""
        )

        self.window_menu.controller = self.window_menu.Append(
            ID_MENU_CONTROLLER, _("C&ontroller"), ""
        )
        self.window_menu.devices = self.window_menu.Append(
            ID_MENU_DEVICE_MANAGER, _("&Devices"), ""
        )
        self.window_menu.config = self.window_menu.Append(
            ID_MENU_CONFIG, _("Confi&g"), ""
        )
        self.window_menu.preferences = self.window_menu.Append(
            wx.ID_PREFERENCES, _("Pr&eferences...\tCtrl-,"), ""
        )

        self.window_menu.keymap = self.window_menu.Append(
            ID_MENU_KEYMAP, _("&Keymap"), ""
        )
        self.window_menu.rotary = self.window_menu.Append(
            ID_MENU_ROTARY, _("Rotar&y"), ""
        )
        self.window_menu.usb = self.window_menu.Append(ID_MENU_USB, _("&USB"), "")

        self.window_menu.AppendSeparator()
        self.window_menu.windowreset = self.window_menu.Append(
            ID_MENU_WINDOW_RESET, _("Reset Windows"), ""
        )

        self.main_menubar.Append(self.window_menu, _("Tools"))

        # ==========
        # OSX-ONLY WINDOW MENU
        # ==========
        import platform

        if platform.system() == "Darwin":
            wt_menu = wx.Menu()
            self.main_menubar.Append(wt_menu, _("Window"))

        # ==========
        # HELP MENU
        # ==========
        self.help_menu = wx.Menu()

        def launch_help_osx(event=None):
            _resource_path = "help/meerk40t.help"
            if not os.path.exists(_resource_path):
                try:  # pyinstaller internal location
                    _resource_path = os.path.join(sys._MEIPASS, "help/meerk40t.help")
                except Exception:
                    pass
            if not os.path.exists(_resource_path):
                try:  # Mac py2app resource
                    _resource_path = os.path.join(os.environ["RESOURCEPATH"], "help/meerk40t.help")
                except Exception:
                    pass
            if os.path.exists(_resource_path):
                os.system("open %s" % _resource_path)
            else:
                dlg = wx.MessageDialog(
                    None,
                    _('Offline help file ("%s") was not found.') % _resource_path,
                    _("File Not Found"),
                    wx.OK | wx.ICON_WARNING,
                )
                dlg.ShowModal()
                dlg.Destroy()

        if platform.system() == "Darwin":
            self.help_menu.Append(
                wx.ID_HELP, _("&MeerK40t Help"), ""
            )
            self.Bind(wx.EVT_MENU, launch_help_osx, id=wx.ID_HELP)
            ONLINE_HELP = wx.NewId()
            self.help_menu.Append(ONLINE_HELP, _("&Online Help"), "")
            self.Bind(wx.EVT_MENU, lambda e: self.context("webhelp help\n"), id=ONLINE_HELP)
        else:
            self.help_menu.Append(wx.ID_HELP, _("&Help"), "")
            self.Bind(wx.EVT_MENU, lambda e: self.context("webhelp help\n"), id=wx.ID_HELP)

        self.help_menu.Append(ID_BEGINNERS, _("&Beginners' Help"), "")
        self.help_menu.Append(ID_HOMEPAGE, _("&Github"), "")
        self.help_menu.Append(ID_RELEASES, _("&Releases"), "")
        self.help_menu.Append(ID_FACEBOOK, _("&Facebook"), "")
        self.help_menu.Append(ID_DISCORD, _("&Discord"), "")
        self.help_menu.Append(ID_MAKERS_FORUM, _("&Makers Forum"), "")
        self.help_menu.Append(ID_IRC, _("&IRC"), "")
        self.help_menu.AppendSeparator()
        self.help_menu.Append(ID_CHECK_UPDATES, _("Check for &Updates"), "")
        self.help_menu.Append(wx.ID_ABOUT, _("&About MeerK40t"), "")
        self.main_menubar.Append(self.help_menu, _("Help"))

        self.SetMenuBar(self.main_menubar)
        # Menu Bar end

        # ==========
        # BINDS
        # ==========
        self.Bind(wx.EVT_MENU, self.on_click_new, id=wx.ID_NEW)
        self.Bind(wx.EVT_MENU, self.on_click_open, id=wx.ID_OPEN)
        self.Bind(wx.EVT_MENU, self.on_click_open, id=ID_MENU_IMPORT)
        self.Bind(wx.EVT_MENU, self.on_click_save, id=wx.ID_SAVE)
        self.Bind(wx.EVT_MENU, self.on_click_save_as, id=wx.ID_SAVEAS)

        self.Bind(wx.EVT_MENU, self.on_click_close, id=wx.ID_CLOSE)
        self.Bind(wx.EVT_MENU, self.on_click_exit, id=wx.ID_EXIT)

        self.Bind(wx.EVT_MENU, self.on_click_zoom_out, id=ID_MENU_ZOOM_OUT)
        self.Bind(wx.EVT_MENU, self.on_click_zoom_in, id=ID_MENU_ZOOM_IN)
        self.Bind(wx.EVT_MENU, self.on_click_zoom_selected, id=ID_MENU_ZOOM_SIZE)
        self.Bind(wx.EVT_MENU, self.on_click_zoom_bed, id=ID_MENU_ZOOM_BED)

        self.Bind(
            wx.EVT_MENU, self.toggle_draw_mode(DRAW_MODE_GRID), id=ID_MENU_HIDE_GRID
        )
        self.Bind(
            wx.EVT_MENU,
            self.toggle_draw_mode(DRAW_MODE_BACKGROUND),
            id=ID_MENU_HIDE_BACKGROUND,
        )
        self.Bind(
            wx.EVT_MENU,
            self.toggle_draw_mode(DRAW_MODE_LINEWIDTH),
            id=ID_MENU_HIDE_LINEWIDTH,
        )
        self.Bind(
            wx.EVT_MENU, self.toggle_draw_mode(DRAW_MODE_GUIDES), id=ID_MENU_HIDE_GUIDES
        )
        self.Bind(
            wx.EVT_MENU, self.toggle_draw_mode(DRAW_MODE_PATH), id=ID_MENU_HIDE_PATH
        )
        self.Bind(
            wx.EVT_MENU, self.toggle_draw_mode(DRAW_MODE_IMAGE), id=ID_MENU_HIDE_IMAGE
        )
        self.Bind(
            wx.EVT_MENU, self.toggle_draw_mode(DRAW_MODE_TEXT), id=ID_MENU_HIDE_TEXT
        )
        self.Bind(
            wx.EVT_MENU, self.toggle_draw_mode(DRAW_MODE_FILLS), id=ID_MENU_HIDE_FILLS
        )
        self.Bind(
            wx.EVT_MENU,
            self.toggle_draw_mode(DRAW_MODE_LASERPATH),
            id=ID_MENU_HIDE_LASERPATH,
        )
        self.Bind(
            wx.EVT_MENU,
            self.toggle_draw_mode(DRAW_MODE_RETICLE),
            id=ID_MENU_HIDE_RETICLE,
        )
        self.Bind(
            wx.EVT_MENU,
            self.toggle_draw_mode(DRAW_MODE_SELECTION),
            id=ID_MENU_HIDE_SELECTION,
        )
        self.Bind(
            wx.EVT_MENU,
            self.toggle_draw_mode(DRAW_MODE_STROKES),
            id=ID_MENU_HIDE_STROKES,
        )
        self.Bind(
            wx.EVT_MENU, self.toggle_draw_mode(DRAW_MODE_ICONS), id=ID_MENU_HIDE_ICONS
        )
        self.Bind(
            wx.EVT_MENU, self.toggle_draw_mode(DRAW_MODE_TREE), id=ID_MENU_HIDE_TREE
        )
        self.Bind(
            wx.EVT_MENU,
            self.toggle_draw_mode(DRAW_MODE_CACHE),
            id=ID_MENU_PREVENT_CACHING,
        )
        self.Bind(
            wx.EVT_MENU,
            self.toggle_draw_mode(DRAW_MODE_ALPHABLACK),
            id=ID_MENU_PREVENT_ALPHABLACK,
        )
        self.Bind(
            wx.EVT_MENU,
            self.toggle_draw_mode(DRAW_MODE_REFRESH),
            id=ID_MENU_SCREEN_REFRESH,
        )
        self.Bind(
            wx.EVT_MENU,
            self.toggle_draw_mode(DRAW_MODE_ANIMATE),
            id=ID_MENU_SCREEN_ANIMATE,
        )
        self.Bind(
            wx.EVT_MENU,
            self.toggle_draw_mode(DRAW_MODE_INVERT),
            id=ID_MENU_SCREEN_INVERT,
        )
        self.Bind(
            wx.EVT_MENU,
            self.toggle_draw_mode(DRAW_MODE_FLIPXY),
            id=ID_MENU_SCREEN_FLIPXY,
        )

        self.Bind(wx.EVT_MENU, self.on_click_check_updates, id=ID_CHECK_UPDATES)

        self.Bind(
            wx.EVT_MENU,
            lambda v: self.context("window toggle About\n"),
            id=wx.ID_ABOUT,
        )
        self.Bind(
            wx.EVT_MENU,
            lambda v: self.context("window toggle Console\n"),
            id=ID_MENU_CONSOLE,
        )
        self.Bind(
            wx.EVT_MENU,
            lambda v: self.context("window toggle DeviceManager\n"),
            id=ID_MENU_DEVICE_MANAGER,
        )
        self.Bind(
            wx.EVT_MENU,
            lambda v: self.context("window toggle Keymap\n"),
            id=ID_MENU_KEYMAP,
        )
        self.Bind(
            wx.EVT_MENU,
            lambda v: self.context("window toggle Preferences\n"),
            id=wx.ID_PREFERENCES,
        )
        self.Bind(
            wx.EVT_MENU,
            lambda v: self.context("window toggle Notes\n"),
            id=ID_MENU_NOTES,
        )
        self.Bind(
            wx.EVT_MENU,
            lambda v: self.context("window toggle Navigation\n"),
            id=ID_MENU_NAVIGATION,
        )
        self.Bind(
            wx.EVT_MENU,
            lambda v: self.context("window toggle ExecuteJob 0\n"),
            id=ID_MENU_JOB,
        )
        if self.context.has_feature("modifier/Camera"):
            self.Bind(
                wx.EVT_MENU,
                lambda v: self.context("window toggle CameraInterface\n"),
                id=ID_MENU_CAMERA,
            )
        self.Bind(
            wx.EVT_MENU,
            lambda v: self.context("window toggle -d Configuration\n"),
            id=ID_MENU_CONFIG,
        )
        self.Bind(
            wx.EVT_MENU,
            lambda v: self.context("window -p rotary/1 open Rotary\n"),
            id=ID_MENU_ROTARY,
        )
        self.Bind(
            wx.EVT_MENU,
            lambda v: self.context("window toggle -o Controller\n"),
            id=ID_MENU_CONTROLLER,
        )
        self.Bind(
            wx.EVT_MENU,
            lambda v: self.context("window toggle UsbConnect\n"),
            id=ID_MENU_USB,
        )
        self.Bind(
            wx.EVT_MENU,
            lambda v: self.context("window toggle JobSpooler\n"),
            id=ID_MENU_SPOOLER,
        )
        self.Bind(
            wx.EVT_MENU,
            lambda v: self.context("window toggle RasterWizard\n"),
            id=ID_MENU_RASTER_WIZARD,
        )

        def open_simulator(v=None):
            with wx.BusyInfo(_("Preparing simulation...")):
                self.context(
                    "plan0 copy preprocess validate blob preopt optimize\nwindow toggle Simulation 0\n"
                ),

        self.Bind(
            wx.EVT_MENU,
            open_simulator,
            id=ID_MENU_SIMULATE,
        )

        self.Bind(
            wx.EVT_MENU,
            lambda v: self.context("window reset *\n"),
            id=ID_MENU_WINDOW_RESET,
        )
        self.Bind(
            wx.EVT_MENU,
            self.on_pane_reset,
            id=ID_MENU_PANE_RESET,
        )
        self.Bind(
            wx.EVT_MENU,
            self.on_pane_lock,
            id=ID_MENU_PANE_LOCK,
        )

        self.Bind(
            wx.EVT_MENU,
            lambda e: self.context("webhelp beginners\n"),
            id=ID_BEGINNERS,
        )
        self.Bind(
            wx.EVT_MENU,
            lambda e: self.context("webhelp main\n"),
            id=ID_HOMEPAGE,
        )
        self.Bind(
            wx.EVT_MENU,
            lambda e: self.context("webhelp releases\n"),
            id=ID_RELEASES,
        )
        self.Bind(
            wx.EVT_MENU,
            lambda e: self.context("webhelp makers\n"),
            id=ID_MAKERS_FORUM,
        )
        self.Bind(
            wx.EVT_MENU,
            lambda e: self.context("webhelp facebook\n"),
            id=ID_FACEBOOK,
        )
        self.Bind(
            wx.EVT_MENU,
            lambda e: self.context("webhelp discord\n"),
            id=ID_DISCORD,
        )
        self.Bind(
            wx.EVT_MENU,
            lambda e: self.context("webhelp irc\n"),
            id=ID_IRC,
        )

        self.add_language_menu()

        self.context.setting(int, "draw_mode", 0)
        m = self.GetMenuBar().FindItemById(ID_MENU_HIDE_FILLS)
        m.Check(self.context.draw_mode & DRAW_MODE_FILLS != 0)
        m = self.GetMenuBar().FindItemById(ID_MENU_HIDE_GUIDES)
        m.Check(self.context.draw_mode & DRAW_MODE_GUIDES != 0)
        m = self.GetMenuBar().FindItemById(ID_MENU_HIDE_BACKGROUND)
        m.Check(self.context.draw_mode & DRAW_MODE_BACKGROUND != 0)
        m = self.GetMenuBar().FindItemById(ID_MENU_HIDE_LINEWIDTH)
        m.Check(self.context.draw_mode & DRAW_MODE_LINEWIDTH != 0)
        m = self.GetMenuBar().FindItemById(ID_MENU_HIDE_GRID)
        m.Check(self.context.draw_mode & DRAW_MODE_GRID != 0)
        m = self.GetMenuBar().FindItemById(ID_MENU_HIDE_LASERPATH)
        m.Check(self.context.draw_mode & DRAW_MODE_LASERPATH != 0)
        m = self.GetMenuBar().FindItemById(ID_MENU_HIDE_RETICLE)
        m.Check(self.context.draw_mode & DRAW_MODE_RETICLE != 0)
        m = self.GetMenuBar().FindItemById(ID_MENU_HIDE_SELECTION)
        m.Check(self.context.draw_mode & DRAW_MODE_SELECTION != 0)
        m = self.GetMenuBar().FindItemById(ID_MENU_HIDE_STROKES)
        m.Check(self.context.draw_mode & DRAW_MODE_STROKES != 0)
        m = self.GetMenuBar().FindItemById(ID_MENU_HIDE_ICONS)
        m.Check(self.context.draw_mode & DRAW_MODE_ICONS != 0)
        m = self.GetMenuBar().FindItemById(ID_MENU_HIDE_TREE)
        m.Check(self.context.draw_mode & DRAW_MODE_TREE != 0)
        m = self.GetMenuBar().FindItemById(ID_MENU_PREVENT_CACHING)
        m.Check(self.context.draw_mode & DRAW_MODE_CACHE != 0)
        m = self.GetMenuBar().FindItemById(ID_MENU_PREVENT_ALPHABLACK)
        m.Check(self.context.draw_mode & DRAW_MODE_ALPHABLACK != 0)
        m = self.GetMenuBar().FindItemById(ID_MENU_SCREEN_REFRESH)
        m.Check(self.context.draw_mode & DRAW_MODE_REFRESH != 0)
        m = self.GetMenuBar().FindItemById(ID_MENU_SCREEN_ANIMATE)
        m.Check(self.context.draw_mode & DRAW_MODE_ANIMATE != 0)
        m = self.GetMenuBar().FindItemById(ID_MENU_HIDE_PATH)
        m.Check(self.context.draw_mode & DRAW_MODE_PATH != 0)
        m = self.GetMenuBar().FindItemById(ID_MENU_HIDE_IMAGE)
        m.Check(self.context.draw_mode & DRAW_MODE_IMAGE != 0)
        m = self.GetMenuBar().FindItemById(ID_MENU_HIDE_TEXT)
        m.Check(self.context.draw_mode & DRAW_MODE_TEXT != 0)
        m = self.GetMenuBar().FindItemById(ID_MENU_SCREEN_FLIPXY)
        m.Check(self.context.draw_mode & DRAW_MODE_FLIPXY != 0)
        m = self.GetMenuBar().FindItemById(ID_MENU_SCREEN_INVERT)
        m.Check(self.context.draw_mode & DRAW_MODE_INVERT != 0)

    def add_language_menu(self):
        tl = wx.FileTranslationsLoader()
        trans = tl.GetAvailableTranslations("meerk40t")

        if trans:
            wxglade_tmp_menu = wx.Menu()
            i = 0
            for lang in self.context.app.supported_languages:
                language_code, language_name, language_index = lang
                m = wxglade_tmp_menu.Append(wx.ID_ANY, language_name, "", wx.ITEM_RADIO)
                if i == self.context.language:
                    m.Check(True)

                def language_update(q):
                    return lambda e: self.context.app.update_language(q)

                self.Bind(wx.EVT_MENU, language_update(i), id=m.GetId())
                if language_code not in trans and i != 0:
                    m.Enable(False)
                i += 1
            self.main_menubar.Append(wxglade_tmp_menu, _("Languages"))

    def on_active_change(self, origin, active):
        self.__set_titlebar()

    def window_close_veto(self):
        if self.usb_running:
            message = _("The device is actively sending data. Really quit?")
            answer = wx.MessageBox(
                message, _("Currently Sending Data..."), wx.YES_NO | wx.CANCEL, None
            )
            if answer != wx.YES:
                return True  # VETO
        if self.needs_saving:
            message = _("Save changes to project before closing?\n\n"
                        "Your changes will be lost if you do not save them.")
            answer = wx.MessageBox(
                message, _("Save Project..."), wx.YES_NO | wx.CANCEL, None
            )
            if answer == wx.YES:
                self.context("dialog_save\n")
            if answer == wx.CANCEL:
                return True  # VETO
        return False

    def window_close(self):
        context = self.context

        context.perspective = self._mgr.SavePerspective()
        for pane in self._mgr.GetAllPanes():
            if pane.IsShown():
                if hasattr(pane.window, "finalize"):
                    pane.window.finalize()
        self._mgr.UnInit()

        if context.print_shutdown:
            context.channel("shutdown").watch(print)

        self.context.close("module/Scene")

        context.unlisten("export-image", self.on_export_signal)

        context.unlisten("device;noactive", self.on_device_noactive)
        context.unlisten("pipe;failing", self.on_usb_error)
        context.unlisten("pipe;running", self.on_usb_running)
        context.unlisten("pipe;usb_status", self.on_usb_state_text)
        context.unlisten("pipe;thread", self.on_pipe_state)
        context.unlisten("spooler;thread", self.on_spooler_state)
        context.unlisten("warning", self.on_warning_signal)

        context.unlisten("active", self.on_active_change)
        context.unlisten("modified", self.on_invalidate_save)
        context.unlisten("altered", self.on_invalidate_save)

        self.context("quit\n")

    def on_invalidate_save(self, origin, *args):
        self.needs_saving = True
        app = self.context.app.GetTopWindow()
        if isinstance(app, wx.TopLevelWindow):
            app.OSXSetModified(self.needs_saving)

    def validate_save(self):
        self.needs_saving = False
        app = self.context.app.GetTopWindow()
        if isinstance(app, wx.TopLevelWindow):
            app.OSXSetModified(self.needs_saving)

    def on_warning_signal(self, origin, message, caption, style):
        dlg = wx.MessageDialog(
            None,
            message,
            caption,
            style,
        )
        dlg.ShowModal()
        dlg.Destroy()

    def on_device_noactive(self, origin, value):
        dlg = wx.MessageDialog(
            None,
            _("No active device existed. Add a primary device."),
            _("Active Device"),
            wx.OK | wx.ICON_WARNING,
        )
        dlg.ShowModal()
        dlg.Destroy()

    def on_usb_error(self, origin, value):
        if value == 5:
            device = origin.split("/")[-1]
            self.context("window open -os %s Controller\n" % device)
            dlg = wx.MessageDialog(
                None,
                _("All attempts to connect to USB have failed."),
                _("Usb Connection Problem."),
                wx.OK | wx.ICON_WARNING,
            )
            dlg.ShowModal()
            dlg.Destroy()

    def on_usb_running(self, origin, value):
        self.usb_running = value

    def on_usb_state_text(self, origin, value):
        self.main_statusbar.SetStatusText(_("Usb: %s") % value, 0)

    def on_pipe_state(self, origin, state):
        if state == self.pipe_state:
            return
        self.pipe_state = state

        self.main_statusbar.SetStatusText(
            _("Controller: %s") % self.context.kernel.get_text_thread_state(state), 1
        )

    def on_spooler_state(self, origin, value):
        self.main_statusbar.SetStatusText(
            _("Spooler: %s") % self.context.get_text_thread_state(value), 2
        )

    def on_export_signal(self, origin, frame):
        image_width, image_height, frame = frame
        if frame is not None:
            elements = self.context.elements
            from PIL import Image

            img = Image.fromarray(frame)
            obj = SVGImage()
            obj.image = img
            obj.image_width = image_width
            obj.image_height = image_height
            elements.add_elem(obj)

    def __set_titlebar(self):
        device_name = ""
        device_version = ""
        if self.context is not None:
            device_version = self.context.device_version
            device_name = str(self.context.device_name)
        try:
            active = self.context.active
            _spooler, _input_driver, _output = self.context.registered[
                "device/%s" % active
            ]
            self.SetTitle(
                _("%s v%s      (%s -> %s -> %s)")
                % (
                    device_name,
                    device_version,
                    _spooler.name,
                    _input_driver.type,
                    _output.type,
                )
            )
        except (KeyError, AttributeError):
            self.SetTitle(_("%s v%s") % (device_name, device_version))

    def __set_properties(self):
        # begin wxGlade: MeerK40t.__set_properties
        self.__set_titlebar()
        self.main_statusbar.SetStatusWidths([-1] * self.main_statusbar.GetFieldsCount())
        _icon = wx.NullIcon
        _icon.CopyFromBitmap(icon_meerk40t.GetBitmap())
        self.SetIcon(_icon)
        # statusbar fields
        main_statusbar_fields = ["Status"]
        for i in range(len(main_statusbar_fields)):
            self.main_statusbar.SetStatusText(main_statusbar_fields[i], i)

    def load_or_open(self, filename):
        """
        Loads recent file name given. If the filename cannot be opened attempts open dialog at last known location.
        """
        if os.path.exists(filename):
            try:
                self.load(filename)
            except PermissionError:
                self.tryopen(filename)
        else:
            self.tryopen(filename)

    def tryopen(self, filename):
        """
        Loads an open dialog at given filename to load data.
        """
        files = self.context.load_types()
        default_file = os.path.basename(filename)
        default_dir = os.path.dirname(filename)

        with wx.FileDialog(
            self,
            _("Open"),
            defaultDir=default_dir,
            defaultFile=default_file,
            wildcard=files,
            style=wx.FD_OPEN | wx.FD_FILE_MUST_EXIST,
        ) as fileDialog:
            fileDialog.SetFilename(default_file)
            if fileDialog.ShowModal() == wx.ID_CANCEL:
                return  # the user changed their mind
            pathname = fileDialog.GetPath()
            self.load(pathname)

    def populate_recent_menu(self):
        if not hasattr(self, "recent_file_menu"):
            return  # No menu, cannot populate.

        for i in range(self.recent_file_menu.MenuItemCount):
            self.recent_file_menu.Remove(self.recent_file_menu.FindItemByPosition(0))
        context = self.context
        if context.file0 is not None and len(context.file0):
            self.recent_file_menu.Append(ID_MENU_FILE0, "&1   " + context.file0, "")
            self.Bind(
                wx.EVT_MENU,
                lambda e: self.load_or_open(context.file0),
                id=ID_MENU_FILE0,
            )
        if context.file1 is not None and len(context.file1):
            self.recent_file_menu.Append(ID_MENU_FILE1, "&2   " + context.file1, "")
            self.Bind(
                wx.EVT_MENU,
                lambda e: self.load_or_open(context.file1),
                id=ID_MENU_FILE1,
            )
        if context.file2 is not None and len(context.file2):
            self.recent_file_menu.Append(ID_MENU_FILE2, "&3   " + context.file2, "")
            self.Bind(
                wx.EVT_MENU,
                lambda e: self.load_or_open(context.file2),
                id=ID_MENU_FILE2,
            )
        if context.file3 is not None and len(context.file3):
            self.recent_file_menu.Append(ID_MENU_FILE3, "&4   " + context.file3, "")
            self.Bind(
                wx.EVT_MENU,
                lambda e: self.load_or_open(context.file3),
                id=ID_MENU_FILE3,
            )
        if context.file4 is not None and len(context.file4):
            self.recent_file_menu.Append(ID_MENU_FILE4, "&5   " + context.file4, "")
            self.Bind(
                wx.EVT_MENU,
                lambda e: self.load_or_open(context.file4),
                id=ID_MENU_FILE4,
            )
        if context.file5 is not None and len(context.file5):
            self.recent_file_menu.Append(ID_MENU_FILE5, "&6   " + context.file5, "")
            self.Bind(
                wx.EVT_MENU,
                lambda e: self.load_or_open(context.file5),
                id=ID_MENU_FILE5,
            )
        if context.file6 is not None and len(context.file6):
            self.recent_file_menu.Append(ID_MENU_FILE6, "&7   " + context.file6, "")
            self.Bind(
                wx.EVT_MENU,
                lambda e: self.load_or_open(context.file6),
                id=ID_MENU_FILE6,
            )
        if context.file7 is not None and len(context.file7):
            self.recent_file_menu.Append(ID_MENU_FILE7, "&8   " + context.file7, "")
            self.Bind(
                wx.EVT_MENU,
                lambda e: self.load_or_open(context.file7),
                id=ID_MENU_FILE7,
            )
        if context.file8 is not None and len(context.file8):
            self.recent_file_menu.Append(ID_MENU_FILE8, "&9   " + context.file8, "")
            self.Bind(
                wx.EVT_MENU,
                lambda e: self.load_or_open(context.file8),
                id=ID_MENU_FILE8,
            )
        if context.file9 is not None and len(context.file9):
            self.recent_file_menu.Append(ID_MENU_FILE9, "1&0 " + context.file9, "")
            self.Bind(
                wx.EVT_MENU,
                lambda e: self.load_or_open(context.file9),
                id=ID_MENU_FILE9,
            )
        if self.recent_file_menu.MenuItemCount != 0:
            self.recent_file_menu.AppendSeparator()
            self.recent_file_menu.Append(ID_MENU_FILE_CLEAR, _("Clear Recent"), "")
            self.Bind(wx.EVT_MENU, lambda e: self.clear_recent(), id=ID_MENU_FILE_CLEAR)

    def clear_recent(self):
        for i in range(10):
            try:
                setattr(self.context, "file" + str(i), "")
            except IndexError:
                break
        self.populate_recent_menu()

    def set_file_as_recently_used(self, pathname):
        recent = list()
        for i in range(10):
            recent.append(getattr(self.context, "file" + str(i)))
        recent = [r for r in recent if r is not None and r != pathname and len(r) > 0]
        recent.insert(0, pathname)
        for i in range(10):
            try:
                setattr(self.context, "file" + str(i), recent[i])
            except IndexError:
                break
        self.populate_recent_menu()

    def load(self, pathname):
        self.context.setting(bool, "auto_note", True)
        self.context.setting(bool, "uniform_svg", False)
        self.context.setting(float, "svg_ppi", 96.0)
        with wx.BusyInfo(_("Loading File...")):
            n = self.context.elements.note
            try:
                results = self.context.load(
                    pathname,
                    channel=self.context.channel("load"),
                    svg_ppi=self.context.svg_ppi,
                )
            except SyntaxError as e:
                dlg = wx.MessageDialog(
                    None,
                    str(e.msg),
                    _("File is Malformed."),
                    wx.OK | wx.ICON_WARNING,
                )
                dlg.ShowModal()
                dlg.Destroy()
                return False
            if results:
                self.set_file_as_recently_used(pathname)
                if n != self.context.elements.note and self.context.auto_note:
                    self.context("window open Notes\n")  # open/not toggle.
                try:
                    if self.context.uniform_svg and pathname.lower().endswith("svg"):
                        # or (len(elements) > 0 and "meerK40t" in elements[0].values):
                        # TODO: Disabled uniform_svg, no longer detecting namespace.
                        self.working_file = pathname
                        self.validate_save()
                except AttributeError:
                    pass
                return True
            return False

    def on_drop_file(self, event):
        """
        Drop file handler

        Accepts multiple files drops.
        """
        accepted = 0
        rejected = 0
        rejected_files = []
        for pathname in event.GetFiles():
            if self.load(pathname):
                accepted += 1
            else:
                rejected += 1
                rejected_files.append(pathname)
        if rejected != 0:
            reject = "\n".join(rejected_files)
            err_msg = _("Some files were unrecognized:\n%s") % reject
            dlg = wx.MessageDialog(
                None, err_msg, _("Error encountered"), wx.OK | wx.ICON_ERROR
            )
            dlg.ShowModal()
            dlg.Destroy()

    def on_size(self, event):
        if self.context is None:
            return
        self.Layout()

    def on_focus_lost(self, event):
        self.context("-laser\nend\n")
        # event.Skip()

    def on_click_new(self, event=None):  # wxGlade: MeerK40t.<event_handler>
        context = self.context
        self.working_file = None
        self.validate_save()
        context.elements.clear_all()
        self.context(".laserpath_clear\n")

    def on_click_open(self, event=None):  # wxGlade: MeerK40t.<event_handler>
        self.context("dialog_load\n")

    def on_click_stop(self, event=None):
        self.context("estop\n")

    def on_click_pause(self, event=None):
        self.context("pause\n")

    def on_click_save(self, event):
        if self.working_file is None:
            self.on_click_save_as(event)
        else:
            self.set_file_as_recently_used(self.working_file)
            self.validate_save()
            self.context.save(self.working_file)

    def on_click_save_as(self, event=None):
        self.context("dialog_save\n")

    def on_click_close(self, event=None):
        try:
            window = self.context.app.GetTopWindow().FindFocus().GetTopLevelParent()
            if window is self:
                return
            window.Close(False)
        except RuntimeError:
            pass

    def on_click_exit(self, event=None):  # wxGlade: MeerK40t.<event_handler>
        try:
            self.Close()
        except RuntimeError:
            pass

    def on_click_zoom_out(self, event=None):  # wxGlade: MeerK40t.<event_handler>
        """
        Zoomout button press
        """
        self.context("scene zoom %f\n" % (1.0 / 1.5))

    def on_click_zoom_in(self, event=None):  # wxGlade: MeerK40t.<event_handler>
        """
        Zoomin button press
        """
        self.context("scene zoom %f\n" % 1.5)

    def on_click_zoom_selected(self, event=None):  # wxGlade: MeerK40t.<event_handler>
        """
        Zoom scene to selected items.
        """
        elements = self.context.elements
        bbox = elements.selected_area()
        if bbox is None:
            self.on_click_zoom_bed(event=event)
        else:
            x_delta = (bbox[2]-bbox[0]) * 0.04
            y_delta = (bbox[3]-bbox[1]) * 0.04
            self.context(
                "scene focus %f %f %f %f\n" %
                (
                    bbox[0] - x_delta,
                    bbox[1] - y_delta,
                    bbox[2] + x_delta,
                    bbox[3] + y_delta,
                )
            )

<<<<<<< HEAD
    def on_click_check_updates(self, event=None):  # wxGlade: MeerK40t.<event_handler>
        """
        Check for updates selected
        """
        update_gui = self.context.kernel.root.registered["updater/gui"]
        if update_gui:
            update_gui()
=======
    def on_click_zoom_bed(self, event=None):  # wxGlade: MeerK40t.<event_handler>
        """
        Zoom scene to bed size.
        """
        self.context("scene focus -4% -4% 104% 104%\n")
>>>>>>> e9f715aa

    def toggle_draw_mode(self, bits):
        """
        Toggle the draw mode.
        :param bits: Bit to toggle.
        :return: Toggle function.
        """

        def toggle(event=None):
            self.context.draw_mode ^= bits
            self.context.signal("draw_mode", self.context.draw_mode)
            self.context.signal("refresh_scene")

        return toggle

    def apply_rotary_scale(self):
        r = self.context.get_context("rotary/1")
        sx = r.scale_x
        sy = r.scale_y
        spooler, input_driver, output = self.context.root.device()

        mx = Matrix(
            "scale(%f, %f, %f, %f)"
            % (sx, sy, input_driver.current_x, input_driver.current_y)
        )
        for element in self.context.root.elements.elems():
            try:
                element *= mx
                element.node.modified()
            except AttributeError:
                pass<|MERGE_RESOLUTION|>--- conflicted
+++ resolved
@@ -1902,7 +1902,6 @@
                 )
             )
 
-<<<<<<< HEAD
     def on_click_check_updates(self, event=None):  # wxGlade: MeerK40t.<event_handler>
         """
         Check for updates selected
@@ -1910,13 +1909,12 @@
         update_gui = self.context.kernel.root.registered["updater/gui"]
         if update_gui:
             update_gui()
-=======
+
     def on_click_zoom_bed(self, event=None):  # wxGlade: MeerK40t.<event_handler>
         """
         Zoom scene to bed size.
         """
         self.context("scene focus -4% -4% 104% 104%\n")
->>>>>>> e9f715aa
 
     def toggle_draw_mode(self, bits):
         """
