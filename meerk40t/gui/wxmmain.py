--- conflicted
+++ resolved
@@ -960,15 +960,10 @@
                 if isinstance(window, wx.aui.AuiNotebook):
                     for i in range(window.GetPageCount()):
                         page = window.GetPage(i)
-<<<<<<< HEAD
                         if hasattr(page, "pane_hide"):
                             page.pane_hide()
         self._mgr.LoadPerspective(self.default_perspective, update=True)
         self.on_config_panes()
-=======
-                        if hasattr(page, "finalize"):
-                            page.finalize()
->>>>>>> b6d7fff6
 
     def on_panes_opened(self):
         for pane in self._mgr.GetAllPanes():
@@ -987,16 +982,8 @@
                 if isinstance(window, wx.aui.AuiNotebook):
                     for i in range(window.GetPageCount()):
                         page = window.GetPage(i)
-<<<<<<< HEAD
                         if hasattr(page, "pane_noshow"):
                             page.pane_noshow()
-=======
-                        if hasattr(page, "noninitialize"):
-                            page.noninitialize()
-
-    def on_config_panes(self):
-        self.on_panes_opened()
->>>>>>> b6d7fff6
         self.on_pane_lock(lock=self.context.pane_lock)
         wx.CallAfter(self.on_pane_changed, None)
 
@@ -1065,28 +1052,6 @@
         context.setting(int, "draw_mode", 0)
         context.setting(bool, "print_shutdown", False)
 
-<<<<<<< HEAD
-=======
-        context.listen("export-image", self.on_export_signal)
-
-        context.listen("device;noactive", self.on_device_noactive)
-        context.listen("pipe;failing", self.on_usb_error)
-        context.listen("pipe;running", self.on_usb_running)
-        context.listen("pipe;usb_status", self.on_usb_state_text)
-        context.listen("pipe;thread", self.on_pipe_state)
-        context.listen("warning", self.on_warning_signal)
-        bed_dim = context.root
-        bed_dim.setting(int, "bed_width", 310)  # Default Value
-        bed_dim.setting(int, "bed_height", 210)  # Default Value
-
-        context.listen("active", self.on_active_change)
-        context.listen("modified", self.on_invalidate_save)
-        context.listen("altered", self.on_invalidate_save)
-        context.listen("statusmsg", self.on_update_statusmsg)
-        # context.listen("select_emphasized_tree", self.on_update_selwidget)
-        context.listen("emphasized", self.on_update_selwidget)
-
->>>>>>> b6d7fff6
         @context.console_command(
             "theme", help=_("Theming information and assignments"), hidden=True
         )
@@ -1813,45 +1778,15 @@
         context = self.context
 
         context.perspective = self._mgr.SavePerspective()
-<<<<<<< HEAD
-        for pane in self._mgr.GetAllPanes():
-            if pane.IsShown():
-                if hasattr(pane.window, "pane_hide"):
-                    pane.window.pane_hide()
-=======
         self.on_panes_closed()
->>>>>>> b6d7fff6
         self._mgr.UnInit()
 
         if context.print_shutdown:
             context.channel("shutdown").watch(print)
         self.context(".timer 0 1 quit\n")
 
-<<<<<<< HEAD
     @signal_listener("altered")
     @signal_listener("modified")
-=======
-        self.context.close("module/Scene")
-
-        context.unlisten("export-image", self.on_export_signal)
-
-        context.unlisten("device;noactive", self.on_device_noactive)
-        context.unlisten("pipe;failing", self.on_usb_error)
-        context.unlisten("pipe;running", self.on_usb_running)
-        context.unlisten("pipe;usb_status", self.on_usb_state_text)
-        context.unlisten("pipe;thread", self.on_pipe_state)
-        context.unlisten("warning", self.on_warning_signal)
-
-        context.unlisten("active", self.on_active_change)
-        context.unlisten("modified", self.on_invalidate_save)
-        context.unlisten("altered", self.on_invalidate_save)
-        context.unlisten("statusmsg", self.on_update_statusmsg)
-        # context.unlisten("select_emphasized_tree", self.on_update_selwidget)
-        context.unlisten("emphasized", self.on_update_selwidget)
-
-        self.context("quit\n")
-
->>>>>>> b6d7fff6
     def on_invalidate_save(self, origin, *args):
         self.needs_saving = True
         app = self.context.app.GetTopWindow()
@@ -1864,14 +1799,10 @@
         if isinstance(app, wx.TopLevelWindow):
             app.OSXSetModified(self.needs_saving)
 
-<<<<<<< HEAD
     @signal_listener("warning")
     def on_warning_signal(self, origin, message, caption, style):
-=======
-    def on_warning_signal(self, origin, message, caption="", style=None):
         if style is None:
             style = wx.OK | wx.ICON_WARNING
->>>>>>> b6d7fff6
         dlg = wx.MessageDialog(
             None,
             message,
@@ -1938,7 +1869,6 @@
             2,
         )
 
-<<<<<<< HEAD
     @signal_listener("spooler;thread")
     def on_spooler_state(self, origin, value):
         self.main_statusbar.SetStatusText(
@@ -1947,8 +1877,6 @@
         )
 
     @signal_listener("export-image")
-=======
->>>>>>> b6d7fff6
     def on_export_signal(self, origin, frame):
         image_width, image_height, frame = frame
         if frame is not None:
