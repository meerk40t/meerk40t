--- conflicted
+++ resolved
@@ -1,8 +1,5 @@
-<<<<<<< HEAD
 import copy
 import threading
-=======
->>>>>>> d99ada81
 import wx
 import wx.lib.agw.ribbon as RB
 
@@ -117,97 +114,6 @@
         # else:
         #     print ("OnPaint was locked...")
 
-
-<<<<<<< HEAD
-def debug_system_colors():
-    reslist = list()
-    slist = (
-        (wx.SYS_COLOUR_SCROLLBAR, "The scrollbar grey area."),
-        (wx.SYS_COLOUR_DESKTOP, "The desktop colour."),
-        (wx.SYS_COLOUR_ACTIVECAPTION, "Active window caption colour."),
-        (wx.SYS_COLOUR_INACTIVECAPTION, "Inactive window caption colour."),
-        (wx.SYS_COLOUR_MENU, "Menu background colour."),
-        (wx.SYS_COLOUR_WINDOW, "Window background colour."),
-        (wx.SYS_COLOUR_WINDOWFRAME, "Window frame colour."),
-        (wx.SYS_COLOUR_MENUTEXT, "Colour of the text used in the menus."),
-        (wx.SYS_COLOUR_WINDOWTEXT, "Colour of the text used in generic windows."),
-        (
-            wx.SYS_COLOUR_CAPTIONTEXT,
-            "Colour of the text used in captions, size boxes and scrollbar arrow boxes.",
-        ),
-        (wx.SYS_COLOUR_ACTIVEBORDER, "Active window border colour."),
-        (wx.SYS_COLOUR_INACTIVEBORDER, "Inactive window border colour."),
-        (wx.SYS_COLOUR_APPWORKSPACE, "Background colour for MDI applications."),
-        (wx.SYS_COLOUR_HIGHLIGHT, "Colour of item(s) selected in a control."),
-        (
-            wx.SYS_COLOUR_HIGHLIGHTTEXT,
-            "Colour of the text of item(s) selected in a control.",
-        ),
-        (wx.SYS_COLOUR_BTNFACE, "Face shading colour on push buttons."),
-        (wx.SYS_COLOUR_BTNSHADOW, "Edge shading colour on push buttons."),
-        (wx.SYS_COLOUR_GRAYTEXT, "Colour of greyed (disabled) text."),
-        (wx.SYS_COLOUR_BTNTEXT, "Colour of the text on push buttons."),
-        (wx.SYS_COLOUR_INACTIVECAPTIONTEXT, "Colour of the text in inactive captions."),
-        (wx.SYS_COLOUR_BTNHIGHLIGHT, "Highlight colour for buttons."),
-        (
-            wx.SYS_COLOUR_3DDKSHADOW,
-            "Dark shadow colour for three-dimensional display elements.",
-        ),
-        (wx.SYS_COLOUR_3DLIGHT, "Light colour for three-dimensional display elements."),
-        (wx.SYS_COLOUR_INFOTEXT, "Text colour for tooltip controls."),
-        (wx.SYS_COLOUR_INFOBK, "Background colour for tooltip controls."),
-        # (wx.SYS_COLOUR_LISTBOX, "Background colour for list-like controls."),
-        # (wx.SYS_COLOUR_HOTLIGHT, "Colour for a hyperlink or hot-tracked item."),
-        # (wx.SYS_COLOUR_GRADIENTACTIVECAPTION, "Right side colour in the colour gradient of an active window’s title bar."),
-        # (wx.SYS_COLOUR_GRADIENTINACTIVECAPTION, "Right side colour in the colour gradient of an inactive window’s title bar."),
-        # (wx.SYS_COLOUR_MENUHILIGHT, "The colour used to highlight menu items when the menu appears as a flat menu."),
-        # (wx.SYS_COLOUR_MENUBAR, "The background colour for the menu bar when menus appear as flat menus."),
-        # (wx.SYS_COLOUR_LISTBOXTEXT, "Text colour for list-like controls."),
-        # (wx.SYS_COLOUR_LISTBOXHIGHLIGHTTEXT, "Text colour for the unfocused selection of list-like controls."),
-        # (wx.SYS_COLOUR_BACKGROUND, "Synonym for SYS_COLOUR_DESKTOP ."),
-        # (wx.SYS_COLOUR_3DFACE, "Synonym for SYS_COLOUR_BTNFACE ."),
-        # (wx.SYS_COLOUR_3DSHADOW, "Synonym for SYS_COLOUR_BTNSHADOW ."),
-        # (wx.SYS_COLOUR_BTNHILIGHT, "Synonym for SYS_COLOUR_BTNHIGHLIGHT ."),
-        # (wx.SYS_COLOUR_3DHIGHLIGHT, "Synonym for SYS_COLOUR_BTNHIGHLIGHT ."),
-        # (wx.SYS_COLOUR_3DHILIGHT, "Synonym for SYS_COLOUR_BTNHIGHLIGHT ."),
-        # (wx.SYS_COLOUR_FRAMEBK, "Synonym for SYS_COLOUR_BTNFACE "),
-    )
-    is_dark = False
-    dark_bg = False
-    try:
-        sysappearance = wx.SystemSettings().GetAppearance()
-        source = "Sysappearance"
-        is_dark = sysappearance.IsDark()
-        dark_bg = sysappearance.IsUsingDarkBackground()
-        reslist.append(
-            "%s delivered: is_dark=%s, dark_bg=%s" % (source, is_dark, dark_bg)
-        )
-        source = "Default"
-        is_dark = wx.SystemSettings().GetColour(wx.SYS_COLOUR_WINDOW)[0] < 127
-        dark_bg = wx.SystemSettings().GetColour(wx.SYS_COLOUR_WINDOW)[0] < 127
-        reslist.append(
-            "%s delivered: is_dark=%s, dark_bg=%s" % (source, is_dark, dark_bg)
-        )
-    except:
-        source = "Default"
-        is_dark = wx.SystemSettings().GetColour(wx.SYS_COLOUR_WINDOW)[0] < 127
-        dark_bg = wx.SystemSettings().GetColour(wx.SYS_COLOUR_WINDOW)[0] < 127
-        reslist.append(
-            "%s delivered: is_dark=%s, dark_bg=%s" % (source, is_dark, dark_bg)
-        )
-    for colpair in slist:
-        syscol = wx.SystemSettings().GetColour(colpair[0])
-        if syscol is None:
-            s = "Null"
-        else:
-            try:
-                s = syscol.GetAsString(wx.C2S_NAME)
-            except AssertionError:
-                s = syscol.GetAsString(wx.C2S_CSS_SYNTAX)
-        reslist.append("{col} for {desc}".format(col=s, desc=colpair[1]))
-    return reslist
-=======
->>>>>>> d99ada81
 
 
 def register_panel_ribbon(window, context):
@@ -501,17 +407,6 @@
     # def on_rb_toggle(self, origin, showit, *args):
     #     self._ribbon.ShowPanels(True)
 
-<<<<<<< HEAD
-    @property
-    def is_dark(self):
-        # wxPython's SysAppearance does not always deliver a reliable response from
-        # wx.SystemSettings().GetAppearance().IsDark()
-        # so lets tick with 'old way', although this one is fishy...
-        result = wx.SystemSettings().GetColour(wx.SYS_COLOUR_WINDOW)[0] < 127
-        return result
-
-=======
->>>>>>> d99ada81
     def ensure_realize(self):
         self._ribbon_dirty = True
         self.context.schedule(self._job)
@@ -543,13 +438,8 @@
         self.project_panel = RB.RibbonPanel(
             home,
             wx.ID_ANY,
-<<<<<<< HEAD
-            "" if self.is_dark else _("Project"),
-            agwStyle=RB.RIBBON_PANEL_MINIMISE_BUTTON,
-=======
             "" if self.darkmode else _("Project"),
             agwStyle=RB.RIBBON_PANEL_MINIMISE_BUTTON
->>>>>>> d99ada81
         )
         self.ribbon_panels.append((self.project_panel, _("Project")))
 
@@ -665,144 +555,7 @@
     #         wx.MessageBox(msg, "Info", wx.OK | wx.ICON_INFORMATION)
     #         event.Veto()
 
-<<<<<<< HEAD
-
-# RIBBON_ART_BUTTON_BAR_LABEL_COLOUR = 16
-# RIBBON_ART_BUTTON_BAR_HOVER_BORDER_COLOUR = 17
-# RIBBON_ART_BUTTON_BAR_ACTIVE_BORDER_COLOUR = 22
-# RIBBON_ART_GALLERY_BORDER_COLOUR = 27
-# RIBBON_ART_GALLERY_BUTTON_ACTIVE_FACE_COLOUR = 40
-# RIBBON_ART_GALLERY_ITEM_BORDER_COLOUR = 45
-# RIBBON_ART_TAB_LABEL_COLOUR = 46
-# RIBBON_ART_TAB_SEPARATOR_COLOUR = 47
-# RIBBON_ART_TAB_SEPARATOR_GRADIENT_COLOUR = 48
-# RIBBON_ART_TAB_BORDER_COLOUR = 59
-# RIBBON_ART_PANEL_BORDER_COLOUR = 60
-# RIBBON_ART_PANEL_BORDER_GRADIENT_COLOUR = 61
-# RIBBON_ART_PANEL_MINIMISED_BORDER_COLOUR = 62
-# RIBBON_ART_PANEL_MINIMISED_BORDER_GRADIENT_COLOUR = 63
-# RIBBON_ART_PANEL_LABEL_COLOUR = 66
-# RIBBON_ART_PANEL_HOVER_LABEL_BACKGROUND_COLOUR = 67
-# RIBBON_ART_PANEL_HOVER_LABEL_BACKGROUND_GRADIENT_COLOUR = 68
-# RIBBON_ART_PANEL_HOVER_LABEL_COLOUR = 69
-# RIBBON_ART_PANEL_MINIMISED_LABEL_COLOUR = 70
-# RIBBON_ART_PANEL_BUTTON_FACE_COLOUR = 75
-# RIBBON_ART_PANEL_BUTTON_HOVER_FACE_COLOUR = 76
-# RIBBON_ART_PAGE_BORDER_COLOUR = 77
-
-# RIBBON_ART_TOOLBAR_BORDER_COLOUR = 86
-# RIBBON_ART_TOOLBAR_HOVER_BORDER_COLOUR = 87
-# RIBBON_ART_TOOLBAR_FACE_COLOUR = 88
-
-
-def _update_ribbon_artprovider_for_dark_mode(provider):
-    def _set_ribbon_colour(provider, art_id_list, colour):
-        for id_ in art_id_list:
-            try:
-                provider.SetColour(id_, colour)
-            except:
-                # Not all colorcodes are supported by all providers.
-                # So lets ignore it
-                pass
-
-    TEXTCOLOUR = wx.SystemSettings().GetColour(wx.SYS_COLOUR_BTNTEXT)
-
-    BTNFACE_HOVER = copy.copy(wx.SystemSettings().GetColour(wx.SYS_COLOUR_HIGHLIGHT))
-    INACTIVE_BG = copy.copy(
-        wx.SystemSettings().GetColour(wx.SYS_COLOUR_INACTIVECAPTION)
-    )
-    INACTIVE_TEXT = copy.copy(wx.SystemSettings().GetColour(wx.SYS_COLOUR_GRAYTEXT))
-    TOOLTIP_FG = copy.copy(wx.SystemSettings().GetColour(wx.SYS_COLOUR_INFOTEXT))
-    TOOLTIP_BG = copy.copy(wx.SystemSettings().GetColour(wx.SYS_COLOUR_INFOBK))
-    BTNFACE = copy.copy(wx.SystemSettings().GetColour(wx.SYS_COLOUR_BTNFACE))
-    BTNFACE_HOVER = BTNFACE_HOVER.ChangeLightness(50)
-    HIGHLIGHT = copy.copy(wx.SystemSettings().GetColour(wx.SYS_COLOUR_HOTLIGHT))
-
-    texts = [
-        RB.RIBBON_ART_BUTTON_BAR_LABEL_COLOUR,
-        RB.RIBBON_ART_PANEL_LABEL_COLOUR,
-    ]
-    _set_ribbon_colour(provider, texts, TEXTCOLOUR)
-    disabled = [
-        RB.RIBBON_ART_GALLERY_BUTTON_DISABLED_FACE_COLOUR,
-        RB.RIBBON_ART_TAB_LABEL_COLOUR,
-    ]
-    _set_ribbon_colour(provider, disabled, INACTIVE_TEXT)
-
-    backgrounds = [
-        # Toolbar element backgrounds
-        RB.RIBBON_ART_TOOL_BACKGROUND_TOP_COLOUR,
-        RB.RIBBON_ART_TOOL_BACKGROUND_TOP_GRADIENT_COLOUR,
-        RB.RIBBON_ART_TOOL_BACKGROUND_COLOUR,
-        RB.RIBBON_ART_TOOL_BACKGROUND_GRADIENT_COLOUR,
-        RB.RIBBON_ART_TOOL_HOVER_BACKGROUND_TOP_COLOUR,
-        RB.RIBBON_ART_TOOL_HOVER_BACKGROUND_TOP_GRADIENT_COLOUR,
-        RB.RIBBON_ART_TOOL_HOVER_BACKGROUND_COLOUR,
-        RB.RIBBON_ART_TOOL_HOVER_BACKGROUND_GRADIENT_COLOUR,
-        RB.RIBBON_ART_TOOL_ACTIVE_BACKGROUND_TOP_COLOUR,
-        RB.RIBBON_ART_TOOL_ACTIVE_BACKGROUND_TOP_GRADIENT_COLOUR,
-        RB.RIBBON_ART_TOOL_ACTIVE_BACKGROUND_COLOUR,
-        RB.RIBBON_ART_TOOL_ACTIVE_BACKGROUND_GRADIENT_COLOUR,
-        # Page Background
-        RB.RIBBON_ART_PAGE_BACKGROUND_TOP_COLOUR,
-        RB.RIBBON_ART_PAGE_BACKGROUND_TOP_GRADIENT_COLOUR,
-        RB.RIBBON_ART_PAGE_BACKGROUND_COLOUR,
-        RB.RIBBON_ART_PAGE_BACKGROUND_GRADIENT_COLOUR,
-        RB.RIBBON_ART_PAGE_HOVER_BACKGROUND_TOP_COLOUR,
-        RB.RIBBON_ART_PAGE_HOVER_BACKGROUND_TOP_GRADIENT_COLOUR,
-        RB.RIBBON_ART_PAGE_HOVER_BACKGROUND_COLOUR,
-        RB.RIBBON_ART_PAGE_HOVER_BACKGROUND_GRADIENT_COLOUR,
-        # Art Gallery
-        RB.RIBBON_ART_GALLERY_HOVER_BACKGROUND_COLOUR,
-        RB.RIBBON_ART_GALLERY_BUTTON_BACKGROUND_COLOUR,
-        RB.RIBBON_ART_GALLERY_BUTTON_BACKGROUND_GRADIENT_COLOUR,
-        RB.RIBBON_ART_GALLERY_BUTTON_BACKGROUND_TOP_COLOUR,
-        RB.RIBBON_ART_GALLERY_BUTTON_FACE_COLOUR,
-        RB.RIBBON_ART_GALLERY_BUTTON_HOVER_BACKGROUND_COLOUR,
-        RB.RIBBON_ART_GALLERY_BUTTON_HOVER_BACKGROUND_GRADIENT_COLOUR,
-        RB.RIBBON_ART_GALLERY_BUTTON_HOVER_BACKGROUND_TOP_COLOUR,
-        RB.RIBBON_ART_GALLERY_BUTTON_HOVER_FACE_COLOUR,
-        RB.RIBBON_ART_GALLERY_BUTTON_ACTIVE_BACKGROUND_COLOUR,
-        RB.RIBBON_ART_GALLERY_BUTTON_ACTIVE_BACKGROUND_GRADIENT_COLOUR,
-        RB.RIBBON_ART_GALLERY_BUTTON_ACTIVE_BACKGROUND_TOP_COLOUR,
-        # Panel backgrounds
-        RB.RIBBON_ART_PANEL_ACTIVE_BACKGROUND_COLOUR,
-        RB.RIBBON_ART_PANEL_ACTIVE_BACKGROUND_GRADIENT_COLOUR,
-        RB.RIBBON_ART_PANEL_ACTIVE_BACKGROUND_TOP_COLOUR,
-        RB.RIBBON_ART_PANEL_ACTIVE_BACKGROUND_TOP_GRADIENT_COLOUR,
-        RB.RIBBON_ART_PANEL_LABEL_BACKGROUND_COLOUR,
-        RB.RIBBON_ART_PANEL_LABEL_BACKGROUND_GRADIENT_COLOUR,
-        RB.RIBBON_ART_PANEL_HOVER_LABEL_BACKGROUND_COLOUR,
-        RB.RIBBON_ART_PANEL_HOVER_LABEL_BACKGROUND_GRADIENT_COLOUR,
-        # Tab Background
-        RB.RIBBON_ART_TAB_CTRL_BACKGROUND_COLOUR,
-        RB.RIBBON_ART_TAB_CTRL_BACKGROUND_GRADIENT_COLOUR,
-        RB.RIBBON_ART_TAB_HOVER_BACKGROUND_TOP_COLOUR,
-        RB.RIBBON_ART_TAB_HOVER_BACKGROUND_TOP_GRADIENT_COLOUR,
-        RB.RIBBON_ART_TAB_HOVER_BACKGROUND_COLOUR,
-        RB.RIBBON_ART_TAB_HOVER_BACKGROUND_GRADIENT_COLOUR,
-        RB.RIBBON_ART_TAB_ACTIVE_BACKGROUND_TOP_COLOUR,
-        RB.RIBBON_ART_TAB_ACTIVE_BACKGROUND_TOP_GRADIENT_COLOUR,
-        RB.RIBBON_ART_TAB_ACTIVE_BACKGROUND_COLOUR,
-        RB.RIBBON_ART_TAB_ACTIVE_BACKGROUND_GRADIENT_COLOUR,
-    ]
-    _set_ribbon_colour(provider, backgrounds, BTNFACE)
-    highlights = [
-        RB.RIBBON_ART_PANEL_HOVER_LABEL_BACKGROUND_COLOUR,
-        RB.RIBBON_ART_PANEL_HOVER_LABEL_BACKGROUND_GRADIENT_COLOUR,
-    ]
-    _set_ribbon_colour(provider, highlights, HIGHLIGHT)
-    borders = [
-        RB.RIBBON_ART_PANEL_BUTTON_HOVER_FACE_COLOUR,
-    ]
-    _set_ribbon_colour(provider, borders, wx.RED)
-
-    lowlights = [
-        RB.RIBBON_ART_TAB_HOVER_BACKGROUND_TOP_COLOUR,
-        RB.RIBBON_ART_TAB_HOVER_BACKGROUND_TOP_GRADIENT_COLOUR,
-    ]
-    _set_ribbon_colour(provider, lowlights, INACTIVE_BG)
-=======
+
     def _update_ribbon_artprovider(self):
         def _set_ribbon_colour(provider, art_id_list, colour):
             mycolour = wx.Colour()
@@ -922,5 +675,4 @@
             RB.RIBBON_ART_TAB_HOVER_BACKGROUND_TOP_COLOUR,
             RB.RIBBON_ART_TAB_HOVER_BACKGROUND_TOP_GRADIENT_COLOUR,
         ]
-        _set_ribbon_colour(provider, lowlights, INACTIVE_BG)
->>>>>>> d99ada81
+        _set_ribbon_colour(provider, lowlights, INACTIVE_BG)