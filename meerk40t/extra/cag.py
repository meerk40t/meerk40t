from meerk40t.svgelements import Path, Point, Polygon


def plugin(kernel, lifecycle):
    if lifecycle == "invalidate":
        try:
            import numpy as np
        except ImportError:
            return True
    elif lifecycle == "register":
        from meerk40t.tools.clipper import Clipper, ClipType, PolyFillType, PolyType

        _ = kernel.translation
        context = kernel.root

        @context.console_command(
            ("intersection", "xor", "union", "difference"),
            input_type="elements",
            output_type="elements",
            help=_("Constructive Additive Geometry: Add"),
        )
        def cag(command, channel, _, data=None, **kwargs):
            import numpy as np

<<<<<<< HEAD
            if len(data) < 2:
                channel(_("Not enough items selected to apply constructive geometric function"))
                return "elements", []

            clip_polygons = None
            for element in data:
                if isinstance(element, Shape) and not isinstance(element, Path):
                    element = Path(element)
                element = abs(element)
                subject_polygons = []
                for subpath in element.as_subpaths():
=======
            if len(data) >= 2:
                node0 = data[0]
                try:
                    path0 = node0.as_path()
                except AttributeError:
                    return "elements", data
                subject_polygons = []
                node1 = data[1]
                try:
                    path1 = node1.as_path()
                except AttributeError:
                    return "elements", data

                for subpath in path0.as_subpaths():
>>>>>>> 00809962
                    subj = Path(subpath).npoint(np.linspace(0, 1, 1000))
                    subj.reshape((2, 1000))
                    s = list(map(Point, subj))
                    subject_polygons.append(s)
<<<<<<< HEAD
                if clip_polygons is None:
                    clip_polygons = subject_polygons
                    continue
=======

                clip_polygons = []
                for subpath in path1.as_subpaths():
                    clip = Path(subpath).npoint(np.linspace(0, 1, 1000))
                    clip.reshape((2, 1000))
                    c = list(map(Point, clip))
                    clip_polygons.append(c)
>>>>>>> 00809962
                pc = Clipper()
                solution = []
                pc.AddPolygons(subject_polygons, PolyType.Subject)
                pc.AddPolygons(clip_polygons, PolyType.Clip)

                if command == "intersection":
                    ct = ClipType.Intersection
                elif command == "xor":
                    ct = ClipType.Xor
                elif command == "union":
                    ct = ClipType.Union
                else:  # difference
                    ct = ClipType.Difference
                result = pc.Execute(
                    ct, solution, PolyFillType.EvenOdd, PolyFillType.EvenOdd
                )
                solution_path = None
                for se in solution:
                    r = Polygon(*se, stroke="blue", stroke_width=1000)
                    if solution_path is None:
                        solution_path = Path(r)
                    else:
                        solution_path += Path(r)
                if solution_path:
                    node = context.elements.elem_branch.add(path=solution_path, type="elem path")
                    context.elements.classify([node])
                    return "elements", [node]
                else:
                    return "elements", []<|MERGE_RESOLUTION|>--- conflicted
+++ resolved
@@ -21,20 +21,10 @@
         )
         def cag(command, channel, _, data=None, **kwargs):
             import numpy as np
-
-<<<<<<< HEAD
             if len(data) < 2:
                 channel(_("Not enough items selected to apply constructive geometric function"))
                 return "elements", []
 
-            clip_polygons = None
-            for element in data:
-                if isinstance(element, Shape) and not isinstance(element, Path):
-                    element = Path(element)
-                element = abs(element)
-                subject_polygons = []
-                for subpath in element.as_subpaths():
-=======
             if len(data) >= 2:
                 node0 = data[0]
                 try:
@@ -49,16 +39,10 @@
                     return "elements", data
 
                 for subpath in path0.as_subpaths():
->>>>>>> 00809962
                     subj = Path(subpath).npoint(np.linspace(0, 1, 1000))
                     subj.reshape((2, 1000))
                     s = list(map(Point, subj))
                     subject_polygons.append(s)
-<<<<<<< HEAD
-                if clip_polygons is None:
-                    clip_polygons = subject_polygons
-                    continue
-=======
 
                 clip_polygons = []
                 for subpath in path1.as_subpaths():
@@ -66,7 +50,6 @@
                     clip.reshape((2, 1000))
                     c = list(map(Point, clip))
                     clip_polygons.append(c)
->>>>>>> 00809962
                 pc = Clipper()
                 solution = []
                 pc.AddPolygons(subject_polygons, PolyType.Subject)
