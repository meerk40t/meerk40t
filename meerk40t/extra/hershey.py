import os
import platform
from functools import lru_cache
from glob import glob
from os.path import basename, exists, join, realpath, splitext

from meerk40t.core.node.elem_path import PathNode
from meerk40t.core.node.node import Fillrule
from meerk40t.core.units import UNITS_PER_INCH, Length
from meerk40t.kernel import get_safe_path
from meerk40t.tools.geomstr import BeamTable, Geomstr
from meerk40t.tools.jhfparser import JhfFont
from meerk40t.tools.shxparser import ShxFont, ShxFontParseError
from meerk40t.tools.ttfparser import TrueTypeFont, TTFParsingError

# import numpy as np


class FontPath:
    def __init__(self, weld):
        self.total_list = list()
        self.total_geometry = Geomstr()
        self.geom = Geomstr()
        self._index = 0
        self.start = None
        self.weld = weld

    def character_end(self):
        if self.weld:
            self.geom.as_interpolated_points()
            c = Geomstr()
            for sp in self.geom.as_subpaths():
                for segs in sp.as_interpolated_segments(interpolate=10):
                    c.polyline(segs)
                    c.end()
            c.flag_settings(flag=self._index)
            self._index += 1
            self.total_geometry.append(c)
        else:
            self.total_geometry.append(self.geom)
        self.geom.clear()

    @property
    def geometry(self):
        if not self.weld:
            return self.total_geometry
        bt = BeamTable(self.total_geometry.simplify())
        union = bt.union(*list(range(self._index)))
        union.greedy_distance()
        return union.simplify()

    def new_path(self):
        self.geom.end()

    def move(self, x, y):
        # self.geom.move((x, -y))
        if self.start is not None:
            self.geom.end()
        self.start = x - 1j * y

    def line(self, x0, y0, x1, y1):
        # self.path.line((x1, -y1))
        end = x1 - 1j * y1
        self.geom.line(self.start, end)
        self.start = end

    def quad(self, x0, y0, x1, y1, x2, y2):
        # self.path.quad((x1, -y1), (x2, -y2))
        control = x1 - 1j * y1
        end = x2 - 1j * y2
        self.geom.quad(self.start, control, end)
        self.start = end

    def cubic(self, x0, y0, x1, y1, x2, y2, x3, y3):
        # self.path.cubic((x1, -y1), (x2, -y2), (x3, -y3))
        control0 = x1 - 1j * y1
        control1 = x2 - 1j * y2
        end = x3 - 1j * y3
        self.geom.cubic(self.start, control0, control1, end)
        self.start = end

    def close(self):
        self.geom.close()

    def arc(self, x0, y0, cx, cy, x1, y1):
        # arc = Arc(start=(x0, -y0), control=(cx, -cy), end=(x1, -y1))
        # self.path += arc
        control = cx - 1j * cy
        end = x1 - 1j * y1
        self.geom.arc(self.start, control, end)
        self.start = end


class Meerk40tFonts:
    """
    Main Interface to access vector fonts.
    Supported formats:
    ttf - TrueType fonts
    shx - AutoCad fonts
    jhf - Hershey fonts
    """

    def __init__(self, context, **kwds):
        self.context = context
        self._available_fonts = None

    @property
    def fonts_registered(self):
        fonts = {
            "shx": ("Autocad", ShxFont, None),
            "jhf": ("Hershey", JhfFont, None),
            "ttf": ("TrueType", TrueTypeFont, TrueTypeFont.query_name),
        }
        return fonts

    @property
    def font_directory(self):
        safe_dir = realpath(get_safe_path(self.context.kernel.name))
        self.context.setting(str, "font_directory", safe_dir)
        fontdir = self.context.font_directory
        if not exists(fontdir):
            # Fallback, something strange happened...
            fontdir = safe_dir
            self.context.font_directory = fontdir
        return fontdir

    @font_directory.setter
    def font_directory(self, value):
        if not exists(value):
            # We cant allow a non valid directory
            value = realpath(get_safe_path(self.context.kernel.name))
        self.context.setting(str, "font_directory", value)
        self.context.font_directory = value
        self._available_fonts = None

    @property
    def cache_file(self):
        return join(self.font_directory, "fonts.cache")

    def reset_cache(self):
        fn = self.cache_file
        try:
            os.remove(fn)
        except (OSError, FileNotFoundError, PermissionError):
            pass
        self._available_fonts = None
        p = self.available_fonts()

    def have_hershey_fonts(self):
        p = self.available_fonts()
        return len(p) > 0

    @lru_cache(maxsize=512)
    def get_font_information(self, full_file_name):
        filename, file_extension = splitext(full_file_name)
        if len(file_extension) == 0:
            return None
        # Remove dot...
        file_extension = file_extension[1:].lower()
        try:
            item = self.fonts_registered[file_extension]
        except KeyError:
            return None
        if item[2]:
            return item[2](full_file_name)
        return None

    def _get_full_info(self, short):
        if not isinstance(short, str):
            # That's strange...
            # print(f"gfi, Short is a {type(short).__name__}: {short}")
            if isinstance(short, (list, tuple)):
                short = short[0]
            else:
                return None
        s_lower = short.lower()
        p = self.available_fonts()
        for info in p:
            # We don't care about capitalisation
            f_lower = info[0].lower()
            if f_lower.endswith(s_lower):
                return info
        return None

    def is_system_font(self, short):
        info = self._get_full_info(short)
        if info:
            return info[4]
        return True

    def face_to_full_name(self, short):
        if not isinstance(short, str):
            # That's strange...
            # print(f"f2f, Short is a {type(short).__name__}: {short}")
            if isinstance(short, (list, tuple)):
                short = short[0]
            else:
                return None
        s_lower = short.lower()
        p = self.available_fonts()
        for info in p:
            # We don't care about capitalisation
            f_lower = info[1].lower()
            # print (f"Comparing {s_lower} to {f_lower} ({info[1]}, {info[2]}, {info[3]})")
            if f_lower == s_lower:
                return info[0]
        return None

    def full_name(self, short):
        info = self._get_full_info(short)
        if info:
            return info[0]
        return None

    def short_name(self, fullname):
        if not isinstance(fullname, str):
            # That's strange...
            # print(f"2n, fullname is a {type(fullname).__name__}: {fullname}")
            if isinstance(fullname, (list, tuple)):
                short = fullname[0]
            else:
                return None
        return basename(fullname)

    @lru_cache(maxsize=128)
    def cached_fontclass(self, fontname):
        registered_fonts = self.fonts_registered
        if not exists(fontname):
            return
        try:
            filename, file_extension = splitext(fontname)
            if len(file_extension) > 0:
                # Remove dot...
                file_extension = file_extension[1:].lower()
            item = registered_fonts[file_extension]
            fontclass = item[1]
        except (KeyError, IndexError):
            # channel(_("Unknown fonttype {ext}").format(ext=file_extension))
            # print ("unknown fonttype, exit")
            return
        # print("Nearly there, all fonts checked...")
        try:
            cfont = fontclass(fontname)
        except (TTFParsingError, ShxFontParseError):
            return None
        return cfont

    def validate_node(self, node):
        # After a svg load the attributes are still a string...
        if not hasattr(node, "mkfontsize"):
            return
        if isinstance(node.mkfontsize, str):
            try:
                value = float(node.mkfontsize)
            except ValueError:
                value = Length("20px")
            node.mkfontsize = value
        # if not hasattr(node, "mkcoordx"):
        #     node.mkcoordx = 0
        # if not hasattr(node, "mkcoordy"):
        #     node.mkcoordy = 0
        # if isinstance(node.mkcoordx, str):
        #     try:
        #         value = float(node.mkcoordx)
        #     except ValueError:
        #         value = 0
        #     node.mkcoordx = value
        # if isinstance(node.mkcoordy, str):
        #     try:
        #         value = float(node.mkcoordy)
        #     except ValueError:
        #         value = 0
        #     node.mkcoordy = value

    def update(self, context=None, node=None):
        # We need to check for the validity ourselves...
        if (
            hasattr(node, "mktext")
            and hasattr(node, "mkfont")
            and hasattr(node, "mkfontsize")
        ):
            self.update_linetext(node, node.mktext)

    def update_linetext(self, node, newtext):
        # print ("Update Linetext")
        if node is None:
            # print ("node is none, exit")
            return
        if not hasattr(node, "mkfont"):
            # print ("no font attr, exit")
            return
        if not hasattr(node, "mkfontsize"):
            # print ("no fontsize attr, exit")
            return
        h_spacing = None
        if hasattr(node, "mkfontspacing"):
            try:
                h_spacing = float(node.mkfontspacing)
            except AttributeError:
                pass
        if h_spacing is None:
            h_spacing = 1
        v_spacing = None
        if hasattr(node, "mklinegap"):
            try:
                v_spacing = float(node.mklinegap)
            except AttributeError:
                pass
        if v_spacing is None:
            v_spacing = 1.1

        align = None
        if hasattr(node, "mkalign"):
            align = node.mkalign
        if align is None or align not in ("start", "middle", "end"):
            align = "start"

        weld = None
        if hasattr(node, "mkfontweld"):
            try:
                weld = bool(node.mkfontweld)
            except ValueError:
                pass
        if weld is None:
            weld = False
        # from time import perf_counter
        # _t0 = perf_counter()
        # oldtext = getattr(node, "_translated_text", "")
        fontname = node.mkfont
        fontsize = node.mkfontsize
        # old_color = node.stroke
        # old_strokewidth = node.stroke_width
        # old_strokescaled = node._stroke_scaled
        fullfont = self.full_name(fontname)
        if fullfont is None:
            # This font does not exist in our environment
            return
        # Make sure any paths are removed
        fontname = self.short_name(fontname)

        cfont = self.cached_fontclass(fullfont)
        if cfont is None:
            # This font does not exist in our environment
            return

        # _t1 = perf_counter()

        path = FontPath(weld)
        # print (f"Path={path}, text={remainder}, font-size={font_size}")
        horizontal = True
        mytext = self.context.elements.wordlist_translate(newtext)
        cfont.render(
            path, mytext, horizontal, float(fontsize), h_spacing, v_spacing, align
        )
        # _t2 = perf_counter()
        olda = node.matrix.a
        oldb = node.matrix.b
        oldc = node.matrix.c
        oldd = node.matrix.d
        olde = node.matrix.e
        oldf = node.matrix.f
        node.geometry = path.geometry
        node.matrix.a = olda
        node.matrix.b = oldb
        node.matrix.c = oldc
        node.matrix.d = oldd
        node.matrix.e = olde
        node.matrix.f = oldf
        # print (f"x={node.mkcoordx}, y={node.mkcoordy}")
        # node.path.transform = Matrix.translate(node.mkcoordx, node.mkcoordy)
        # print (f"Updated: from {oldtext} -> {mytext}")
        node.mktext = newtext
        node.mkfont = fontname
        node._translated_text = mytext
        # _t3 = perf_counter()
        node.altered()
        # _t4 = perf_counter()
        # print (f"Readfont: {_t1 -_t0:.2f}s, render: {_t2 -_t1:.2f}s, path: {_t3 -_t2:.2f}s, alter: {_t4 -_t3:.2f}s, total={_t4 -_t0:.2f}s")

    def _validate_font(self, font):
        """
        Check if the given font value is valid.

        @param font:
        @return:
        """
        if not font:
            return False
        # Let's check whether it's valid...
        font_path = self.full_name(font)
        if not font_path:
            # Font isn't found as processed.
            return False
        try:
            self.cached_fontclass(font_path)
        except TTFParsingError:
            # Font could not parse.
            return False
        return True

    def _try_candidates(self):
        # No preferred font set, let's try a couple of candidates...
        candidates = (
            "arial.ttf",
            "opensans_regular.ttf",
            "timesr.jhf",
            "romant.shx",
            "rowmans.jhf",
            "FUTURA.SHX",
        )
        for fname in candidates:
            if self._validate_font(fname):
                return self.full_name(fname)
        return None

    def _try_availible(self):
        if not self.available_fonts():
            return None
        for i, font in enumerate(self._available_fonts):
            candidate = font[0]
            if self._validate_font(candidate):
                return candidate
        return None

    def create_linetext_node(
        self, x, y, text, font=None, font_size=None, font_spacing=1.0
    ):
        if font_size is None:
            font_size = Length("20px")
        if font_spacing is None:
            font_spacing = 1
        self.context.setting(str, "last_font", "")
        if not self._validate_font(font):
            # Is the given font valid?
            font = None
        if not font:
            # No valid font, try last font.
            font = self.context.last_font
            if not self._validate_font(font):
                font = None
        if not font:
            # Still not valid? Try preselected candidates.
            font = self._try_candidates()
        if not font:
            # You know, I take anything at this point...
            font = self._try_availible()
        # We tried everything if there is a font, set it to last_font.
        self.context.last_font = font

        if not font:
            # No font could be located.
            return None

        # We have our valid font.
        font_path = self.full_name(font)
        font = self.short_name(font)
        horizontal = True
        cfont = self.cached_fontclass(font_path)
        weld = False

        # Render the font.
        try:
            path = FontPath(weld)
            # print (f"Path={path}, text={remainder}, font-size={font_size}")
            mytext = self.context.elements.wordlist_translate(text)
            cfont.render(path, mytext, horizontal, float(font_size), font_spacing)
<<<<<<< HEAD
        except ShxFontParseError as e:
            # Could not parse path.
            pass
=======
        except ShxFontParseError:
            return
>>>>>>> bb889c48

        # Create the node.
        path_node = PathNode(
            geometry=path.geometry,
            stroke=self.context.elements.default_stroke,
            stroke_width=self.context.elements.default_strokewidth,
            fill=self.context.elements.default_fill,
            fillrule=Fillrule.FILLRULE_NONZERO,
        )
        path_node.matrix.post_translate(x, y)
        path_node.mkfont = font
        path_node.mkfontsize = float(font_size)
        path_node.mkfontspacing = float(font_spacing)
        path_node.mkfontweld = weld
        path_node.mkalign = "start"
        path_node.mklinegap = 1.1
        path_node.mktext = text
        path_node._translated_text = mytext
        path_node.mkcoordx = x
        path_node.mkcoordy = y

        return path_node

    def preview_file(self, fontfile):
        def create_preview_image(fontfile, bmpfile, bitmap_format):
            from math import isinf

            simplefont = basename(fontfile)
            pattern = "The quick brown fox..."
            try:
                node = self.create_linetext_node(
                    0, 0, pattern, font=simplefont, font_size=Length("12pt")
                )
            except Exception:
                # We may encounter an IndexError, a ValueError or an error thrown by struct
                # The latter cannot be named? So a global except...
                # print (f"Node creation failed: {e}")
                return False
            if node is None:
                return False
            if node.bounds is None:
                return False
            make_raster = self.context.elements.lookup("render-op/make_raster")
            if make_raster is None:
                return False
            xmin, ymin, xmax, ymax = node.bounds
            if isinf(xmin):
                # No bounds for selected elements
                return False
            width = xmax - xmin
            height = ymax - ymin
            dpi = 150
            dots_per_units = dpi / UNITS_PER_INCH
            new_width = width * dots_per_units
            new_height = height * dots_per_units
            new_height = max(new_height, 1)
            new_width = max(new_width, 1)
            try:
                bitmap = make_raster(
                    [node],
                    bounds=node.bounds,
                    width=new_width,
                    height=new_height,
                    bitmap=True,
                )
            except Exception:
                # print (f"Raster failed: {e}")
                # Invalid path or whatever...
                return False
            try:
                bitmap.SaveFile(bmpfile, bitmap_format)
            except (OSError, RuntimeError, PermissionError, FileNotFoundError):
                # print (f"Save failed: {e}")
                return False
            return True

        bitmap = None
        try:
            import wx
        except ImportError:
            return None
        base, ext = splitext(basename(fontfile))
        bmpfile = join(self.font_directory, base + ".png")
        if not exists(bmpfile):
            __ = create_preview_image(fontfile, bmpfile, wx.BITMAP_TYPE_PNG)
        if exists(bmpfile):
            bitmap = wx.Bitmap()
            bitmap.LoadFile(bmpfile, wx.BITMAP_TYPE_PNG)
        return bitmap

    def available_fonts(self):
        if self._available_fonts is not None:
            return self._available_fonts

        # Return a tuple of two values
        # from time import perf_counter

        _ = self.context.kernel.translation
        # t0 = perf_counter()
        self._available_fonts = []

        cache = self.cache_file
        if exists(cache):
            try:
                with open(cache, "r", encoding="utf-8") as f:
                    while True:
                        line = f.readline()
                        if not line:
                            break
                        line = line.strip()
                        parts = line.split("|")
                        if len(parts) > 4:
                            flag = False
                            if parts[4].lower in ("true", "1"):
                                flag = True
                            self._available_fonts.append(
                                (
                                    parts[0],
                                    parts[1],
                                    parts[2],
                                    parts[3],
                                    flag,
                                )
                            )
            except (OSError, FileNotFoundError, PermissionError):
                self._available_fonts = []
            if len(self._available_fonts):
                # t1 = perf_counter()
                # print (f"Cached, took {t1 - t0:.2f}sec")
                return self._available_fonts

        busy = self.context.kernel.busyinfo
        busy.start(msg=_("Reading system fonts..."))
        directories = []
        directories.append(self.font_directory)
        for d in self.context.system_font_directories:
            directories.append(d)
        # Walk through all folders recursively
        found = dict()
        font_types = self.fonts_registered
        filelist = []
        for idx, fontpath in enumerate(directories):
            busy.change(msg=fontpath, keep=1)
            busy.show()

            systemfont = idx != 0
            for p in font_types:
                found[p] = 0
            try:
                for root, dirs, files in os.walk(fontpath):
                    for filename in files:
                        short = basename(filename)
                        full_name = join(root, filename)
                        test = filename.lower()
                        for p in font_types:
                            if test.endswith(p):
                                if filename not in filelist:
                                    font_family = ""
                                    font_subfamily = ""
                                    face_name = short
                                    info = self.get_font_information(full_name)
                                    if info:
                                        # Tuple with font_family, font_subfamily, face_name
                                        font_family, font_subfamily, face_name = info
                                    else:
                                        entry = font_types[p]
                                        font_family = entry[0]
                                    self._available_fonts.append(
                                        (
                                            full_name,
                                            face_name,
                                            font_family,
                                            font_subfamily,
                                            systemfont,
                                        )
                                    )
                                    # print (face_name, font_family, font_subfamily, full_name)
                                    filelist.append(filename)
                                    found[p] += 1
                                break
            except (OSError, FileNotFoundError, PermissionError):
                continue
            # for key, value in found.items():
            #     print(f"{key}: {value} - {fontpath}")

        self._available_fonts.sort(key=lambda e: e[1])
        try:
            with open(cache, "w", encoding="utf-8") as f:
                for p in self._available_fonts:
                    f.write(f"{p[0]}|{p[1]}|{p[2]}|{p[3]}|{p[4]}\n")
        except (OSError, FileNotFoundError, PermissionError):
            pass

        busy.end()
        # t1 = perf_counter()
        # print (f"Ready, took {t1 - t0:.2f}sec")
        return self._available_fonts


def plugin(kernel, lifecycle):
    if lifecycle == "register":
        _ = kernel.translation
        context = kernel.root
        # Generate setting for system-directories
        directories = []
        systype = platform.system()
        if systype == "Windows":
            if "WINDIR" in os.environ:
                windir = os.environ["WINDIR"]
            else:
                windir = "c:\\windows"
            directories.append(join(windir, "Fonts"))
            if "LOCALAPPDATA" in os.environ:
                appdir = os.environ["LOCALAPPDATA"]
                directories.append(join(appdir, "Microsoft\\Windows\\Fonts"))
        elif systype == "Linux":
            directories.append("/usr/share/fonts")
            directories.append("/usr/local/share/fonts")
            directories.append("~/.local/share/fonts")
        elif systype == "Darwin":
            directories.append("/System/Library/Fonts")
            directories.append("/Library/Fonts")
            directories.append("~/Library/Fonts")
        choices = [
            {
                "attr": "system_font_directories",
                "object": context,
                "page": "_95_Fonts",
                "section": "_95_System font locations",
                "default": directories,
                "type": list,
                "columns": [
                    {
                        "attr": "directory",
                        "type": str,
                        "label": _("Directory"),
                        "width": -1,
                        "editable": True,
                    },
                ],
                "label": "_00_",
                "style": "chart",
                "primary": "directory",
                "allow_deletion": True,
                "allow_duplication": True,
                "tip": _("Places where MeerK40t will look for fonts."),
            },
        ]
        kernel.register_choices("preferences", choices)
        context.fonts = Meerk40tFonts(context=context)

        # Register update routine for linetext
        kernel.register("path_updater/linetext", context.fonts.update)
        for idx, attrib in enumerate(
            ("mkfontsize", "mkfontweld", "mkfontspacing", "mklinegap", "mkalign")
        ):
            kernel.register(f"registered_mk_svg_parameters/font{idx}", attrib)

        @context.console_option("font", "f", type=str, help=_("SHX font file."))
        @context.console_option(
            "font_size", "s", type=Length, default="20px", help=_("Font size")
        )
        @context.console_option(
            "font_spacing",
            "g",
            type=float,
            default=1,
            help=_("Character spacing factor"),
        )
        @context.console_command(
            "linetext", help=_("linetext <font> <font_size> <text>")
        )
        def linetext(
            command,
            channel,
            _,
            font=None,
            font_size=None,
            font_spacing=None,
            remainder=None,
            **kwargs,
        ):
            def display_fonts():
                for extension, item in registered_fonts:
                    desc = item[0]
                    channel(
                        _("{ftype} fonts in {path}:").format(ftype=desc, path=font_dir)
                    )
                    for p in glob(join(font_dir, "*." + extension.lower())):
                        channel(p)
                    for p in glob(join(font_dir, "*." + extension.upper())):
                        channel(p)
                    return

            registered_fonts = context.fonts.fonts_registered
            if font_spacing is None:
                font_spacing = 1

            context.setting(str, "last_font", None)
            if font is not None:
                context.last_font = font
            font = context.last_font

            safe_dir = realpath(get_safe_path(context.kernel.name))
            context.setting(str, "font_directory", safe_dir)
            font_dir = context.font_directory

            if font is None:
                display_fonts()
                return
            font_path = join(font_dir, font)
            if not exists(font_path):
                channel(_("Font was not found at {path}").format(path=font_path))
                display_fonts()
                return
            if remainder is None:
                channel(_("No text to make a path with."))
                info = str(context.fonts.cached_fontclass.cache_info())
                channel(info)
                return
            x = 0
            y = float(font_size)

            # try:
            #     font = ShxFont(font_path)
            #     path = FontPath()
            #     font.render(path, remainder, True, float(font_size))
            # except ShxFontParseError as e:
            #     channel(f"{e.args}")
            #     return
            path_node = context.fonts.create_linetext_node(
                context, x, y, remainder, font, font_size, font_spacing
            )
            # path_node = PathNode(
            #     path=path.path,
            #     matrix=Matrix.translate(0, float(font_size)),
            #     stroke=Color("black"),
            # )
            context.elements.elem_branch.add_node(path_node)
            context.signal("element_added", path_node)<|MERGE_RESOLUTION|>--- conflicted
+++ resolved
@@ -464,14 +464,9 @@
             # print (f"Path={path}, text={remainder}, font-size={font_size}")
             mytext = self.context.elements.wordlist_translate(text)
             cfont.render(path, mytext, horizontal, float(font_size), font_spacing)
-<<<<<<< HEAD
-        except ShxFontParseError as e:
+        except ShxFontParseError:
             # Could not parse path.
             pass
-=======
-        except ShxFontParseError:
-            return
->>>>>>> bb889c48
 
         # Create the node.
         path_node = PathNode(
