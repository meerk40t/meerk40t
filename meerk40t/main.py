import argparse
import asyncio
<<<<<<< HEAD
import os.path
=======
import platform
>>>>>>> ae515467
import sys

from .core.exceptions import Mk40tImportAbort
from .kernel import Kernel

try:
    from math import tau
except ImportError:
    from math import pi

    tau = pi * 2

"""
Laser software for the Stock-LIHUIYU laserboard.

MeerK40t (pronounced MeerKat) is a built-from-the-ground-up MIT licensed
open-source laser cutting software. See https://github.com/meerk40t/meerk40t
for full details.

"""
APPLICATION_NAME = "MeerK40t"
APPLICATION_VERSION = "0.7.5-beta1"

if not getattr(sys, "frozen", False):
    # If .git directory does not exist we are running from a package like pypi
    # Otherwise we are running from source
    if os.path.isdir(sys.path[0] + "/.git"):
        APPLICATION_VERSION += " git"
    elif os.path.isdir(sys.path[0] + "/.github"):
        APPLICATION_VERSION += " src"
    else:
        APPLICATION_VERSION += " pkg"


def pair(value):
    rv = value.split("=")
    if len(rv) != 2:
        # raise argparse.ArgumentError, do not raise error.
        pass
    return rv


parser = argparse.ArgumentParser()
parser.add_argument("-V", "--version", action="store_true", help="MeerK40t version")
parser.add_argument("input", nargs="?", type=argparse.FileType("r"), help="input file")
parser.add_argument(
    "-o", "--output", type=argparse.FileType("w"), help="output file name"
)
parser.add_argument("-z", "--no-gui", action="store_true", help="run without gui")
parser.add_argument(
    "-Z", "--gui-suppress", action="store_true", help="completely suppress gui"
)
parser.add_argument(
    "-b", "--batch", type=argparse.FileType("r"), help="console batch file"
)
parser.add_argument("-c", "--console", action="store_true", help="start as console")
parser.add_argument(
    "-e",
    "--execute",
    action="append",
    type=str,
    nargs="?",
    help="execute console command",
)
parser.add_argument(
    "-v", "--verbose", action="store_true", help="display verbose debugging"
)
parser.add_argument("-m", "--mock", action="store_true", help="uses mock usb device")
parser.add_argument(
    "-q", "--quit", action="store_true", help="quit on spooler complete"
)
parser.add_argument("-a", "--auto", action="store_true", help="start running laser")
parser.add_argument(
    "-s",
    "--set",
    action="append",
    nargs="?",
    type=pair,
    metavar="key=value",
    help="set a device variable",
)
parser.add_argument(
    "-O", "--origin", action="store_true", help="return back to 0,0 on finish"
)
parser.add_argument("-S", "--speed", type=float, help="set the speed of all operations")
parser.add_argument(
    "-P", "--profile", type=int, default=None, help="Specify a settings profile index"
)
choices = ["Lhystudios", "Moshi"]
parser.add_argument(
    "-d",
    "--device",
    type=str,
    choices=choices,
    default="Lhystudios",
    help="Specify a default boot device type",
)
parser.add_argument(
    "-p",
    "--no-plugins",
    action="store_true",
    help="Do not load meerk40t.plugins entrypoints",
)


def run():
    argv = sys.argv[1:]
    args = parser.parse_args(argv)

    if args.version:
        print("%s %s" % (APPLICATION_NAME, APPLICATION_VERSION))
        return
    python_version_required = (3, 5)
    if sys.version_info < python_version_required:
        print(
            "%s %s requires Python %d.%d or greater."
            % (
                APPLICATION_NAME,
                APPLICATION_VERSION,
                python_version_required[0],
                python_version_required[1],
            )
        )
        return

    if args.profile is not None:
        path = "profile%d" % args.profile
    else:
        path = ""
    kernel = Kernel(APPLICATION_NAME, APPLICATION_VERSION, APPLICATION_NAME, path)

    """
    These are frozen bootstraps. They are not dynamically found by entry points they are the configured accepted
    hardcoded addons and plugins permitted by MeerK40t in a compiled bundle.
    """
    from . import kernelserver

    kernel.add_plugin(kernelserver.plugin)

    from .device.ch341 import ch341

    kernel.add_plugin(ch341.plugin)

    from .device import basedevice

    kernel.add_plugin(basedevice.plugin)

    from .core import spoolers

    kernel.add_plugin(spoolers.plugin)

    from .core import drivers

    kernel.add_plugin(drivers.plugin)

    from .core import output

    kernel.add_plugin(output.plugin)

    from .core import inputs

    kernel.add_plugin(inputs.plugin)

    from .core import elements

    kernel.add_plugin(elements.plugin)

    from .core import bindalias

    kernel.add_plugin(bindalias.plugin)

    from .core import webhelp

    kernel.add_plugin(webhelp.plugin)

    from .core import planner

    kernel.add_plugin(planner.plugin)

    from .image import imagetools

    kernel.add_plugin(imagetools.plugin)

    from .device.lhystudios import lhystudiosdevice

    kernel.add_plugin(lhystudiosdevice.plugin)

    from .device.moshi import moshidevice

    kernel.add_plugin(moshidevice.plugin)

    from .device.grbl import grbldevice

    kernel.add_plugin(grbldevice.plugin)

    from .device.ruida import ruidadevice

    kernel.add_plugin(ruidadevice.plugin)

    from .core import svg_io

    kernel.add_plugin(svg_io.plugin)

    from .extra import vectrace

    kernel.add_plugin(vectrace.plugin)

    from .extra import inkscape

    kernel.add_plugin(inkscape.plugin)

    from .extra import embroider

    kernel.add_plugin(embroider.plugin)

    from .extra import pathoptimize

    kernel.add_plugin(pathoptimize.plugin)

    from .extra import updater

    kernel.add_plugin(updater.plugin)

    if platform.system() == "Windows":
        # Windows only plugin.
        try:
            from .extra import winsleep

            kernel.add_plugin(winsleep.plugin)
        except ImportError:
            pass

    try:
        from camera import camera
    except Mk40tImportAbort as e:
        print(
            "Cannot install meerk40t 'camera' plugin - prerequisite '%s' needs to be installed"
            % e
        )
    except ImportError:
        print(
            "Cannot install external 'camera' plugin - see https://github.com/meerk40t/meerk40t-camera"
        )
    else:
        kernel.add_plugin(camera.plugin)

    try:
        from .dxf import dxf_io
    except Mk40tImportAbort as e:
        print(
            "Cannot install meerk40t 'dxf' plugin - prerequisite '%s' needs to be installed"
            % e
        )
    else:
        kernel.add_plugin(dxf_io.plugin)

    if not args.gui_suppress:
        try:
            from .gui import wxmeerk40t
            from .gui.scene import scene
        except Mk40tImportAbort as e:
            args.no_gui = True
            print(
                "Cannot install meerk40t gui - prerequisite '%s' needs to be installed"
                % e
            )
        else:
            kernel.add_plugin(wxmeerk40t.plugin)
            kernel.add_plugin(scene.plugin)
    else:
        # Complete Gui Suppress implies no-gui.
        args.no_gui = True

    if not getattr(sys, "frozen", False) and not args.no_plugins:
        """
        These are dynamic plugins. They are dynamically found by entry points.
        """
        import pkg_resources

        for entry_point in pkg_resources.iter_entry_points("meerk40t.plugins"):
            try:
                plugin = entry_point.load()
            except pkg_resources.DistributionNotFound:
                pass
            else:
                kernel.add_plugin(plugin)

    if args.no_gui:
        kernel.bootstrap("console")
    else:
        kernel.bootstrap("gui")

    kernel_root = kernel.root
    kernel_root.device_version = APPLICATION_VERSION
    kernel_root.device_name = "MeerK40t"

    kernel.bootstrap("preregister")
    kernel.bootstrap("register")
    kernel.bootstrap("configure")
    kernel.boot()

    console = kernel_root.channel("console")

    device_context = kernel.get_context("devices")
    if not hasattr(device_context, "_devices") or device_context._devices == 0:
        if args.device == "Moshi":
            dev = "spool0 -r driver -n moshi output -n moshi\n"
        else:
            dev = "spool0 -r driver -n lhystudios output -n lhystudios\n"
        kernel_root(dev)

    if args.verbose:
        kernel._start_debugging()
        kernel_root.execute("Debug Device")

    if args.input is not None:
        # Load any input file
        import os

        kernel_root.load(os.path.realpath(args.input.name))
        elements = kernel_root.elements
        elements.classify(list(elements.elems()))

    if args.mock:
        # TODO: Mock needs to find the settings of the active output and set that value there.
        # Set the device to mock.
        kernel_root.setting(bool, "mock", True)
        kernel_root.mock = True

    if args.set is not None:
        # Set the variables requested here.
        for v in args.set:
            try:
                attr = v[0]
                value = v[1]
                kernel_root("set %s %s\n" % (attr, value))
            except IndexError:
                break

    kernel.bootstrap("ready")

    def __print_delegate(*args, **kwargs):
        if print not in console.watchers:
            print(*args, **kwargs)

    if args.execute:
        # Any execute code segments gets executed here.
        console.watch(__print_delegate)
        for v in args.execute:
            if v is None:
                continue
            kernel_root(v.strip() + "\n")
        console.unwatch(__print_delegate)

    if args.batch:
        # If a batch file is specified it gets processed here.
        console.watch(__print_delegate)
        unprint_console = True
        with args.batch as batch:
            for line in batch:
                kernel_root(line.strip() + "\n")
        if unprint_console:
            console.unwatch(__print_delegate)

    kernel.bootstrap("finished")

    if args.auto:
        # Auto start does the planning and spooling of the data.
        elements = kernel_root.elements
        if args.speed is not None:
            for o in elements.ops():
                o.speed = args.speed
        kernel_root("plan copy preprocess validate blob preopt optimize\n")
        if args.origin:
            kernel_root("plan append origin\n")
        if args.quit:
            kernel_root("plan append shutdown\n")
        kernel_root("plan spool\n")
    else:
        if args.quit:
            # Flag quitting on complete.
            kernel_root._quit = True

    if args.output is not None:
        # output the file you have at this point.
        import os

        kernel_root.save(os.path.realpath(args.output.name))

    if args.console:
        console.watch(__print_delegate)

        async def aio_readline(loop):
            while kernel.lifecycle != "shutdown":
                print(">>", end="", flush=True)

                line = await loop.run_in_executor(None, sys.stdin.readline)
                kernel_root("." + line + "\n")
                if line in ("quit", "shutdown"):
                    break

        loop = asyncio.get_event_loop()
        loop.run_until_complete(aio_readline(loop))
        loop.close()
        console.unwatch(__print_delegate)

    kernel.bootstrap("mainloop")  # This is where the GUI loads and runs.<|MERGE_RESOLUTION|>--- conflicted
+++ resolved
@@ -1,10 +1,7 @@
 import argparse
 import asyncio
-<<<<<<< HEAD
 import os.path
-=======
 import platform
->>>>>>> ae515467
 import sys
 
 from .core.exceptions import Mk40tImportAbort
