"""
Laser software for the Stock-LIHUIYU laserboard.

MeerK40t (pronounced MeerKat) is a built-from-the-ground-up MIT licensed
open-source laser cutting software. See https://github.com/meerk40t/meerk40t
for full details.
"""
import argparse
import os.path
import sys

from meerk40t.kernel import Kernel

APPLICATION_NAME = "MeerK40t"
APPLICATION_VERSION = "0.8.0002 RC1"

if not getattr(sys, "frozen", False):
    # If .git directory does not exist we are running from a package like pypi
    # Otherwise we are running from source
    if os.path.isdir(sys.path[0] + "/.git"):
        APPLICATION_VERSION += " git"
    elif os.path.isdir(sys.path[0] + "/.github"):
        APPLICATION_VERSION += " src"
    else:
        APPLICATION_VERSION += " pkg"


def pair(value):
    rv = value.split("=")
    if len(rv) != 2:
        # raise argparse.ArgumentError, do not raise error.
        pass
    return rv


parser = argparse.ArgumentParser()
parser.add_argument("-V", "--version", action="store_true", help="MeerK40t version")
parser.add_argument("input", nargs="?", type=argparse.FileType("r"), help="input file")
parser.add_argument(
    "-o", "--output", type=argparse.FileType("w"), help="output file name"
)
parser.add_argument("-z", "--no-gui", action="store_true", help="run without gui")
parser.add_argument(
    "-Z", "--gui-suppress", action="store_true", help="completely suppress gui"
)
parser.add_argument(
    "-b", "--batch", type=argparse.FileType("r"), help="console batch file"
)
parser.add_argument("-c", "--console", action="store_true", help="start as console")
parser.add_argument(
    "-e",
    "--execute",
    action="append",
    type=str,
    nargs="?",
    help="execute console command",
)
parser.add_argument(
    "-v", "--verbose", action="store_true", help="display verbose debugging"
)
parser.add_argument(
    "-q", "--quit", action="store_true", help="quit on spooler complete"
)
parser.add_argument("-a", "--auto", action="store_true", help="start running laser")
parser.add_argument(
    "-s",
    "--set",
    action="append",
    nargs="?",
    type=pair,
    metavar="key=value",
    help="set a device variable",
)
parser.add_argument(
    "-O", "--origin", action="store_true", help="return back to 0,0 on finish"
)
parser.add_argument("-S", "--speed", type=float, help="set the speed of all operations")
parser.add_argument(
    "-P", "--profile", type=int, default=None, help="Specify a settings profile index"
)
choices = ["Lhystudios", "Moshi"]
parser.add_argument(
    "-d",
    "--device",
    type=str,
    choices=choices,
    default="Lhystudios",
    help="Specify a default boot device type",
)
parser.add_argument(
    "-p",
    "--no-plugins",
    action="store_true",
    help="Do not load meerk40t.plugins entrypoints",
)


def plugin(kernel, lifecycle):
    if lifecycle == "plugins":
        plugins = list()

        from . import kernelserver

        plugins.append(kernelserver.plugin)

        from .device import basedevice

        plugins.append(basedevice.plugin)

        from .lihuiyu import device as lhystudios_driver

        plugins.append(lhystudios_driver.plugin)

        from .moshi import device as moshi_driver

        plugins.append(moshi_driver.plugin)

        from .grbl.plugin import plugin as grbl_driver_plugin

        plugins.append(grbl_driver_plugin)

        from .ruida import device as ruida_driver

        plugins.append(ruida_driver.plugin)

        from .rotary import rotary

        plugins.append(rotary.plugin)

        from .core import spoolers

        plugins.append(spoolers.plugin)

        from .core import elements

        plugins.append(elements.plugin)

        from .core import bindalias

        plugins.append(bindalias.plugin)

        from .core import webhelp

        plugins.append(webhelp.plugin)

        from .core import planner

        plugins.append(planner.plugin)

        from .image import imagetools

        plugins.append(imagetools.plugin)

        from .core import svg_io

        plugins.append(svg_io.plugin)

        from .extra import vectrace

        plugins.append(vectrace.plugin)

        from .extra import inkscape

        plugins.append(inkscape.plugin)

        from .extra import embroider

        plugins.append(embroider.plugin)

        from .extra import pathoptimize

        plugins.append(pathoptimize.plugin)

        from .extra import updater

        plugins.append(updater.plugin)

        from .extra import winsleep

        plugins.append(winsleep.plugin)

        from meerk40t.camera.plugin import plugin as camera_plugin

        plugins.append(camera_plugin)

        from .dxf.plugin import plugin as dxf_io_plugin

        plugins.append(dxf_io_plugin)

        from .extra import cag

        plugins.append(cag.plugin)

<<<<<<< HEAD
    from balormk import main
    kernel.add_plugin(main.plugin)

    try:
        from .extra import cag
    except Mk40tImportAbort as e:
        print(
            "Cannot install meerk40t 'cag' plugin - prerequisite '%s' needs to be installed"
            % e
        )
    else:
        kernel.add_plugin(cag.plugin)

    if not args.gui_suppress:
        try:
            from .camera.gui import gui as cameragui
            from .grbl.gui import gui as grblgui
            from .gui import wxmeerk40t
            from .gui.scene import scene
            from .lihuiyu.gui import gui as lhygui
            from .moshi.gui import gui as moshigui
            from .rotary.gui import gui as rotarygui
            from .ruida.gui import gui as ruidagui

            from balormk.gui import gui as balorgui

        except Mk40tImportAbort as e:
            args.no_gui = True
            print(
                "Cannot install meerk40t gui - prerequisite '%s' needs to be installed"
                % e
            )
        else:
            kernel.add_plugin(wxmeerk40t.plugin)
            kernel.add_plugin(scene.plugin)
            kernel.add_plugin(cameragui.plugin)

            kernel.add_plugin(lhygui.plugin)
            kernel.add_plugin(moshigui.plugin)
            kernel.add_plugin(grblgui.plugin)
            kernel.add_plugin(ruidagui.plugin)
            kernel.add_plugin(rotarygui.plugin)

            kernel.add_plugin(balorgui.plugin)
    else:
        # Complete Gui Suppress implies no-gui.
        args.no_gui = True

    if not getattr(sys, "frozen", False) and not args.no_plugins:
        """
        These are dynamic plugins. They are dynamically found by entry points.
        """
        import pkg_resources

        for entry_point in pkg_resources.iter_entry_points("meerk40t.plugins"):
            try:
                try:
                    plugin = entry_point.load()
                except ImportError:
                    continue  # Registered plugin suffered import error.
            except pkg_resources.DistributionNotFound:
                pass
            except pkg_resources.VersionConflict as e:
                print(
                    "Cannot install plugin - '{entrypoint}' due to version conflict.".format(
                        entrypoint=str(entry_point)
                    )
                )
                print(e)
            else:
                kernel.add_plugin(plugin)
=======
        from .gui.plugin import plugin as wxplugin

        plugins.append(wxplugin)

        return plugins
    if lifecycle == "invalidate":
        return True


def run():
    argv = sys.argv[1:]
    args = parser.parse_args(argv)

    if args.version:
        print("%s %s" % (APPLICATION_NAME, APPLICATION_VERSION))
        return
    python_version_required = (3, 6)
    if sys.version_info < python_version_required:
        print(
            "%s %s requires Python %d.%d or greater."
            % (
                APPLICATION_NAME,
                APPLICATION_VERSION,
                python_version_required[0],
                python_version_required[1],
            )
        )
        return
    kernel = Kernel(APPLICATION_NAME, APPLICATION_VERSION, APPLICATION_NAME)
    kernel.args = args
    kernel.add_plugin(plugin)
>>>>>>> b9f740b5
    kernel()<|MERGE_RESOLUTION|>--- conflicted
+++ resolved
@@ -191,84 +191,14 @@
 
         plugins.append(cag.plugin)
 
-<<<<<<< HEAD
-    from balormk import main
-    kernel.add_plugin(main.plugin)
-
-    try:
-        from .extra import cag
-    except Mk40tImportAbort as e:
-        print(
-            "Cannot install meerk40t 'cag' plugin - prerequisite '%s' needs to be installed"
-            % e
-        )
-    else:
-        kernel.add_plugin(cag.plugin)
-
-    if not args.gui_suppress:
-        try:
-            from .camera.gui import gui as cameragui
-            from .grbl.gui import gui as grblgui
-            from .gui import wxmeerk40t
-            from .gui.scene import scene
-            from .lihuiyu.gui import gui as lhygui
-            from .moshi.gui import gui as moshigui
-            from .rotary.gui import gui as rotarygui
-            from .ruida.gui import gui as ruidagui
-
-            from balormk.gui import gui as balorgui
-
-        except Mk40tImportAbort as e:
-            args.no_gui = True
-            print(
-                "Cannot install meerk40t gui - prerequisite '%s' needs to be installed"
-                % e
-            )
-        else:
-            kernel.add_plugin(wxmeerk40t.plugin)
-            kernel.add_plugin(scene.plugin)
-            kernel.add_plugin(cameragui.plugin)
-
-            kernel.add_plugin(lhygui.plugin)
-            kernel.add_plugin(moshigui.plugin)
-            kernel.add_plugin(grblgui.plugin)
-            kernel.add_plugin(ruidagui.plugin)
-            kernel.add_plugin(rotarygui.plugin)
-
-            kernel.add_plugin(balorgui.plugin)
-    else:
-        # Complete Gui Suppress implies no-gui.
-        args.no_gui = True
-
-    if not getattr(sys, "frozen", False) and not args.no_plugins:
-        """
-        These are dynamic plugins. They are dynamically found by entry points.
-        """
-        import pkg_resources
-
-        for entry_point in pkg_resources.iter_entry_points("meerk40t.plugins"):
-            try:
-                try:
-                    plugin = entry_point.load()
-                except ImportError:
-                    continue  # Registered plugin suffered import error.
-            except pkg_resources.DistributionNotFound:
-                pass
-            except pkg_resources.VersionConflict as e:
-                print(
-                    "Cannot install plugin - '{entrypoint}' due to version conflict.".format(
-                        entrypoint=str(entry_point)
-                    )
-                )
-                print(e)
-            else:
-                kernel.add_plugin(plugin)
-=======
+        from balormk import main
+        kernel.add_plugin(main.plugin)
+
         from .gui.plugin import plugin as wxplugin
-
         plugins.append(wxplugin)
 
         return plugins
+      
     if lifecycle == "invalidate":
         return True
 
@@ -295,5 +225,4 @@
     kernel = Kernel(APPLICATION_NAME, APPLICATION_VERSION, APPLICATION_NAME)
     kernel.args = args
     kernel.add_plugin(plugin)
->>>>>>> b9f740b5
     kernel()