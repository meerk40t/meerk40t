"""
Geomstr objects store aligned arrays of geom primitives. These primitives are line,
quad, cubic, arc, and point. There are a couple additional structural elements
like end, and vertex.

All the geom primitives are stored in an array of with a width of 5 complex
numbers. The complex numbers are often, but not always used as points. This
structure is intended to permit not just efficient storage of all geom objects
and mixtures of those primitives but also to permit efficient reversing
with the use of flips.

The center complex number stores the geom type and a reference point to the
associated settings information. This is usually going to be a dictionary
but objects would work equally well.

Adjacent geoms are part of a run. It's assumed that most geometry accessing
this data is going travel in a path through each of these points. Disjointed
geoms are considered to be implicit moves. For example:

line (0+0j, 0+50j)
line (50+0j, 50+50j)

is not a connected run, but two disjointed lines. This implies that we moved
between these lines, in fact, we assume that geometry will always travel
from one geom to the next. Except for a structural end type geom. That overtly
declares that no geometry objects should imply any additional links.

A vertex geom does not have an associated set of settings (or a position)
but rather the .imag component of the center complex gives the vertex index.
Any vertex with the same index is the same vertex regardless where it occurs
in the geometry. This means that if a run occurs such that it starts and
ends with vertex #1, this is explicitly a closed path, or rather implicitly
circular, it could still be disjointed. This also means that multiple
different runs or even individual geoms can connect to the same vertex,
creating a graph topography.

All the non-structural geoms have index 0 and index 4 the complex representation
of the start and end points of the geom. The quad and arcs store the same
control point in index 1 and 3. And the cubic stores the first and second
control points in 1 and 3. Point and line may store arbitrary information
in indexes 1 and 3. All geoms store descriptive info in index 2. This means
that reversing geoms and even reversing run of geoms can always be done
with np.flip() calls.

The arc geom is circular and the parameterization is three points, the start,
end and control. If the start and end points are coincident, the control point
is not merely on the arc but is also the furthest point on the arc, located
2*radius distances from the start and end points, the entire geom effectively
denotes a clockwise circle. Note: given that this is degenerate, flipping does
not properly give a counterclockwise circle. If the three points are all
collinear this is effectively a line. If all three points are coincident
this is effectively a point.
"""
import math
import re
from contextlib import contextmanager
from copy import copy

import numpy
import numpy as np

from meerk40t.svgelements import (
    Arc,
    Close,
    CubicBezier,
    Line,
    Matrix,
    Move,
    Path,
    QuadraticBezier,
)
from meerk40t.tools.pmatrix import PMatrix
from meerk40t.tools.zinglplotter import ZinglPlotter

# Note lower nibble is which indexes are positions (except info index)
TYPE_NOP = 0x00 | 0b0000
TYPE_POINT = 0x10 | 0b1001
TYPE_LINE = 0x20 | 0b1001
TYPE_QUAD = 0x30 | 0b1111
TYPE_CUBIC = 0x40 | 0b1111
TYPE_ARC = 0x50 | 0b1111

TYPE_VERTEX = 0x70 | 0b0000
TYPE_END = 0x80 | 0b0000

# Function and Call denote 4 points being the upper-left, upper-right, lower-right,
# lower-left corners all shapes are transformed to match these points, including other call points.
TYPE_FUNCTION = 0x90 | 0b1111  # The two higher level bytes are call label index.
TYPE_UNTIL = (
    0xA0 | 0b0000
)  # The two higher level bytes are the number of times this should be executed before exiting.
TYPE_CALL = 0xB0 | 0b1111  # The two higher level bytes are call label index.
# If until is set to 0xFFFF termination only happens on interrupt.


class Polygon:
    def __init__(self, *args):
        self.geomstr = Geomstr()
        self.geomstr.polyline(args)

    def bbox(self, mx=None):
        return self.geomstr.bbox(mx)


class Clip:
    def __init__(self, shape):
        self.clipping_shape = shape
        self.bounds = shape.bbox()

    def _splits(self, subject, clip):
        """
        Calculate the splits in `subject` by the clip. This should return a list of t positions with the list being
        as long as the number of segments in subject. Finds all intersections between subject and clip and the given
        split positions (of subject) that would make the intersection list non-existant.

        @param subject:
        @param clip:
        @return:
        """
        cminx, cminy, cmaxx, cmaxy = clip.aabb()
        sminx, sminy, smaxx, smaxy = subject.aabb()
        x0, y0 = np.meshgrid(cmaxx, sminx)
        x1, y1 = np.meshgrid(cminx, smaxx)
        x2, y2 = np.meshgrid(cmaxy, sminy)
        x3, y3 = np.meshgrid(cminy, smaxy)

        checks = np.dstack(
            (
                x0 > y0,
                x1 < y1,
                x2 > y2,
                x3 < y3,
            )
        ).all(axis=2)
        splits = [list() for _ in range(len(subject))]
        for s0, s1 in sorted(np.argwhere(checks), key=lambda e: e[0], reverse=True):
            splits[s0].extend(
                [t for t, _ in subject.intersections(int(s0), clip.segments[s1])]
            )
        return splits

    def _splits_brute(self, subject, clip):
        """
        Find the subject clip splits by brute force (for debug testing).

        @param subject:
        @param clip:
        @return:
        """
        splits = [list() for _ in range(len(subject))]
        for s0 in range(len(subject)):
            for s1 in range(len(clip)):
                for t0, t1 in subject.intersections(int(s0), clip.segments[s1]):
                    splits[s0].append(t0)

        return splits

    def inside(self, subject):
        """
        Modifies subject to only contain the segments found inside the given clip.
        @param subject:
        @param clip:
        @return:
        """
        clip = self.clipping_shape
        c = Geomstr()
        # Pip currently only works with line segments
        for sp in clip.as_subpaths():
            for segs in sp.as_interpolated_segments(interpolate=100):
                c.polyline(segs)
                c.end()
        sb = Scanbeam(c)

        mid_points = subject.position(slice(subject.index), 0.5)
        r = np.where(sb.points_in_polygon(mid_points))

        subject.segments = subject.segments[r]
        subject.index = len(subject.segments)
        return subject

    def polycut(self, subject, breaks=False):
        """
        Performs polycut on the subject using the preset clipping shape. This only prevents intersections making all
        intersections into divided segments.

        @param subject:
        @param breaks: should the polycut insert overt breaks.
        @return:
        """
        clip = self.clipping_shape
        splits = self._splits(subject, clip)
        # splits2 = self._splits_brute(subject, clip)
        # for q1, q2 in zip(splits, splits2):
        #     assert(q1, q2)

        for s0 in range(len(splits) - 1, -1, -1):
            s = splits[s0]
            if not s:
                continue
            split_lines = list(subject.split(s0, s, breaks=breaks))
            subject.replace(s0, s0, split_lines)
        subject.validate()
        return subject

    def clip(self, subject, split=True):
        """
        Clip algorithm works in 3 steps. First find the splits between the subject and clip and split the subject at
        all positions where it intersects clip. Remove any subject line segment whose midpoint is not found within
        clip.

        @param subject:
        @param split:
        @return:
        """
        if split:
            subject = self.polycut(subject)
        return self.inside(subject)


class Pattern:
    def __init__(self, geomstr=None):
        if geomstr is None:
            geomstr = Geomstr()
        self.geomstr = geomstr
        x0, y0, x1, y1 = geomstr.bbox()
        self.offset_x = x0
        self.offset_y = x0
        self.cell_width = x1 - x0
        self.cell_height = y1 - y0
        self.padding_x = 0
        self.padding_y = 0

    def create_from_pattern(self, pattern, a=None, b=None, *args, **kwargs):
        """
        Write the pattern to the pattern in patterning format.

        @param pattern: generator of pattern format.
        @param a: pattern a value (differs)
        @param b: pattern b value (differs)
        @param args:
        @param kwargs:
        @return:
        """
        self.offset_x = 0
        self.offset_y = 0
        self.cell_width = 1
        self.cell_height = 1

        path = self.geomstr
        path.clear()
        current = 0j

        for entry in pattern(a, b, *args, **kwargs):
            key = entry[0].lower()
            if key == "m":
                current = complex(entry[1], entry[2])
            elif key == "h":
                endpoint = complex(current.real + entry[1], current.imag)
                path.line(current, endpoint)
                current = endpoint
            elif key == "v":
                endpoint = complex(current.real, current.imag + entry[1])
                path.line(current, endpoint)
                current = endpoint
            elif key == "l":
                # Line to...
                endpoint = complex(entry[1], entry[2])
                path.line(current, endpoint)
                current = endpoint
            elif key == "a":
                control = complex(entry[1], entry[2])
                endpoint = complex(entry[3], entry[4])
                path.arc(current, control, endpoint)
                current = endpoint
            elif key == "c":
                control1 = complex(entry[1], entry[2])
                control2 = complex(entry[3], entry[4])
                endpoint = complex(entry[5], entry[6])
                path.cubic(current, control1, control2, endpoint)
                current = endpoint
            elif key == "q":
                control1 = complex(entry[1], entry[2])
                endpoint = complex(entry[3], entry[4])
                path.quad(current, control1, endpoint)
                current = endpoint
            else:
                raise ValueError("Unrecognized Pattern Element")

    def set_cell_dims_percent(self, percent_x, percent_y):
        # I dunno
        pass

    def set_cell_dims(self, width, height):
        self.cell_width, self.cell_height = width, height

    def set_cell_padding(self, pad_x, pad_y):
        self.padding_x, self.padding_y = pad_x, pad_y

    def generate(self, x0, y0, x1, y1):
        """
        Generates a geomstr pattern between x0, y0, x1 and y1. The pattern may exceed
        the given bounds. It is guaranteed, however, to include all the required pattern
        copies within space given.

        @param x0:
        @param y0:
        @param x1:
        @param y1:
        @return:
        """
        cw = self.cell_width
        ch = self.cell_height
        px = self.padding_x
        py = self.padding_y
        if abs(cw + 2 * px) <= 1e-4:
            cols = 1
        else:
            cols = int(((x1 - x0) + cw) / (cw + 2 * px)) + 1
        if abs(ch + 2 * py) <= 1e-4:
            rows = 1
        else:
            rows = int(((y1 - y0) + ch) / (ch + 2 * py)) + 1

        cols = max(1, cols - 2)
        rows = max(1, rows - 2)

        start_value_x = 0
        col = 0
        x_offset = (col + start_value_x) * (cw + 2 * px)
        x = x0 + x_offset
        while x >= x0 - cw and x < x1:
            start_value_x -= 1
            x_offset = (col + start_value_x) * (cw + 2 * px)
            x = x0 + x_offset
            # print (f"X-lower bound: sx={start_value_x}, x={x:.2f}, x0={x0:.2f}, x1={x1:.2f}")

        end_value_x = 0
        col = cols - 1
        x_offset = (col + end_value_x) * (cw + 2 * px)
        x = x0 + x_offset
        while x >= x0 and x < x1:
            end_value_x += 1
            x_offset = (col + end_value_x) * (cw + 2 * px)
            x = x0 + x_offset
            # print (f"X-upper bound: ex={end_value_x}, x={x:.2f}, x0={x0:.2f}, x1={x1:.2f}")

        start_value_y = 0
        row = 0
        y_offset = (row + start_value_y) * (ch + 2 * py)
        y = y0 + y_offset
        while y >= y0 - ch and y < y1:
            start_value_y -= 1
            y_offset = (row + start_value_y) * (ch + 2 * py)
            y = y0 + y_offset
            # print (f"Y-lower bound: sy={start_value_y}, y={y:.2f}, y0={y0:.2f}, y1={y1:.2f}")

        end_value_y = 0
        row = rows - 1
        y_offset = (row + end_value_y) * (ch + 2 * py)
        y = y0 + y_offset
        while y >= y0 and y < y1:
            end_value_y += 1
            y_offset = (row + end_value_y) * (ch + 2 * py)
            y = y0 + y_offset
            # print (f"Y-upper bound: ey={end_value_y}, y={y:.2f}, y0={y0:.2f}, y1={y1:.2f}")

        # print (f"Cols={cols}, s_x={start_value_x}, e_x={end_value_x}")
        # print (f"Rows={rows}, s_y={start_value_y}, e_y={end_value_y}")

        # start_value_x -= 2
        # start_value_y -= 2
        # end_value_x += 1
        # end_value_y += 1

        top_left_x = x0
        for col in range(start_value_x, cols + end_value_x, 1):
            x_offset = col * (cw + 2 * px)
            x = top_left_x + x_offset

            top_left_y = y0
            for row in range(start_value_y, rows + end_value_y, 1):
                y_offset = row * (ch + 2 * py)
                if col % 2:
                    y_offset += (ch + 2 * py) / 2
                y = top_left_y + y_offset

                m = Matrix.scale(cw, ch)
                m *= Matrix.translate(x - self.offset_x, y - self.offset_y)
                yield self.geomstr.as_transformed(m)


class BeamTable:
    def __init__(self, geom):
        self.geometry = geom
        self._nb_events = None
        self._nb_scan = None
        self.intersections = Geomstr()

    def sort_key(self, e):
        return e[0].real, e[0].imag, ~e[1]

    def compute_beam(self):
        self.compute_beam_brute()

    def compute_beam_bo(self):
        g = self.geometry
        gs = g.segments
        events = []
        # Add start and end events.
        for i in range(g.index):
            if np.real(gs[i][2]) != TYPE_LINE:
                continue
            if (gs[i][0].real, gs[i][0].imag) < (gs[i][-1].real, gs[i][-1].imag):
                events.append((g.segments[i][0], i, None))
                events.append((g.segments[i][-1], ~i, None))
            else:
                events.append((g.segments[i][0], ~i, None))
                events.append((g.segments[i][-1], i, None))

        # Sort start, end events.
        events.sort(key=lambda e: (e[0].real, e[0].imag, ~e[1]))

        def bisect_events(a, x, lo):
            x = (x[0].real, x[0].imag, ~x[1])
            hi = len(a)
            while lo < hi:
                mid = (lo + hi) // 2
                q = a[mid]

                if x < (q[0].real, q[0].imag, ~q[1]):
                    hi = mid
                else:
                    lo = mid + 1
            return lo

        def bisect_yint(a, x, scanline):
            value = float(g.y_intercept(x, scanline.real, scanline.imag))
            lo = 0
            hi = len(a)
            while lo < hi:
                mid = (lo + hi) // 2
                x_test = float(g.y_intercept(a[mid], scanline.real, scanline.imag))
                if value < x_test:
                    hi = mid
                elif value == x_test:
                    x_slope = g.slope(x)
                    if np.isposinf(x_slope):
                        x_slope *= -1
                    t_slope = g.slope(a[mid])
                    if np.isposinf(t_slope):
                        t_slope *= -1
                    if x_slope < t_slope:
                        hi = mid
                    else:
                        lo = mid + 1
                else:
                    lo = mid + 1
            return lo

        checked_swaps = {}

        def check_intersection(i, q, r, sl):
            if (q, r) in checked_swaps:
                return
            for t1, t2 in g.intersections(q, r):
                if t1 in (0, 1) and t2 in (0, 1):
                    continue
                pt_intersect = g.position(q, t1)
                if (sl.real, sl.imag) >= (pt_intersect.real, pt_intersect.imag):
                    continue
                checked_swaps[(q, r)] = True
                x = pt_intersect, 0, (q, r)
                ip = bisect_events(events, x, lo=i)
                events.insert(ip, x)
                self.intersections.point(pt_intersect)

        actives = []

        # Store previously active segments
        active_lists = []
        real_events = []
        largest_actives = 0

        i = 0
        while i < len(events):
            event = events[i]
            pt, index, swap = event
            try:
                next, _, _ = events[i + 1]
            except IndexError:
                next = complex(float("inf"), float("inf"))

            if swap is not None:
                s1 = actives.index(swap[0])
                s2 = s1 + 1
                actives[s1], actives[s2] = actives[s2], actives[s1]
                if s1 > 0:
                    check_intersection(i, actives[s1 - 1], actives[s1], pt)
                if s2 < len(actives) - 1:
                    check_intersection(i, actives[s2], actives[s2 + 1], pt)
            elif index >= 0:
                ip = bisect_yint(actives, index, pt)
                actives.insert(ip, index)
                if ip > 0:
                    check_intersection(i, actives[ip - 1], actives[ip], pt)
                if ip < len(actives) - 1:
                    check_intersection(i, actives[ip], actives[ip + 1], pt)
            else:
                rp = actives.index(~index)
                del actives[rp]
                if 0 < rp < len(actives):
                    check_intersection(i, actives[rp - 1], actives[rp], pt)
            i += 1
            if pt == next:
                continue
            if len(actives) > largest_actives:
                largest_actives = len(actives)
            real_events.append(pt)
            active_lists.append(list(actives))
        self._nb_events = real_events
        self._nb_scan = np.zeros((len(active_lists), largest_actives), dtype=int)
        self._nb_scan -= 1
        for i, active in enumerate(active_lists):
            self._nb_scan[i, 0 : len(active)] = active

    def compute_beam_brute(self):
        g = self.geometry
        gs = g.segments
        events = []
        # Add start and end events.
        for i in range(g.index):
            if np.real(gs[i][2]) != TYPE_LINE:
                continue
            if (gs[i][0].real, gs[i][0].imag) < (gs[i][-1].real, gs[i][-1].imag):
                events.append((g.segments[i][0], i, None))
                events.append((g.segments[i][-1], ~i, None))
            else:
                events.append((g.segments[i][0], ~i, None))
                events.append((g.segments[i][-1], i, None))

        wh, p, ta, tb = g.brute_line_intersections()
        for w, pos in zip(wh, p):
            events.append((pos, 0, w))
            self.intersections.point(pos)

        # Sort start, end, intersections events.
        events.sort(key=self.sort_key)

        # Store currently active segments.
        actives = []

        # scanline = None
        def bisect_yint(a, x, scanline):
            x = float(g.y_intercept(x, scanline.real, scanline.imag))
            lo = 0
            hi = len(a)
            while lo < hi:
                mid = (lo + hi) // 2
                if x < float(g.y_intercept(a[mid], scanline.real, scanline.imag)):
                    hi = mid
                else:
                    lo = mid + 1
            return lo

        # Store previously active segments
        active_lists = []
        real_events = []

        largest_actives = 0

        for i in range(len(events)):
            event = events[i]
            pt, index, swap = event

            try:
                next, _, _ = events[i + 1]
                scanline = (pt + next) / 2
            except IndexError:
                next = complex(float("inf"), float("inf"))
                scanline = next

            if swap is not None:
                s1 = actives.index(swap[0])
                s2 = actives.index(swap[1])
                actives[s1], actives[s2] = actives[s2], actives[s1]
            elif index >= 0:
                ip = bisect_yint(actives, index, scanline)
                actives.insert(ip, index)
            else:
                remove_index = actives.index(~index)
                del actives[remove_index]

            if pt != next:
                if len(actives) > largest_actives:
                    largest_actives = len(actives)
                # actives.sort(key=y_ints)
                real_events.append(pt)
                active_lists.append(list(actives))

        self._nb_events = real_events
        self._nb_scan = np.zeros((len(active_lists), largest_actives), dtype=int)
        self._nb_scan -= 1
        for i, active in enumerate(active_lists):
            self._nb_scan[i, 0 : len(active)] = active

    def points_in_polygon(self, e):
        if self._nb_scan is None:
            self.compute_beam()

        idx = np.searchsorted(self._nb_events, e)
        actives = self._nb_scan[idx - 1]
        line = self.geometry.segments[actives]
        a = line[..., 0]
        b = line[..., -1]
        a = np.where(actives == -1, np.nan + np.nan * 1j, a)
        b = np.where(actives == -1, np.nan + np.nan * 1j, b)

        old_np_seterr = np.seterr(invalid="ignore", divide="ignore")
        try:
            # If vertical slope is undefined. All y-ints are at y since y0=y1
            m = (b.real - a.real) / (b.imag - a.imag)
            x0 = a.real - (m * a.imag)
            xs = np.reshape(np.repeat(np.real(e), x0.shape[1]), x0.shape)
            y_intercepts = np.where(~np.isinf(m), (xs - x0) / m, a.imag)
        finally:
            np.seterr(**old_np_seterr)
        ys = np.reshape(np.repeat(np.imag(e), x0.shape[1]), x0.shape)
        results = np.sum(y_intercepts <= ys, axis=1)
        results %= 2
        return results

    def actives_at(self, value):
        if self._nb_scan is None:
            self.compute_beam()
        idx = np.searchsorted(self._nb_events, value)
        actives = self._nb_scan[idx - 1]
        aw = np.argwhere(actives != -1)[:, 0]
        return actives[aw]

    def combine(self):
        """
        Returns all lines sliced at the events and merged.
        @return:
        """
        if self._nb_scan is None:
            self.compute_beam()
        g = Geomstr()
        actives = self._nb_scan[:-1]
        from_vals = self._nb_events[:-1]
        to_vals = self._nb_events[1:]
        y_start = self.geometry.y_intercept(
            actives, np.real(from_vals), np.imag(from_vals)
        )
        y_end = self.geometry.y_intercept(actives, np.real(to_vals), np.imag(to_vals))
        from_vals = np.reshape(np.repeat(from_vals, y_start.shape[1]), y_start.shape)
        to_vals = np.reshape(np.repeat(to_vals, y_end.shape[1]), y_end.shape)
        starts = np.ravel(np.real(from_vals) + y_start * 1j)
        ends = np.ravel(np.real(to_vals) + y_end * 1j)

        filter = np.dstack((starts != ends, ~np.isnan(starts))).all(axis=2)[0]
        starts = starts[filter]
        ends = ends[filter]
        count = starts.shape[0]
        segments = np.dstack(
            (starts, [0] * count, [TYPE_LINE] * count, [0] * count, ends)
        )[0]
        g.append_lines(segments)
        return g

    def union(self, *args):
        return self.cag("union", *args)

    def intersection(self, *args):
        return self.cag("intersection", *args)

    def xor(self, *args):
        return self.cag("xor", *args)

    def difference(self, *args):
        return self.cag("difference", *args)

    def cag(self, cag_op, *args):
        if self.geometry.index == 0:
            return Geomstr()
        if self._nb_scan is None:
            self.compute_beam()
        g = Geomstr()
        actives = self._nb_scan[:-1]
        lines = self.geometry.segments[actives][..., 2]
        cc = None
        for v in args:
            s = np.dstack((np.imag(lines) == v, actives != -1)).all(axis=2)
            qq = np.cumsum(s, axis=1) % 2
            if cc is None:
                cc = qq
            else:
                if cag_op == "union":
                    cc = cc | qq
                elif cag_op == "intersection":
                    cc = cc & qq
                elif cag_op == "xor":
                    cc = cc ^ qq
                elif cag_op == "difference":
                    cc = ~cc | qq
                elif cag_op == "eq":
                    cc = cc == qq
        yy = np.pad(cc, ((0, 0), (1, 0)), constant_values=0)
        hh = np.diff(yy, axis=1)
        from_vals = self._nb_events[:-1]
        to_vals = self._nb_events[1:]
        y_start = self.geometry.y_intercept(
            actives, np.real(from_vals), np.imag(from_vals)
        )
        y_end = self.geometry.y_intercept(actives, np.real(to_vals), np.imag(to_vals))
        from_vals = np.reshape(np.repeat(from_vals, y_start.shape[1]), y_start.shape)
        to_vals = np.reshape(np.repeat(to_vals, y_end.shape[1]), y_end.shape)
        starts = np.ravel(np.real(from_vals) + y_start * 1j)
        ends = np.ravel(np.real(to_vals) + y_end * 1j)
        hravel = np.ravel(hh)

        filter = np.dstack((starts != ends, ~np.isnan(starts), hravel != 0)).all(
            axis=2
        )[0]
        starts = starts[filter]
        ends = ends[filter]
        count = starts.shape[0]
        segments = np.dstack(
            (starts, [0] * count, [TYPE_LINE] * count, [0] * count, ends)
        )[0]
        g.append_lines(segments)
        return g


class Scanbeam:
    """
    Accepts a Geomstr operation and performs scanbeam operations.
    """

    def __init__(self, geom):
        self._geom = geom

        self.scanline = -float("inf")

        self._sorted_edge_list = []
        self._edge_index_of_high = -1

        self._active_edge_list = []
        self._dirty_actives_sort = False

        self._low = float("inf")
        self._high = -float("inf")

        self.valid_low = self._low
        self.valid_high = self._high

        for i in range(self._geom.index):
            if self._geom.segments[i][2] != TYPE_LINE:
                continue
            if (self._geom.segments[i][0].imag, self._geom.segments[i][0].real) < (
                self._geom.segments[i][-1].imag,
                self._geom.segments[i][-1].real,
            ):
                self._sorted_edge_list.append((self._geom.segments[i][0], i))
                self._sorted_edge_list.append((self._geom.segments[i][-1], ~i))
            else:
                self._sorted_edge_list.append((self._geom.segments[i][0], ~i))
                self._sorted_edge_list.append((self._geom.segments[i][-1], i))

        def sort_key(e):
            return e[0].imag, e[0].real, ~e[1]

        self._sorted_edge_list.sort(key=sort_key)

        self.increment_scanbeam()

        self._nb_events = None
        self._nb_scan = None

    def compute_beam(self):
        actives = []
        largest_actives = 0
        events = []
        while self._high != float("inf"):
            if self._high != self._low:
                if len(self.actives()) > largest_actives:
                    largest_actives = len(self.actives())
                actives.append(list(self.actives()))
                events.append(self._high)
            self.increment_scanbeam()
        actives.append([])
        self._nb_events = events
        self._nb_scan = np.zeros((len(actives), largest_actives), dtype=int)
        self._nb_scan -= 1
        for i, active in enumerate(actives):
            self._nb_scan[i, 0 : len(active)] = active

    def points_in_polygon(self, e):
        if self._nb_scan is None:
            self.compute_beam()
        idx = np.searchsorted(self._nb_events, np.imag(e))
        actives = self._nb_scan[idx]
        line = self._geom.segments[actives]
        a = line[..., 0]
        a = np.where(actives == -1, np.nan + np.nan * 1j, a)
        b = line[..., -1]
        b = np.where(actives == -1, np.nan + np.nan * 1j, b)

        old_np_seterr = np.seterr(invalid="ignore", divide="ignore")
        try:
            # If horizontal slope is undefined. But, all x-ints are at x since x0=x1
            m = (b.imag - a.imag) / (b.real - a.real)
            y0 = a.imag - (m * a.real)
            ys = np.reshape(np.repeat(np.imag(e), y0.shape[1]), y0.shape)
            x_intercepts = np.where(~np.isinf(m), (ys - y0) / m, a.real)
        finally:
            np.seterr(**old_np_seterr)
        xs = np.reshape(np.repeat(np.real(e), y0.shape[1]), y0.shape)
        results = np.sum(x_intercepts <= xs, axis=1)
        results %= 2
        return results

    def scanline_increment(self, delta):
        self.scanline_to(self.scanline + delta)
        return math.isinf(self._low) or math.isinf(self._high)

    def scanline_to(self, scan):
        """
        Move the scanline to the scan position.
        @param scan:
        @return:
        """
        self._dirty_actives_sort = True

        while self._below_scanbeam(scan):
            self.decrement_scanbeam()

        while self._above_scanbeam(scan):
            self.increment_scanbeam()

        self.scanline = scan
        self._sort_actives()

    def x_intercept(self, e):
        return self._geom.x_intercept(e, self.scanline)

    def is_point_inside(self, x, y, tolerance=0):
        """
        Determine if the x/y point is with the segments of a closed shape polygon.

        This assumes that add_polyline added a closed point class.
        @param x: x location of point
        @param y: y location of point
        @param tolerance: wiggle room, in favor of inside
        @return:
        """
        self.scanline_to(y)
        for i in range(1, len(self._active_edge_list), 2):
            prior = self._active_edge_list[i - 1]
            after = self._active_edge_list[i]
            p_i = self.x_intercept(prior) - tolerance
            a_i = self.x_intercept(after) + tolerance
            if p_i <= x <= a_i:
                return True
        return False

    def actives(self):
        """
        Get the active list at the current scanline.

        @return:
        """
        self._sort_actives()
        return self._active_edge_list

    def event_range(self):
        """
        Returns the range of events from the lowest to the highest in y-value.

        @return:
        """
        if not self._sorted_edge_list:
            return self._low, self._low
        y_min, index_min = self._sorted_edge_list[0]
        y_max, index_max = self._sorted_edge_list[-1]
        return y_min.imag, y_max.imag

    def current_is_valid_range(self):
        return self.valid_high >= self.scanline >= self.valid_low

    def _sort_actives(self):
        if not self._dirty_actives_sort:
            return
        self._active_edge_list.sort(key=self.x_intercept)
        self._dirty_actives_sort = False

    def within_scanbeam(self, v):
        """
        Is the value within the current scanbeam?
        @param v:
        @return:
        """

        return not self._below_scanbeam(v) and not self._above_scanbeam(v)

    def _below_scanbeam(self, v):
        """
        Is the value below the current scanbeam?
        @param v:
        @return:
        """
        return v < self._low

    def _above_scanbeam(self, v):
        """
        Is the value above the current scanbeam?

        @param v:
        @return:
        """
        return v > self._high

    def increment_scanbeam(self):
        """
        Increment scanbeam the active edge events.

        @return:
        """
        leading_edge = self._edge_index_of_high
        if leading_edge >= 0:
            sb_value, sb_index = self._sorted_edge_list[leading_edge]
            if sb_index >= 0:
                self._active_edge_list.append(sb_index)
            else:
                self._active_edge_list.remove(~sb_index)

        self._edge_index_of_high += 1
        self._low = self._high
        if self._edge_index_of_high < len(self._sorted_edge_list):
            self._high, sb_index = self._sorted_edge_list[self._edge_index_of_high]
            self._high = self._high.imag
        else:
            self._high = float("inf")

    def decrement_scanbeam(self):
        """
        Decrement scanbeam the active edge events.

        @return:
        """
        leading_edge = self._edge_index_of_high - 1
        if leading_edge < len(self._sorted_edge_list):
            sb_value, sb_index = self._sorted_edge_list[leading_edge]
            if sb_index >= 0:
                self._active_edge_list.remove(sb_index)
            else:
                self._active_edge_list.append(~sb_index)

        self._edge_index_of_high -= 1
        self._high = self._low
        if self._edge_index_of_high > 0:
            self._low, sb_index = self._sorted_edge_list[self._edge_index_of_high - 1]
            self._low = self._low.imag
        else:
            self._low = float("-inf")


class MergeGraph:
    def __init__(self, geomstr):
        self.geomstr = geomstr

    def merge(self, other):
        """
        Merge other geomstr with this geomstr. Intersections meet at vertices.
        @param other:
        @return:
        """
        segments = self.geomstr.segments
        index = self.geomstr.index

        intersections = self.find_intersections(other)
        bisectors = {}

        for xi, yi, s, t, idx in intersections:
            bis = bisectors.get(s)
            if bis is None:
                bis = []
                bisectors[s] = bis
            bis.append((xi, yi, s, t, idx))
        original = segments
        total = index + other.index + len(intersections) * 4 + 1
        new_segments = np.zeros((total, 5), dtype="complex")

        itx = 0
        itx = self._bisect_segments(bisectors, original, index, new_segments, itx)
        new_segments[itx] = (
            np.nan,
            np.nan,
            complex(TYPE_END, -1),
            np.nan,
            np.nan,
        )
        itx += 1

        bisectors = {}
        for xi, yi, s, t, idx in intersections:
            bis = bisectors.get(t)
            if bis is None:
                bis = []
                bisectors[t] = bis
            bis.append((xi, yi, t, s, idx))
        original = other.segments
        itx = self._bisect_segments(bisectors, original, other.index, new_segments, itx)
        self.geomstr.segments = new_segments
        self.geomstr.index = itx
        self.geomstr.capacity = new_segments.shape[0]
        return self.geomstr

    def _bisect_segments(self, bisectors, original, index, new_segments, itx):
        def bisector_sort(e):
            """Sort by edge index, and distance from start."""
            return e[2], abs(complex(e[0], e[1]) - original[e[2], 0])

        for seg in range(index):
            bisector = bisectors.get(seg)
            if bisector is None:
                # Not bisected, copy over.
                new_segments[itx] = original[seg]
                itx += 1
                continue
            bisector.sort(key=bisector_sort)

            start = original[seg, 0]
            settype = original[seg, 2]
            for xi, yi, si, ti, idx in bisector:
                end = complex(xi, yi)

                new_segments[itx] = (
                    start,
                    start,
                    settype,
                    end,
                    end,
                )
                itx += 1

                new_segments[itx] = (
                    np.nan,
                    np.nan,
                    complex(TYPE_VERTEX, idx),
                    np.nan,
                    np.nan,
                )
                itx += 1

                start = end
            end = original[seg, -1]
            new_segments[itx] = (
                start,
                start,
                settype,
                end,
                end,
            )
            itx += 1
        return itx

    def find_intersections(self, other):
        """
        Finds intersections between line types through brute force.

        @param other:
        @return:
        """
        segments = self.geomstr.segments
        index = self.geomstr.index
        idx = 0
        intersections = []
        for s in range(index):
            if int(segments[s, 2].real) & 0xFF != TYPE_LINE:
                continue
            for t in range(other.index):
                if int(other.segments[t, 2].real) & 0xFF != TYPE_LINE:
                    continue
                intersect = Geomstr.line_intersect(
                    segments[s, 0].real,
                    segments[s, 0].imag,
                    segments[s, -1].real,
                    segments[s, -1].imag,
                    other.segments[t, 0].real,
                    other.segments[t, 0].imag,
                    other.segments[t, -1].real,
                    other.segments[t, -1].imag,
                )
                if not intersect:
                    continue
                xi, yi = intersect
                intersections.append((xi, yi, s, t, idx))
                idx += 1
        return intersections


class Geomstr:
    """
    Geometry String Class
    """

    def __init__(self, segments=None):
        self._settings = dict()
        if segments is not None:
            if isinstance(segments, Geomstr):
                self._settings.update(segments._settings)
                self.index = segments.index
                segments = segments.segments
            else:
                # Given raw segments, index is equal to count
                self.index = len(segments)
            self.segments = copy(segments)
            self.capacity = len(segments)
        else:
            self.index = 0
            self.capacity = 12
            self.segments = np.zeros((self.capacity, 5), dtype="complex")

    def __str__(self):
        return f"Geomstr({self.index} segments)"

    def __repr__(self):
        return f"Geomstr({repr(self.segments[:self.index])})"

    def __eq__(self, other):
        if not isinstance(other, Geomstr):
            return False
        if other.index != self.index:
            return False

        m = self.segments[: self.index] == other.segments[: other.index]
        return m.all()

    def __copy__(self):
        """
        Create a geomstr copy.

        @return: Copy of geomstr.
        """
        geomstr = Geomstr()
        geomstr.index = self.index
        geomstr.capacity = self.capacity
        geomstr.segments = np.copy(self.segments)
        return geomstr

    def __len__(self):
        """
        @return: length of the geomstr (note not the capacity).
        """
        return self.index

    def __iter__(self):
        return self.segments

    def __bool__(self):
        return self.index != 0

    def debug_me(self):
        # Provides information about the Geometry.
        def cplx_info(num):
            return f"({num.real:.0f}, {num.imag:.0f})"

        print(f"Segments: {self.index}")
        for idx, seg in enumerate(self.segments[: self.index]):
            start = seg[0]
            c1 = seg[1]
            seg_type = int(seg[2].real)
            c2 = seg[3]
            end = seg[4]
            seg_info = self.segment_type(idx)
            if seg_type != TYPE_END:
                seg_info += f", Start: {cplx_info(start)}, End: {cplx_info(end)}"
            if seg_type == TYPE_QUAD:
                seg_info += f", C: {cplx_info(c1)}"
            elif seg_type == TYPE_CUBIC:
                seg_info += f", C1: {cplx_info(c1)}, C2: {cplx_info(c2)}"
            elif seg_type == TYPE_ARC:
                seg_info += f", C1: {cplx_info(c1)}, C2: {cplx_info(c2)}"
            print(seg_info)
        svg = self.as_path()
        print(f"Path-equivalent: {svg.d()}")

    @classmethod
    def turtle(cls, turtle, n=4, d=1.0):
        PATTERN_COMMAWSP = r"[ ,\t\n\x09\x0A\x0C\x0D]+"
        PATTERN_FLOAT = r"[-+]?[0-9]*\.?[0-9]+(?:[eE][-+]?[0-9]+)?"
        num_parse = [
            ("DIST", r"[dD]" + PATTERN_FLOAT),
            ("N", "n" + PATTERN_FLOAT),
            ("COMMAND", r"[FfBb]"),
            ("TURN", r"[\+\-LR]"),
            ("SKIP", PATTERN_COMMAWSP),
        ]
        num_re = re.compile("|".join("(?P<%s>%s)" % pair for pair in num_parse))
        current_pt = 0j
        direction = 0
        turn = math.tau / n
        g = cls()
        pos = 0
        limit = len(turtle)
        while pos < limit:
            match = num_re.match(turtle, pos)
            if match is None:
                break  # No more matches.
            kind = match.lastgroup
            start = pos
            pos = match.end()
            if kind == "SKIP":
                continue
            elif kind == "COMMAND":
                c = match.group()
                if c == "F":
                    next_pt = Geomstr.polar(None, current_pt, direction, d)
                    g.line(current_pt, next_pt, 0, a=0, b=0)
                    current_pt = next_pt
                elif c == "f":
                    next_pt = Geomstr.polar(None, current_pt, direction, d)
                    g.line(current_pt, next_pt, 0, a=2, b=2)
                    current_pt = next_pt
                elif c == "B":
                    next_pt = Geomstr.polar(None, current_pt, direction, d)
                    g.line(current_pt, next_pt, 0, a=1, b=1)
                    current_pt = next_pt
                elif c == "b":
                    next_pt = Geomstr.polar(None, current_pt, direction, d)
                    g.line(current_pt, next_pt, 0, a=3, b=3)
                    current_pt = next_pt
            elif kind == "TURN":
                c = match.group()
                if c in ("+", "R"):
                    direction += turn
                elif c in ("-", "L"):
                    direction -= turn
            elif kind == "DIST":
                value = match.group()
                d = float(value[1:])
                c = value[0]
                if c == "D":
                    d = math.sqrt(d)
            elif kind == "N":
                value = match.group()
                n = int(float(value[1:]))
                turn = math.tau / n
        return g

    @classmethod
    def svg(cls, path_d):
        obj = cls()
        if isinstance(path_d, str):
            path = Path(path_d)
        else:
            path = path_d
        last_point = None
        for seg in path:
            if isinstance(seg, Move):
                # If the move destination is identical to destination of the
                # last point then we need to introduce a subpath break
                if (
                    last_point is not None
                    and last_point.x == seg.end.x
                    and last_point.y == seg.end.y
                ):
                    # This is a deliberate subpath break
                    obj.end()
            elif isinstance(seg, (Line, Close)):
                obj.line(complex(seg.start), complex(seg.end))
            elif isinstance(seg, QuadraticBezier):
                obj.quad(complex(seg.start), complex(seg.control), complex(seg.end))
            elif isinstance(seg, CubicBezier):
                obj.cubic(
                    complex(seg.start),
                    complex(seg.control1),
                    complex(seg.control2),
                    complex(seg.end),
                )
            elif isinstance(seg, Arc):
                if seg.is_circular():
                    obj.arc(
                        complex(seg.start), complex(seg.point(0.5)), complex(seg.end)
                    )
                else:
                    quads = seg.as_quad_curves(4)
                    for q in quads:
                        obj.quad(complex(q.start), complex(q.control), complex(q.end))
            last_point = seg.end
        return obj

    @classmethod
    def image(cls, pil_image, invert=False, vertical=False, bidirectional=True):
        g = cls()
        if pil_image.mode != "1":
            pil_image = pil_image.convert("1")
        im = np.array(pil_image)
        if not invert:
            # Invert is default, Black == 0 (False), White == 255 (True)
            im = ~im

        if vertical:
            im = np.swapaxes(im, 0, 1)

        a = np.pad(im, ((0, 0), (0, 1)), constant_values=0)
        b = np.pad(im, ((0, 0), (1, 0)), constant_values=0)
        starts = a & ~b
        ends = ~a & b
        sx, sy = np.nonzero(starts)
        ex, ey = np.nonzero(ends)
        if vertical:
            starts = sx + sy * 1j
            ends = ex + ey * 1j
        else:
            starts = sy + sx * 1j
            ends = ey + ex * 1j
        count = len(ex)
        segments = np.dstack(
            (starts, [0] * count, [TYPE_LINE] * count, [0] * count, ends)
        )[0]
        if bidirectional:
            Geomstr.bidirectional(segments, vertical=vertical)
        g.append_lines(segments)
        return g

    @staticmethod
    def bidirectional(segments, vertical=False):
        swap_start = 0
        last_row = -1
        rows = 0
        for i in range(len(segments) + 1):
            try:
                s, c1, info, c2, e = segments[i]
                if vertical:
                    current_row = s.imag
                else:
                    current_row = s.real
            except IndexError:
                current_row = -1
            if current_row == last_row:
                continue
            # Start of a new row.
            last_row = current_row
            rows += 1
            if rows % 2 == 0:
                segments[swap_start:i] = np.flip(segments[swap_start:i], (0, 1))
            swap_start = i
        return segments

    @classmethod
    def lines(cls, *points, settings=0):
        path = cls()
        if not points:
            return path
        first_point = points[0]
        if isinstance(first_point, (float, int)):
            if len(points) < 2:
                return path
            points = list(zip(*[iter(points)] * 2))
            first_point = points[0]
        if isinstance(first_point, numpy.ndarray):
            points = list(first_point)
            first_point = points[0]
        if isinstance(first_point, (list, tuple, numpy.ndarray)):
            points = [None if pts is None else pts[0] + pts[1] * 1j for pts in points]
            first_point = points[0]
        if isinstance(first_point, complex):
            on = False
            for i in range(1, len(points)):
                if points[i - 1] is not None and points[i] is not None:
                    on = True
                    path.line(points[i - 1], points[i], settings=settings)
                else:
                    if on:
                        path.end(settings=settings)
                    on = False
        return path

    @classmethod
    def ellipse(cls, rx, ry, cx, cy, rotation=0, slices=12):
        obj = cls()
        obj.arc_as_cubics(
            0,
            math.tau,
            rx=rx,
            ry=ry,
            cx=cx,
            cy=cy,
            rotation=rotation,
            slices=slices,
        )
        return obj

    @classmethod
    def circle(cls, r, cx, cy, slices=4):
        rx = r
        ry = r

        def point_at_t(t):
            return complex(cx + rx * math.cos(t), cy + ry * math.sin(t))

        obj = cls()
        step_size = math.tau / slices

        t_start = 0
        t_end = step_size
        for i in range(slices):
            obj.arc(
                point_at_t(t_start),
                point_at_t((t_start + t_end) / 2),
                point_at_t(t_end),
            )
            t_start = t_end
            t_end += step_size
        return obj

    @classmethod
    def rect(cls, x, y, width, height, rx=0, ry=0, settings=0):
        path = cls()
        if rx < 0 < width or ry < 0 < height:
            rx = abs(rx)
            ry = abs(ry)
        if rx == ry == 0:
            path.line(complex(x, y), complex(x + width, y), settings=settings),
            path.line(
                complex(x + width, y), complex(x + width, y + height), settings=settings
            ),
            path.line(
                complex(x + width, y + height),
                complex(x, y + height),
                settings=settings,
            ),
            path.line(complex(x, y + height), complex(x, y), settings=settings),
        else:
            offset = 1 - (1.0 / math.sqrt(2))
            path.line(complex(x + rx, y), complex(x + width - rx, y), settings=settings)
            path.arc(
                complex(x + width - rx, y),
                complex(x + width - rx * offset, y + ry * offset),
                complex(x + width, y + ry),
                settings=settings,
            )
            path.line(
                complex(x + width, y + ry),
                complex(x + width, y + height - ry),
                settings=settings,
            )
            path.arc(
                complex(x + width, y + height - ry),
                complex(x + width - rx * offset, y + height - ry * offset),
                complex(x + width - rx, y + height),
                settings=settings,
            )
            path.line(
                complex(x + width - rx, y + height),
                complex(x + rx, y + height),
                settings=settings,
            )
            path.arc(
                complex(x + rx, y + height),
                complex(x + rx * offset, y + height - ry * offset),
                complex(x, y + height - ry),
                settings=settings,
            )
            path.line(
                complex(x, y + height - ry), complex(x, y + ry), settings=settings
            )
            path.arc(
                complex(x, y + ry),
                complex(x + rx * offset, y + ry * offset),
                complex(x + rx, y),
                settings=settings,
            )
            path.line(complex(x + rx, y), complex(x + rx, y), settings=settings)
        return path

    @classmethod
    def hull(cls, geom):
        ipts = list(geom.as_equal_interpolated_points(distance=50))
        pts = list(Geomstr.convex_hull(None, ipts))
        if pts:
            pts.append(pts[0])
        return Geomstr.lines(*pts)

    @classmethod
    def regular_polygon(
        cls,
        number_of_vertex,
        point_center=0j,
        radius=0,
        radius_inner=0,
        alt_seq=1,
        density=1,
        start_angle=0,
    ):
        if number_of_vertex < 2:
            return cls()
        if alt_seq == 0 and radius_inner != 0:
            alt_seq = 1
        # Do we have to consider the radius value as the length of one corner?
        # if side_length:
        #     # Let's recalculate the radius then...
        #     # d_oc = s * csc( pi / n)
        #     radius = 0.5 * radius / math.sin(math.pi / number_of_vertex)
        # if inscribed and side_length is None:
        #     # Inscribed requires side_length be undefined.
        #     # You have as well provided the --side_length parameter, this takes precedence, so --inscribed is ignored
        #     radius = radius / math.cos(math.pi / number_of_vertex)

        if alt_seq < 1:
            radius_inner = radius

        i_angle = start_angle
        delta_angle = math.tau / number_of_vertex
        pts = []
        for j in range(number_of_vertex):
            r = radius if j % (2 * alt_seq) < alt_seq else radius_inner
            current = point_center + r * complex(math.cos(i_angle), math.sin(i_angle))
            i_angle += delta_angle
            pts.append(current)

        # Close the path
        pts.append(pts[0])
        if density <= 1 or number_of_vertex > density:
            return Geomstr.lines(*pts)

        # Process star-like qualities.
        star_points = [pts[0]]
        for i in range(number_of_vertex):
            idx = (density * i) % number_of_vertex
            star_points.append(pts[idx])
        star_points.append(star_points[0])
        return Geomstr.lines(*star_points)

    @classmethod
    def hatch(cls, outer, angle, distance):
        """
        Create a hatch geometry from an outer shape, an angle (in radians) and distance (in units).
        @param outer:
        @param angle:
        @param distance:
        @return:
        """
        outlines = outer.segmented()
        path = outlines
        path.rotate(angle)
        vm = Scanbeam(path)
        y_min, y_max = vm.event_range()
        vm.valid_low = y_min - distance
        vm.valid_high = y_max + distance
        vm.scanline_to(vm.valid_low)

        forward = True
        geometry = cls()
        if np.isinf(y_max):
            return geometry
        while vm.current_is_valid_range():
            vm.scanline_to(vm.scanline + distance)
            y = vm.scanline
            actives = vm.actives()

            r = range(1, len(actives), 2) if forward else range(len(actives) - 1, 0, -2)
            for i in r:
                left_segment = actives[i - 1]
                right_segment = actives[i]
                left_segment_x = vm.x_intercept(left_segment)
                right_segment_x = vm.x_intercept(right_segment)
                if forward:
                    geometry.line(
                        complex(left_segment_x, y), complex(right_segment_x, y)
                    )
                else:
                    geometry.line(
                        complex(right_segment_x, y), complex(left_segment_x, y)
                    )
                geometry.end()
            forward = not forward
        geometry.rotate(-angle)
        return geometry

    @classmethod
    def wobble(cls, algorithm, outer, radius, interval, speed):
        from meerk40t.fill.fills import Wobble

        w = Wobble(algorithm, radius=radius, speed=speed, interval=interval)

        geometry = cls()
        for segments in outer.as_interpolated_segments(interpolate=50):
            points = []
            last = None
            for pt in segments:
                if last is not None:
                    points.extend(
                        [
                            complex(wx, wy)
                            for wx, wy in w(last.real, last.imag, pt.real, pt.imag)
                        ]
                    )
                last = pt
            geometry.append(Geomstr.lines(*points))
        return geometry

    @classmethod
    def wobble_slowtooth(cls, outer, radius, interval, speed):
        from meerk40t.fill.fills import slowtooth as algorithm

        return cls.wobble(algorithm, outer, radius, interval, speed)

    @classmethod
    def wobble_gear(cls, outer, radius, interval, speed):
        from meerk40t.fill.fills import gear as algorithm

        return cls.wobble(algorithm, outer, radius, interval, speed)

    @classmethod
    def wobble_jigsaw(cls, outer, radius, interval, speed):
        from meerk40t.fill.fills import jigsaw as algorithm

        return cls.wobble(algorithm, outer, radius, interval, speed)

    @classmethod
    def wobble_sawtooth(cls, outer, radius, interval, speed):
        from meerk40t.fill.fills import sawtooth as algorithm

        return cls.wobble(algorithm, outer, radius, interval, speed)

    @classmethod
    def wobble_sinewave(cls, outer, radius, interval, speed):
        from meerk40t.fill.fills import sinewave as algorithm

        return cls.wobble(algorithm, outer, radius, interval, speed)

    @classmethod
    def wobble_circle_left(cls, outer, radius, interval, speed):
        from meerk40t.fill.fills import circle_left as algorithm

        return cls.wobble(algorithm, outer, radius, interval, speed)

    @classmethod
    def wobble_circle_right(cls, outer, radius, interval, speed):
        from meerk40t.fill.fills import circle_right as algorithm

        return cls.wobble(algorithm, outer, radius, interval, speed)

    @classmethod
    def wobble_circle(cls, outer, radius, interval, speed):
        from meerk40t.fill.fills import circle as algorithm

        return cls.wobble(algorithm, outer, radius, interval, speed)

    @classmethod
    def from_float_segments(cls, float_segments):
        sa = np.ndarray((len(float_segments), 5, 2))
        sa[:] = float_segments
        float_segments = sa[..., 0] + 1j * sa[..., 1]
        return cls(float_segments)

    def as_float_segments(self):
        return [
            (
                (start.real, start.imag),
                (c1.real, c1.imag),
                (info.real, info.imag),
                (c2.real, c2.imag),
                (end.real, end.imag),
            )
<<<<<<< HEAD
            for start, c1, info, c2, end in g.segments[: g.index]
=======
            for start, c1, info, c2, end in self.segments[: self.index]
>>>>>>> c4bade82
        ]

    def flag_settings(self, flag=None, start=0, end=None):
        if end is None:
            end = self.index
        for i in range(start, end):
            info = self.segments[i][2]
            if flag is None:
                self.segments[i][2] = complex(info.real, i)
            else:
                self.segments[i][2] = complex(info.real, flag)

    def copies(self, n):
        segs = self.segments[: self.index]
        self.segments = np.vstack([segs] * n)
        self.capacity = len(self.segments)
        self.index = self.capacity

    def as_contiguous_segments(self, start_pos=0, end_pos=None):
        """
        Interpolated segments gives interpolated points as a generator of lists.

        At points of disjoint, the list is yielded.
        @param end_pos:
        @param start_pos:
        """
        segments = list()
        for point in self.as_contiguous_points(start_pos=start_pos, end_pos=end_pos):
            if isinstance(point, tuple):
                point, settings = point
                if segments:
                    yield segments, settings
                    segments = list()
            else:
                segments.append(point)

    def as_contiguous_points(self, start_pos=0, end_pos=None):
        """
        Yields points between the given positions where the lines are connected and the settings are the same.
        Gaps are caused by settings being unequal, segment_type changing, or disjointed segments.
        Gaps yield a None, followed by a setting value.

        @param start_pos: position to start
        @param end_pos:  position to end.
        @return:
        """
        if end_pos is None:
            end_pos = self.index
        at_start = True
        end = None
        settings = None
        for e in self.segments[start_pos:end_pos]:
            seg_type = int(e[2].real)
            set_type = int(e[2].imag)
            start = e[0]
            if (end != start or set_type != settings) and not at_start:
                # Start point does not equal previous end point, or settings changed
                yield None, settings
                at_start = True
                if seg_type == TYPE_END:
                    # End segments, flag new start but should not be returned.
                    continue
            end = e[4]
            settings = set_type
            if at_start:
                yield start
                at_start = False
            if seg_type == TYPE_END:
                at_start = True
                continue
            yield end
        yield None, settings

    def as_points(self):
        at_start = True
        for start, c1, info, c2, end in self.segments[: self.index]:
            if at_start:
                yield start
            yield end
            at_start = False

    def as_equal_interpolated_segments(self, distance=100):
        """
        Interpolated segments gives interpolated points as a generator of lists.

        At points of disjoint, the list is yielded.
        @param distance:
        @return:
        """
        segments = list()
        for point in self.as_equal_interpolated_points(distance=distance):
            if point is None:
                if segments:
                    yield segments
                    segments = list()
            else:
                segments.append(point)
        if segments:
            yield segments

    def as_equal_interpolated_points(self, distance=100):
        """
        Regardless of specified distance this will always give the start and end points of each node within the
        geometry. It will not duplicate the nodes if the start of one is the end of another. If the start and end
        values do not line up, it will yield a None value to denote there is a broken path.

        @param distance:
        @return:
        """

        at_start = True
        end = None
        for e in self.segments[: self.index]:
            seg_type = int(e[2].real)
            start = e[0]
            if end != start and not at_start:
                # Start point does not equal previous end point.
                yield None
                at_start = True
                if seg_type == TYPE_END:
                    # End segments, flag new start but should not be returned.
                    continue
            end = e[4]
            if at_start:
                yield start
                at_start = False

            if seg_type == TYPE_END:
                at_start = True
                continue
            elif seg_type == TYPE_LINE:
                pass
            elif seg_type == TYPE_QUAD:
                ts = np.linspace(0, 1, 1000)
                pts = self._quad_position(e, ts)
                distances = np.abs(pts[:-1] - pts[1:])
                distances = np.cumsum(distances)
                max_distance = distances[-1]
                dist_values = np.linspace(
                    0,
                    max_distance,
                    int(np.ceil(max_distance / distance)),
                    endpoint=False,
                )[1:]
                near_t = np.searchsorted(distances, dist_values, side="right")
                pts = pts[near_t]
                yield from pts
            elif seg_type == TYPE_CUBIC:
                ts = np.linspace(0, 1, 1000)
                pts = self._cubic_position(e, ts)
                distances = np.abs(pts[:-1] - pts[1:])
                distances = np.cumsum(distances)
                max_distance = distances[-1]
                dist_values = np.linspace(
                    0,
                    max_distance,
                    int(np.ceil(max_distance / distance)),
                    endpoint=False,
                )[1:]
                near_t = np.searchsorted(distances, dist_values, side="right")
                pts = pts[near_t]
                yield from pts
            elif seg_type == TYPE_ARC:
                ts = np.linspace(0, 1, 1000)
                pts = self._arc_position(e, ts)
                distances = np.abs(pts[:-1] - pts[1:])
                distances = np.cumsum(distances)
                max_distance = distances[-1]
                dist_values = np.linspace(
                    0,
                    max_distance,
                    int(np.ceil(max_distance / distance)),
                    endpoint=False,
                )[1:]
                near_t = np.searchsorted(distances, dist_values, side="right")
                pts = pts[near_t]
                yield from pts
            yield end

    def as_interpolated_segments(self, interpolate=100):
        """
        Interpolated segments gives interpolated points as a generator of lists.

        At points of disjoint, the list is yielded.
        @param interpolate:
        @return:
        """
        segments = list()
        for point in self.as_interpolated_points(interpolate=interpolate):
            if point is None:
                if segments:
                    yield segments
                    segments = list()
            else:
                segments.append(point)
        if segments:
            yield segments

    def as_interpolated_points(self, interpolate=100):
        """
        Interpolated points gives all the points for the geomstr data. The arc, quad, and cubic are interpolated.

        Non-connected data yields a None object.

        Points are not connected to either side.

        @param interpolate:
        @return:
        """
        at_start = True
        end = None
        for e in self.segments[: self.index]:
            seg_type = int(e[2].real)
            start = e[0]
            if end != start and not at_start:
                # Start point does not equal previous end point.
                yield None
                at_start = True
                if seg_type == TYPE_END:
                    # End segments, flag new start but should not be returned.
                    continue
            end = e[4]
            if at_start:
                yield start
            at_start = False
            if seg_type == TYPE_LINE:
                yield end
                continue
            if seg_type == TYPE_QUAD:
                quads = self._quad_position(e, np.linspace(0, 1, interpolate))
                yield from quads[1:]
            elif seg_type == TYPE_CUBIC:
                cubics = self._cubic_position(e, np.linspace(0, 1, interpolate))
                yield from cubics[1:]
            elif seg_type == TYPE_ARC:
                arcs = self._arc_position(e, np.linspace(0, 1, interpolate))
                yield from arcs[1:]
            elif seg_type == TYPE_END:
                at_start = True

    def segmented(self, distance=50):
        return Geomstr.lines(*self.as_equal_interpolated_points(distance=distance))

    def _ensure_capacity(self, capacity):
        if self.capacity > capacity:
            return
        self.capacity = max(self.capacity << 1, capacity)
        new_segments = np.zeros((self.capacity, 5), dtype="complex")
        new_segments[0 : self.index] = self.segments[0 : self.index]
        self.segments = new_segments

    def _trim(self):
        if self.index != self.capacity:
            self.capacity = self.index
            self.segments = self.segments[0 : self.index]

    def settings(self, key, settings):
        """
        Set settings object for given key.

        @param key:
        @param settings:
        @return:
        """
        self._settings[key] = settings

    def clear(self):
        self.index = 0

    def allocate_at_position(self, e, space=1):
        """
        Creates space within the array, at position e.

        If space is negative this will delete space.
        @param e:
        @param space:
        @return:
        """
        self._ensure_capacity(self.index + space)
        self.segments[e + space : self.index + space] = self.segments[e : self.index]
        self.index += space

    def replace(self, e0, e1, lines):
        space = len(lines) - (e1 - e0) - 1
        self.allocate_at_position(e1, space)
        if len(lines):
            self.segments[e0 : e0 + len(lines)] = lines

    def insert(self, e, lines):
        space = len(lines)
        self.allocate_at_position(e, space)
        self.segments[e : e + space] = lines

    def append_lines(self, lines):
        self._ensure_capacity(self.index + len(lines))
        self.segments[self.index : self.index + len(lines)] = lines
        self.index += len(lines)

    def append(self, other, end=True):
        self._ensure_capacity(self.index + other.index + 1)
        if self.index != 0 and end:
            self.end()
        self.segments[self.index : self.index + other.index] = other.segments[
            : other.index
        ]
        self.index += other.index

    def validate(self):
        infos = self.segments[: self.index, 2]

        starts = self.segments[: self.index, 0]
        q = np.where(np.real(infos).astype(int) & 0b1000)
        assert not np.any(np.isnan(starts[q]))

        ends = self.segments[: self.index, 4]
        q = np.where(np.real(infos).astype(int) & 0b0001)
        assert not np.any(np.isnan(ends[q]))

        c1 = self.segments[: self.index, 1]
        q = np.where(np.real(infos).astype(int) & 0b0100)
        assert not np.any(np.isnan(c1[q]))

        c2 = self.segments[: self.index, 3]
        q = np.where(np.real(infos).astype(int) & 0b0010)
        assert not np.any(np.isnan(c2[q]))

    #######################
    # Geometric Primitives
    #######################

    def line(self, start, end, settings=0, a=None, b=None):
        """
        Add a line between start and end points at the given settings level

        @param start: complex: start point
        @param end: complex: end point
        @param settings: settings level to assign this particular line.
        @param a: unused control1 value
        @param b: unused control2 value
        @return:
        """
        if a is None:
            a = 0
        if b is None:
            b = 0
        self._ensure_capacity(self.index + 1)
        self.segments[self.index] = (
            start,
            a,
            complex(TYPE_LINE, settings),
            b,
            end,
        )
        self.index += 1

    def quad(self, start, control, end, settings=0):
        """
        Add a quadratic bezier curve.
        @param start: (complex) start point
        @param control: (complex) control point
        @param end: (complex) end point
        @param settings: optional settings level for the quadratic bezier curve
        @return:
        """
        self._ensure_capacity(self.index + 1)
        self.segments[self.index] = (
            start,
            control,
            complex(TYPE_QUAD, settings),
            control,
            end,
        )
        self.index += 1

    def cubic(self, start, control0, control1, end, settings=0):
        """
        Add in a cubic Bézier curve
        @param start: (complex) start point
        @param control0: (complex) first control point
        @param control1: (complex) second control point
        @param end: (complex) end point
        @param settings: optional settings level for the cubic Bézier curve
        @return:
        """
        self._ensure_capacity(self.index + 1)
        self.segments[self.index] = (
            start,
            control0,
            complex(TYPE_CUBIC, settings),
            control1,
            end,
        )
        self.index += 1

    def arc(self, start, control, end, settings=0):
        """
        Add in a circular arc curve
        @param start: (complex) start point
        @param control:(complex) control point
        @param end: (complex) end point
        @param settings: optional settings level for the arc
        @return:
        """
        self._ensure_capacity(self.index + 1)
        self.segments[self.index] = (
            start,
            control,
            complex(TYPE_ARC, settings),
            control,
            end,
        )
        self.index += 1

    def point(self, position, settings=0, a=None, b=None):
        """
        Add in point 1D geometry object.

        @param position: Position at which add point
        @param settings: optional settings level for the point
        @param a: unused control1 value
        @param b: unused control2 value
        @return:
        """
        if a is None:
            a = 0
        if b is None:
            b = 0
        self._ensure_capacity(self.index + 1)
        self.segments[self.index] = (
            position,
            a,
            complex(TYPE_POINT, settings),
            b,
            position,
        )
        self.index += 1

    def end(self, settings=0):
        """
        Adds a structural break in the current path. Two structural breaks are assumed to be a new path.
        @param settings: Unused settings value for break.
        @return:
        """
        self._ensure_capacity(self.index + 1)
        self.segments[self.index] = (
            np.nan,
            np.nan,
            complex(TYPE_END, settings),
            np.nan,
            np.nan,
        )
        self.index += 1

    def vertex(self, vertex=0):
        """
        Add a vertex, a vertex is assumed to be the same point always. Any run that hits a
        vertex is said to have hit a graph-node. If there are two vertexes there is a loop
        if there's more than segments that goto a vertex that is a graph.
        @param vertex: Vertex index of vertex being added
        @return:
        """
        self._ensure_capacity(self.index + 1)
        self.segments[self.index] = (
            np.nan,
            np.nan,
            complex(TYPE_VERTEX, vertex),
            np.nan,
            np.nan,
        )
        self.index += 1

    def close(self, settings=0):
        """
        Close the current path if possible. This merely connects the end of the current path to the original point of
        the current path. (After any TYPE_BREAK commands).

        @param settings:
        @return:
        """
        if self.index == 0:
            raise ValueError("Empty path cannot close")
        self._ensure_capacity(self.index + 1)
        types = self.segments[: self.index, 2]
        q = np.where(np.real(types) == TYPE_END)[0]
        if len(q):
            last = q[-1] + 1
            if self.index <= last:
                raise ValueError("Empty path cannot close")
        else:
            last = 0
        start_segment = self.segments[last][0]
        end_segment = self.segments[self.index - 1][-1]
        if start_segment != end_segment:
            self.line(end_segment, start_segment, settings=settings)

    @contextmanager
    def function(self, function_index=None, placement=None, settings=0, loops=0):
        if function_index is None:
            if hasattr(self, "_function"):
                self._function += 1
            else:
                self._function = 1
            function_index = self._function
        g = Geomstr()
        yield g
        if not g:
            # Nothing was added to function.
            return

        self._ensure_capacity(self.index + 2 + len(g))
        if placement is None:
            nx, ny, mx, my = g.bbox()
            placement = (
                complex(nx, ny),
                complex(mx, ny),
                complex(mx, my),
                complex(nx, my),
            )

        self.segments[self.index] = (
            placement[0],
            placement[1],
            complex(TYPE_FUNCTION | (function_index << 8), settings),
            placement[2],
            placement[3],
        )
        self.index += 1
        self.append(g, end=False)
        self.segments[self.index] = (
            0,
            0,
            complex(TYPE_UNTIL | (loops << 8), settings),
            0,
            0,
        )
        self.index += 1

    def call(self, function_index, placement=None, settings=0):
        self._ensure_capacity(self.index + 1)
        if placement is None:
            self.segments[self.index] = (
                np.nan,
                np.nan,
                complex(TYPE_CALL | (function_index << 8), settings),
                np.nan,
                np.nan,
            )
        else:
            self.segments[self.index] = (
                placement[0],
                placement[1],
                complex(TYPE_CALL | (function_index << 8), settings),
                placement[2],
                placement[3],
            )
        self.index += 1

    def is_closed(self):
        if self.index == 0:
            return True
        return abs(self.segments[0][0] - self.segments[self.index - 1][-1]) < 1e-5

    #######################
    # Geometric Helpers
    #######################

    def arc_as_quads(
        self, start_t, end_t, rx, ry, cx, cy, rotation=0, slices=12, settings=0
    ):
        """
        Creates a rotated elliptical arc using quads. This is a helper for creating a more complex arc-like shape from
        out of approximate quads.

        @param start_t: start_t for the arc
        @param end_t: end_t for the arc
        @param rx: rx of the ellipse
        @param ry: ry of the ellipse
        @param cx: center_x of the ellipse
        @param cy: center_y of the ellipse
        @param rotation: rotation of the ellipse
        @param slices: number of quads to use in the approximation.
        @param settings: index of settings for these segments
        @return:
        """
        sweep = start_t - end_t
        t_slice = sweep / float(slices)
        alpha_mid = (4.0 - math.cos(t_slice)) / 3.0
        current_t = start_t
        theta = rotation

        cos_theta = math.cos(theta)
        sin_theta = math.sin(theta)
        a = rx
        b = ry

        def point_at_t(t, alpha=1.0):
            cos_t = math.cos(t)
            sin_t = math.sin(t)
            px = cx + alpha * (a * cos_t * cos_theta - b * sin_t * sin_theta)
            py = cy + alpha * (a * cos_t * sin_theta + b * sin_t * cos_theta)
            return complex(px, py)

        p_start = point_at_t(current_t)

        for i in range(0, slices):
            next_t = current_t + t_slice
            mid_t = (next_t + current_t) / 2

            if i == slices - 1:
                next_t = end_t
            # Calculate p_end.
            p_end = point_at_t(next_t)

            # Calculate p_mid
            p_mid = point_at_t(mid_t, alpha_mid)

            self.quad(p_start, p_mid, p_end, settings=settings)
            p_start = p_end
            current_t = next_t

    def arc_as_cubics(
        self, start_t, end_t, rx, ry, cx, cy, rotation=0, slices=12, settings=0
    ):
        """
        Creates a rotated elliptical arc using quads. This is a helper for creating a more complex arc-like shape from
        out of approximate quads.

        @param start_t: start_t for the arc
        @param end_t: end_t for the arc
        @param rx: rx of the ellipse
        @param ry: ry of the ellipse
        @param cx: center_x of the ellipse
        @param cy: center_y of the ellipse
        @param rotation: rotation of the ellipse
        @param slices: number of quads to use in the approximation.
        @param settings: index of settings for these segments

        @return:
        """
        sweep = start_t - end_t
        t_slice = sweep / float(slices)
        alpha = (
            math.sin(t_slice)
            * (math.sqrt(4 + 3 * pow(math.tan(t_slice / 2.0), 2)) - 1)
            / 3.0
        )

        theta = rotation
        current_t = start_t
        cos_theta = math.cos(theta)
        sin_theta = math.sin(theta)

        def point_at_t(t, alpha=1.0):
            cos_t = math.cos(t)
            sin_t = math.sin(t)
            px = cx + alpha * (rx * cos_t * cos_theta - ry * sin_t * sin_theta)
            py = cy + alpha * (rx * cos_t * sin_theta + ry * sin_t * cos_theta)
            return complex(px, py)

        p_start = point_at_t(current_t)

        for i in range(0, slices):
            next_t = current_t + t_slice
            if i == slices - 1:
                next_t = end_t

            cos_start_t = math.cos(current_t)
            sin_start_t = math.sin(current_t)

            ePrimen1x = -rx * cos_theta * sin_start_t - ry * sin_theta * cos_start_t
            ePrimen1y = -rx * sin_theta * sin_start_t + ry * cos_theta * cos_start_t

            cos_end_t = math.cos(next_t)
            sin_end_t = math.sin(next_t)

            p2En2x = cx + rx * cos_end_t * cos_theta - ry * sin_end_t * sin_theta
            p2En2y = cy + rx * cos_end_t * sin_theta + ry * sin_end_t * cos_theta
            p_end = complex(p2En2x, p2En2y)

            ePrimen2x = -rx * cos_theta * sin_end_t - ry * sin_theta * cos_end_t
            ePrimen2y = -rx * sin_theta * sin_end_t + ry * cos_theta * cos_end_t

            p_c1 = complex(
                p_start.real + alpha * ePrimen1x, p_start.imag + alpha * ePrimen1y
            )
            p_c2 = complex(
                p_end.real - alpha * ePrimen2x, p_end.imag - alpha * ePrimen2y
            )

            self.cubic(p_start, p_c1, p_c2, p_end)
            p_start = p_end
            current_t = next_t

    def polyline(self, points, settings=0):
        """
        Add a series of polyline points
        @param points:
        @param settings:
        @return:
        """
        for i in range(1, len(points)):
            self.line(points[i - 1], points[i], settings=settings)

    def reverse(self):
        """
        Reverses geomstr paths. Flipping each segment and the order of the segments.

        This results in a contiguous path going back to front.

        @return: None
        """
        self.segments[: self.index] = np.flip(self.segments[: self.index], (0, 1))

    @staticmethod
    def fit_to_points(replacement, p1, p2, flags=0):
        r = Geomstr(replacement)
        if flags:
            if flags & 0b01:
                # Flip x (reverse order)
                r.reverse()
            if flags & 0b10:
                # Flip y (top-to-bottom)
                r.transform(Matrix.scale(1, -1))
            geoms = r.segments
            infos = np.real(geoms[:, 2]).astype(int)
            q = np.where(infos == TYPE_LINE)
            c1 = np.real(geoms[q][:, 1]).astype(int) ^ (flags & 0b11)
            c2 = np.real(geoms[q][:, 3]).astype(int) ^ (flags & 0b11)
            r.segments[q, 1] = c1
            r.segments[q, 3] = c2
        # Get r points.
        first_point = r.first_point
        last_point = r.last_point

        # Map first point to 0.
        r.translate(-first_point.real, -first_point.imag)

        # Scale distance first->last to distance of p1,p2
        scaled = abs(p1 - p2) / abs(first_point - last_point)
        r.uscale(scaled)

        # rotate angle first->last to the angle of p1-P2
        delta_angle = Geomstr.angle(None, p1, p2) - Geomstr.angle(
            None, first_point, last_point
        )
        r.rotate(delta_angle)

        # Map 0 to position of p1
        r.translate(p1.real, p1.imag)
        return r

    def divide(self, other):
        """
        Divide the current closed point shape by the other.

        This should probably use the other part doing to splitting to create a proper divide. So if cut with a bezier
        we would get a bezier segment making the connection on both sides of the shape.

        @param other:
        @return:
        """
        closed = self.is_closed()
        c = Clip(other)
        polycut = c.polycut(self, breaks=True)

        geoms = list()
        g = Geomstr()
        geoms.append(g)
        for e in polycut.segments[: self.index]:
            if e[2].real == TYPE_END:
                g = Geomstr()
                geoms.append(g)
            else:
                g.append_lines([e])
        if closed and len(geoms) >= 2:
            first = geoms[0]
            last = geoms[-1]
            del geoms[-1]
            first.insert(0, last.segments[: last.index])
        return geoms

    def round_corners(self, amount=0.2):
        """
        Round segment corners.

        @return:
        """
        for i in range(self.index - 1, 0, -1):
            previous = self.segments[i - 1]
            current = self.segments[i]
            start0, control0, info0, control20, end0 = previous
            start1, control1, info1, control21, end1 = current
            if info0.real != TYPE_LINE or info1.real != TYPE_LINE:
                continue
            towards0 = Geomstr.towards(None, start0, end0, 1 - amount)
            towards1 = Geomstr.towards(None, start1, end1, amount)
            self.segments[i - 1][4] = towards0
            self.segments[i][0] = towards1
            self.insert(i, [[towards0, control0, info0, control20, towards1]])

    def bezier_corners(self, amount=0.2):
        """
        Round segment corners.

        @return:
        """
        for i in range(self.index - 1, 0, -1):
            previous = self.segments[i - 1]
            current = self.segments[i]
            start0, control0, info0, control20, end0 = previous
            start1, control1, info1, control21, end1 = current
            if info0.real != TYPE_LINE or info1.real != TYPE_LINE:
                continue
            towards0 = Geomstr.towards(None, start0, end0, 1 - amount)
            towards1 = Geomstr.towards(None, start1, end1, amount)
            self.segments[i - 1][4] = towards0
            self.segments[i][0] = towards1
            self.insert(i, [[towards0, end0, TYPE_QUAD, start1, towards1]])

    def fractal(self, replacement):
        """
        Perform line-segment fractal replacement according to the ventrella system.

        http://www.fractalcurves.com/

        Only line segments will be replaced. The start and end points of the geomstr data will
        be scaled to the correct size and inserted to replace the current line segments.

        These replacements come in 4 flavors according to the values of extra info values of 'a'. If we perform
        horizontal swaps the positions of a and b will be swapped as well, so `a` and `b` should probably equal each
        other. The values are [0-3], straight/flat, straight/flipped, backwards/flat, backwards/flipped.

        The replacement data will be applied to every line segment, other segment types will not be affected. The
        scale distance and angle will be solely based on the start-and-end points of the replacement non-contiguous
        parts will also be replaced in situ.

        @param replacement: geomstr replacement data for each line segment.
        @return:
        """
        for i in range(self.index - 1, -1, -1):
            segment = self.segments[i]
            start, control, info, control2, end = segment
            if info.real != TYPE_LINE:
                continue
            fit = Geomstr.fit_to_points(
                replacement, start, end, flags=int(np.real(control))
            )
            self.replace(i, i, fit.segments[: fit.index])

    #######################
    # Query Properties
    #######################
    def segment_type(self, e=None, line=None):
        if line is None:
            line = self.segments[e]

        infor = line[2].real
        if infor == TYPE_LINE:
            return "line"
        if infor == TYPE_QUAD:
            return "quad"
        if infor == TYPE_CUBIC:
            return "cubic"
        if infor == TYPE_ARC:
            return "arc"
        if infor == TYPE_POINT:
            return "arc"
        if infor == TYPE_VERTEX:
            return "vertex"
        if infor == TYPE_END:
            return "end"
        if infor == TYPE_NOP:
            return "nop"

    @property
    def first_point(self):
        """
        First point within the path if said point exists
        @return:
        """
        for i in range(self.index):
            segment = self.segments[i]
            if int(segment[2].real) & 0b1000:
                return segment[0]
        return None

    @property
    def last_point(self):
        """
        Last point within the path if said point exists

        @return:
        """
        for i in range(self.index - 1, -1, -1):
            segment = self.segments[i]
            if int(segment[2].real) & 0b0001:
                return segment[4]
        return None

    #######################
    # Universal Functions
    #######################

    def aabb(self):
        """
        Calculate the per-segment `Axis Aligned Bounding Box` of each individual segment

        @return:
        """
        c = self.segments[: self.index]
        infos = np.real(c[:, 2]).astype(int)

        xs = np.dstack(
            (
                np.real(c[:, 0]),
                np.real(c[:, 4]),
                np.where(infos & 0b0100, np.real(c[:, 1]), np.real(c[:, 0])),
                np.where(infos & 0b0010, np.real(c[:, 3]), np.real(c[:, 4])),
            )
        )
        ys = np.dstack(
            (
                np.imag(c[:, 0]),
                np.imag(c[:, 4]),
                np.where(infos & 0b0100, np.imag(c[:, 1]), np.imag(c[:, 0])),
                np.where(infos & 0b0010, np.imag(c[:, 3]), np.imag(c[:, 4])),
            )
        )
        return xs.min(axis=2), ys.min(axis=2), xs.max(axis=2), ys.max(axis=2)

    def bbox(self, mx=None, e=None):
        """
        Get the bounds of the given geom primitive

        @param mx:
        @param e:
        @return:
        """
        if e is None:
            segments = self.segments
            index = self.index
            bounds = self.bbox(mx=mx, e=segments[0:index])
            min_x, min_y, max_x, max_y = bounds
            min_x = min_x[np.where(~np.isnan(min_x))]
            min_y = min_y[np.where(~np.isnan(min_y))]
            max_x = max_x[np.where(~np.isnan(max_x))]
            max_y = max_y[np.where(~np.isnan(max_y))]
            if len(min_x) == 0:
                return np.nan, np.nan, np.nan, np.nan
            return np.min(min_x), np.min(min_y), np.max(max_x), np.max(max_y)
        if isinstance(e, np.ndarray):
            bboxes = np.zeros((4, len(e)), dtype=float)
            for i, line in enumerate(e):
                bboxes[:, i] = self._bbox_segment(line)
            return bboxes
        line = self.segments[e]
        return self._bbox_segment(line)

    def _bbox_segment(self, line):
        if line[2].real == TYPE_LINE:
            return (
                min(line[0].real, line[-1].real),
                min(line[0].imag, line[-1].imag),
                max(line[0].real, line[-1].real),
                max(line[0].imag, line[-1].imag),
            )
        elif line[2].real == TYPE_QUAD:
            local_extremizers = list(self._quad_local_extremes(0, line))
            extreme_points = self._quad_position(line, local_extremizers)
            local_extrema = extreme_points.real
            xmin = min(local_extrema)
            xmax = max(local_extrema)

            local_extremizers = list(self._quad_local_extremes(1, line))
            extreme_points = self._quad_position(line, local_extremizers)
            local_extrema = extreme_points.imag
            ymin = min(local_extrema)
            ymax = max(local_extrema)

            return xmin, ymin, xmax, ymax
        elif line[2].real == TYPE_CUBIC:
            local_extremizers = list(self._cubic_local_extremes(0, line))
            extreme_points = self._cubic_position(line, local_extremizers)
            local_extrema = extreme_points.real
            xmin = min(local_extrema)
            xmax = max(local_extrema)

            local_extremizers = list(self._cubic_local_extremes(1, line))
            extreme_points = self._cubic_position(line, local_extremizers)
            local_extrema = extreme_points.imag
            ymin = min(local_extrema)
            ymax = max(local_extrema)

            return xmin, ymin, xmax, ymax
        elif line[2].real == TYPE_ARC:
            local_extremizers = list(self._arc_local_extremes(0, line))
            extreme_points = self._arc_position(line, local_extremizers)
            local_extrema = extreme_points.real
            xmin = min(local_extrema)
            xmax = max(local_extrema)

            local_extremizers = list(self._arc_local_extremes(1, line))
            extreme_points = self._arc_position(line, local_extremizers)
            local_extrema = extreme_points.imag
            ymin = min(local_extrema)
            ymax = max(local_extrema)

            return xmin, ymin, xmax, ymax

    def position(self, e, t):
        """
        Get the position t [0-1] within the geom.

        @param e:
        @param t:
        @return:
        """
        if isinstance(e, int):
            line = self.segments[e]
            if line[2].real == TYPE_LINE:
                point = self._line_position(line, [t])
                return complex(*point)
            elif line[2].real == TYPE_QUAD:
                point = self._quad_position(line, [t])
                return complex(*point)
            elif line[2].real == TYPE_CUBIC:
                point = self._cubic_position(line, [t])
                return complex(*point)
            if line[2].real == TYPE_ARC:
                point = self._arc_position(line, [t])
                return complex(*point)
            return
        geoms = self.segments[e]
        results = np.zeros(geoms.shape[0], dtype="complex")
        results[:] = complex(np.nan, np.nan)

        infos = np.real(geoms[:, 2]).astype(int)
        q = np.where(infos == TYPE_LINE)
        pts = self._line_position(geoms[q], [t])
        results[q] = pts
        q = np.where(infos == TYPE_QUAD)
        pts = self._quad_position(geoms[q], [t])
        results[q] = pts
        q = np.where(infos == TYPE_CUBIC)
        pts = self._cubic_position(geoms[q], [t])
        results[q] = pts
        q = np.where(infos == TYPE_ARC)
        pts = self._arc_position(geoms[q], [t])
        results[q] = pts
        q = np.where(infos == TYPE_POINT)
        pts = self._line_position(geoms[q], [t])
        results[q] = pts
        return results

    def _line_position(self, line, positions):
        if len(line.shape) != 1:
            # If there's 2d to this, then axis 1 is lines.
            return self.towards(line[:, 0], line[:, -1], positions[0])
        x0, y0 = line[0].real, line[0].imag
        x1, y1 = line[-1].real, line[-1].imag
        return (
            np.interp(positions, [0, 1], [x0, x1])
            + np.interp(positions, [0, 1], [y0, y1]) * 1j
        )

    def _quad_position(self, line, positions):
        """Calculate the x,y position at a certain position of the path. `pos` may be a
        float or a NumPy array."""
        if len(line.shape) != 1:
            # 2d means axis 1 is lines:
            position = positions[0]
            n_pos = 1 - position
            pos_2 = position * position
            n_pos_2 = n_pos * n_pos
            n_pos_pos = n_pos * position
            x0, y0 = line[:, 0].real, line[:, 0].imag
            x1, y1 = line[:, 1].real, line[:, 1].imag
            x2, y2 = line[:, -1].real, line[:, -1].imag
            return (n_pos_2 * x0 + 2 * n_pos_pos * x1 + pos_2 * x2) + (
                n_pos_2 * y0 + 2 * n_pos_pos * y1 + pos_2 * y2
            ) * 1j
        x0, y0 = line[0].real, line[0].imag
        x1, y1 = line[1].real, line[1].imag
        # line[3] is identical to line[1]
        x2, y2 = line[4].real, line[4].imag

        def _compute_point(position):
            # compute factors
            n_pos = 1 - position
            pos_2 = position * position
            n_pos_2 = n_pos * n_pos
            n_pos_pos = n_pos * position

            return (n_pos_2 * x0 + 2 * n_pos_pos * x1 + pos_2 * x2) + (
                n_pos_2 * y0 + 2 * n_pos_pos * y1 + pos_2 * y2
            ) * 1j

        return _compute_point(np.array(positions))

    def _quad_local_extremes(self, v, e):
        yield 0
        yield 1
        if v == 0:
            a = e[0].real, e[1].real, e[4].real
        else:
            a = e[0].imag, e[1].imag, e[4].imag

        n = a[0] - a[1]
        d = a[0] - 2 * a[1] + a[2]
        if d != 0:
            t = n / float(d)
            if 0 < t < 1:
                yield t
        else:
            yield 0.5

    def _cubic_position(self, line, positions):
        if len(line.shape) != 1:
            # 2d means axis 1 is lines:
            position = positions[0]
            pos_3 = position * position * position
            n_pos = 1 - position
            n_pos_3 = n_pos * n_pos * n_pos
            pos_2_n_pos = position * position * n_pos
            n_pos_2_pos = n_pos * n_pos * position
            x0, y0 = line[:, 0].real, line[:, 0].imag
            x1, y1 = line[:, 1].real, line[:, 1].imag
            x2, y2 = line[:, 3].real, line[:, 3].imag
            x3, y3 = line[:, -1].real, line[:, -1].imag
            return (
                n_pos_3 * x0 + 3 * (n_pos_2_pos * x1 + pos_2_n_pos * x2) + pos_3 * x3
            ) + (
                n_pos_3 * y0 + 3 * (n_pos_2_pos * y1 + pos_2_n_pos * y2) + pos_3 * y3
            ) * 1j

        x0, y0 = line[0].real, line[0].imag
        x1, y1 = line[1].real, line[1].imag
        x2, y2 = line[3].real, line[3].imag
        x3, y3 = line[4].real, line[4].imag

        def _compute_point(position):
            # compute factors
            pos_3 = position * position * position
            n_pos = 1 - position
            n_pos_3 = n_pos * n_pos * n_pos
            pos_2_n_pos = position * position * n_pos
            n_pos_2_pos = n_pos * n_pos * position
            return (
                n_pos_3 * x0 + 3 * (n_pos_2_pos * x1 + pos_2_n_pos * x2) + pos_3 * x3
            ) + (
                n_pos_3 * y0 + 3 * (n_pos_2_pos * y1 + pos_2_n_pos * y2) + pos_3 * y3
            ) * 1j

        return _compute_point(np.array(positions))

    def _cubic_local_extremes(self, v, e):
        """
        returns the extreme t values for a cubic Bézier curve, with a non-zero denom
        """
        yield 0
        yield 1
        if v == 0:
            a = e[0].real, e[1].real, e[3].real, e[4].real
        else:
            a = e[0].imag, e[1].imag, e[3].imag, e[4].imag

        denom = a[0] - 3 * a[1] + 3 * a[2] - a[3]
        if abs(denom) >= 1e-12:
            delta = (
                a[1] * a[1] - (a[0] + a[1]) * a[2] + a[2] * a[2] + (a[0] - a[1]) * a[3]
            )
            if delta >= 0:  # otherwise no local extrema
                sqdelta = math.sqrt(delta)
                tau = a[0] - 2 * a[1] + a[2]
                r1 = (tau + sqdelta) / denom
                r2 = (tau - sqdelta) / denom
                if 0 < r1 < 1:
                    yield r1
                if 0 < r2 < 1:
                    yield r2
        else:
            yield 0.5

    def _arc_position(self, line, positions):
        if len(line.shape) != 1:
            # 2d means axis 1 is lines:
            results = np.zeros(line.shape[0], dtype=complex)
            for i, _line in enumerate(line):
                results[i] = self._arc_position(line, positions)
            return results
        start, control, info, control2, end = line

        xy = np.empty((len(positions), 2), dtype=float)
        center = self.arc_center(line=line)
        theta = self.angle(center, start)
        sweep = self.arc_sweep(line=line, center=center)

        if start == end and sweep == 0:
            xy[:, 0], xy[:, 1] = start
        else:
            positions = np.array(positions)
            t = theta + positions * sweep
            r = abs(center - start)

            cx = center.real
            cy = center.imag
            cos_t = np.cos(t)
            sin_t = np.sin(t)
            xy[:, 0] = cx + r * cos_t
            xy[:, 1] = cy + r * sin_t

            # ensure clean endings
            xy[positions == 0, :] = list([start.real, start.imag])
            xy[positions == 1, :] = list([end.real, end.imag])

        return xy[:, 0] + xy[:, 1] * 1j

    def _arc_local_extremes(self, v, e):
        """
        returns the extreme t values for an arc curve
        """
        yield 0.0
        yield 1.0

        start, control, info, control2, end = e
        t = np.array([float(k) * math.tau / 4.0 for k in range(-4 + v, 5, 2)])

        center = self.arc_center(line=e)
        start_t = self.angle(center, start)
        sweep = self.arc_sweep(line=e, center=center)
        candidates = t - start_t
        candidates /= sweep
        q = np.dstack(
            (
                0.0 < candidates,
                1.0 > candidates,
            )
        ).all(axis=2)
        yield from candidates[q[0]]

    def length(self, e=None):
        """
        Returns the length of geom e.

        @param e:
        @return:
        """
        if e is None:
            total = 0
            for i in range(self.index):
                total += self.length(i)
            return total

        line = self.segments[e]
        start, control1, info, control2, end = line
        if info.real == TYPE_LINE:
            return abs(start - end)
        if info.real == TYPE_QUAD:
            a = start - 2 * control1 + end
            b = 2 * (control1 - start)
            # For an explanation of this case, see
            # http://www.malczak.info/blog/quadratic-bezier-curve-length/
            A = 4 * (a.real * a.real + a.imag * a.imag)
            B = 4 * (a.real * b.real + a.imag * b.imag)
            C = b.real * b.real + b.imag * b.imag

            Sabc = 2 * math.sqrt(A + B + C)
            A2 = math.sqrt(A)
            A32 = 2 * A * A2
            C2 = 2 * math.sqrt(C)
            if abs(A2) <= 1e-11:
                # a_dot_b = a.real * b.real + a.imag * b.imag
                if abs(a) < 1e-10:
                    s = abs(b)
                else:
                    k = abs(b) / abs(a)
                    if k >= 2:
                        s = abs(b) - abs(a)
                    else:
                        s = abs(a) * (k * k / 2 - k + 1)
                return s
            BA = B / A2
            return (
                A32 * Sabc
                + A2 * B * (Sabc - C2)
                + (4 * C * A - B * B) * math.log((2 * A2 + BA + Sabc) / (BA + C2))
            ) / (4 * A32)
        if info.real == TYPE_CUBIC:
            try:
                return self._cubic_length_via_quad(line)
            except:
                # Absolute fallback
                pass
            positions = self._cubic_position(line, np.linspace(0, 1))
            q = np.arange(0, len(positions) - 1)
            pen_downs = positions[q]  # values 0-49
            pen_ups = positions[q + 1]  # values 1-50
            return np.sum(np.abs(pen_ups - pen_downs))

    def area(self, density=None):
        """
        Gives the area of a particular geometry.

        @param density: the interpolation density
        @return:
        """
        if density is None:
            density = 100
        area = 0
        for poly in self.as_interpolated_segments(interpolate=density):
            p_array = np.array(poly)
            original = len(p_array)
            indexes0 = np.arange(0, original - 1)
            indexes1 = indexes0 + 1
            starts = p_array[indexes0]
            ends = p_array[indexes1]
            # use the numpy multiplication of all columns with n-1 of the previous
            area_xy = np.sum(np.real(ends) * np.imag(starts))
            area_yx = np.sum(np.imag(ends) * np.real(starts))
            area += 0.5 * abs(area_xy - area_yx)
        return area

    def _cubic_length_via_quad(self, line):
        """
        If we have scipy.integrate availible, use quad from that to solve this.

        @param line:
        @return:
        """
        from scipy.integrate import quad

        start, control1, info, control2, end = line

        p0 = start
        p1 = control1
        p2 = control2
        p3 = end

        def _abs_derivative(t):
            return abs(
                3 * (p1 - p0) * (1 - t) ** 2
                + 6 * (p2 - p1) * (1 - t) * t
                + 3 * (p3 - p2) * t**2
            )

        return quad(_abs_derivative, 0.0, 1.0, epsabs=1e-12, limit=1000)[0]

    def split(self, e, t, breaks=False):
        """
        Splits individual geom e at position t [0-1]

        @param e:
        @param t: position(s) to split at (numpy ok)
        @return:
        """
        line = self.segments[e]
        start, control, info, control2, end = line
        if info.real == TYPE_LINE:
            try:
                if len(t):
                    # If this is an array the cuts must be in order.
                    t = np.sort(t)
            except TypeError:
                pass
            mid = self.towards(start, end, t)
            if isinstance(mid, complex):
                yield start, control, info, control2, mid
                if breaks:
                    yield mid, mid, complex(TYPE_END, info.imag), mid, mid
                yield mid, control, info, control2, end
            else:
                # Mid is an array of complexes
                yield start, control, info, control2, mid[0]
                for i in range(1, len(mid)):
                    if breaks:
                        yield mid[i - 1], mid[i - 1], complex(TYPE_END, info.imag), mid[
                            i - 1
                        ], mid[i - 1]
                    yield mid[i - 1], control, info, control2, mid[i]
                if breaks:
                    yield mid[-1], 0, complex(TYPE_END, info.imag), 0, mid[-1]
                yield mid[-1], control, info, control2, end
        if info.real == TYPE_QUAD:
            yield from self._split_quad(e, t, breaks=breaks)
        if info.real == TYPE_CUBIC:
            yield from self._split_cubic(e, t, breaks=breaks)

    def _split_quad(self, e, t, breaks):
        """
        Performs deCasteljau's algorithm unrolled.
        """
        if (
            not isinstance(e, (np.ndarray, tuple, list))
            or len(e) == 0
            or not isinstance(e[0], complex)
        ):
            e = self.segments[e]
        if isinstance(t, (np.ndarray, tuple, list)):
            if len(t) == 1:
                t = t[0]
            else:
                t = np.sort(t)
                last = 0.0
                for t0 in sorted(t):
                    # Thanks tiger.
                    splits = list(
                        self._split_quad(e, (t0 - last) / (1 - last), breaks=breaks)
                    )
                    last = t0
                    yield splits[0]
                    e = splits[1]
                yield e
                return
        start, control, info, control2, end = e
        r1_0 = t * (control - start) + start
        r1_1 = t * (end - control) + control
        r2 = t * (r1_1 - r1_0) + r1_0
        yield start, r1_0, info, r1_0, r2
        # yield r2, 0, complex(TYPE_END, info.imag), 0, r2
        yield r2, r1_1, info, r1_1, end

    def _split_cubic(self, e, t, breaks=False):
        if (
            not isinstance(e, (np.ndarray, tuple, list))
            or len(e) == 0
            or not isinstance(e[0], complex)
        ):
            e = self.segments[e]
        if isinstance(t, (np.ndarray, tuple, list)):
            if len(t) == 1:
                t = t[0]
            else:
                t = np.sort(t)
                last = 0.0
                for t0 in sorted(t):
                    splits = list(
                        self._split_cubic(e, (t0 - last) / (1 - last), breaks=breaks)
                    )
                    last = t0
                    yield splits[0]
                    e = splits[1]
                yield e
                return
        start, control, info, control2, end = e
        r1_0 = t * (control - start) + start
        r1_1 = t * (control2 - control) + control
        r1_2 = t * (end - control2) + control2
        r2_0 = t * (r1_1 - r1_0) + r1_0
        r2_1 = t * (r1_2 - r1_1) + r1_1
        r3 = t * (r2_1 - r2_0) + r2_0
        yield start, r1_0, info, r2_0, r3
        # yield r3, 0, complex(TYPE_END, info.imag), 0, r3
        yield r3, r2_1, info, r1_2, end

    def normal(self, e, t):
        """
        return the unit-normal (right hand rule) vector to this at t.

        @param e:
        @param t:
        @return:
        """
        return -1j * self.tangent(e, t)

    def tangent(self, e, t):
        """
        returns the tangent vector of the geom at t (centered at origin).

        @param e:
        @param t:
        @return:
        """
        start, control1, info, control2, end = self.segments[e]

        if info.real == TYPE_LINE:
            dseg = end - start
            return dseg / abs(dseg)

        if info.real in (TYPE_QUAD, TYPE_CUBIC):
            dseg = self.derivative(e, t)

            # Note: dseg might be numpy value, use np.seterr(invalid='raise')
            try:
                unit_tangent = dseg / abs(dseg)
            except (ZeroDivisionError, FloatingPointError):
                # This may be a removable singularity, if so we just need to compute
                # the limit.
                # Note: limit{{dseg / abs(dseg)} = sqrt(limit{dseg**2 / abs(dseg)**2})
                dseg_poly = self.poly(e).deriv()
                dseg_abs_squared_poly = (
                    self._real(dseg_poly) ** 2 + self._imag(dseg_poly) ** 2
                )
                try:
                    unit_tangent = np.sqrt(
                        self._rational_limit(dseg_poly**2, dseg_abs_squared_poly, t)
                    )
                except ValueError:
                    bef = self.poly(e).deriv()(t - 1e-4)
                    aft = self.poly(e).deriv()(t + 1e-4)
                    mes = (
                        f"Unit tangent appears to not be well-defined at t = {t},\n"
                        f"seg.poly().deriv()(t - 1e-4) = {bef}\n"
                        f"seg.poly().deriv()(t + 1e-4) = {aft}"
                    )
                    raise ValueError(mes)
            return unit_tangent

        if info.real == TYPE_ARC:
            dseg = self.derivative(e, t)
            return dseg / abs(dseg)

    def _rational_limit(self, f, g, t0):
        """Computes the limit of the rational function (f/g)(t)
        as t approaches t0."""
        assert isinstance(f, np.poly1d) and isinstance(g, np.poly1d)
        assert g != np.poly1d([0])
        if g(t0) != 0:
            return f(t0) / g(t0)
        elif f(t0) == 0:
            return self._rational_limit(f.deriv(), g.deriv(), t0)
        else:
            raise ValueError("Limit does not exist.")

    def _real(self, z):
        try:
            return np.poly1d(z.coeffs.real)
        except AttributeError:
            return z.real

    def _imag(self, z):
        try:
            return np.poly1d(z.coeffs.imag)
        except AttributeError:
            return z.imag

    def curvature(self, e, t):
        """
        returns the curvature of the geom at t

        @param e:
        @param t:
        @return:
        """
        start, control1, info, control2, end = self.segments[e]
        if info.real == TYPE_LINE:
            return 0
        if info.real in (TYPE_QUAD, TYPE_CUBIC, TYPE_ARC):
            dz = self.derivative(e, t)
            ddz = self.derivative(e, t, n=2)
            dx, dy = dz.real, dz.imag
            ddx, ddy = ddz.real, ddz.imag
            old_np_seterr = np.seterr(invalid="raise")
            try:
                kappa = abs(dx * ddy - dy * ddx) / math.sqrt(dx * dx + dy * dy) ** 3
            except (ZeroDivisionError, FloatingPointError):
                # tangent vector is zero at t, use polytools to find limit
                p = self.poly(e)
                dp = p.deriv()
                ddp = dp.deriv()
                dx, dy = self._real(dp), self._imag(dp)
                ddx, ddy = self._real(ddp), self._imag(ddp)
                f2 = (dx * ddy - dy * ddx) ** 2
                g2 = (dx * dx + dy * dy) ** 3
                lim2 = self._rational_limit(f2, g2, t)
                if lim2 < 0:  # impossible, must be numerical error
                    return 0
                kappa = np.sqrt(lim2)
            finally:
                np.seterr(**old_np_seterr)
            return kappa

    def _line_coeffs(self, p):
        return [p[4] - p[0], p[0]]

    def _quad_coeffs(self, p):
        return p[0] - 2 * p[1] + p[4], 2 * (p[1] - p[0]), p[0]

    def _cubic_coeffs(self, p):
        return (
            -p[0] + 3 * (p[1] - p[3]) + p[4],
            3 * (p[0] - 2 * p[1] + p[3]),
            3 * (-p[0] + p[1]),
            p[0],
        )

    def poly(self, e):
        """
        Returns segment as polynomial object

        @param e:
        @return:
        """
        line = self.segments[e]
        if line[2].real == TYPE_CUBIC:
            return np.poly1d(self._cubic_coeffs(line))
        if line[2].real == TYPE_QUAD:
            return np.poly1d(self._quad_coeffs(line))
        if line[2].real == TYPE_LINE:
            return np.poly1d(self._line_coeffs(line))

    def derivative(self, e, t, n=1):
        """
        return the nth dervative of the segment e at position t

        @param e:
        @param t:
        @param n:
        @return:
        """
        line = self.segments[e]
        start, control, info, control2, end = line

        if info.real == TYPE_LINE:
            if n == 1:
                return end - start
            return 0

        if info.real == TYPE_QUAD:
            if n == 1:
                return 2 * ((control - start) * (1 - t) + (end - control) * t)
            elif n == 2:
                return 2 * (end - 2 * control + start)
            return 0

        if info.real == TYPE_CUBIC:
            if n == 1:
                return (
                    3 * (control - start) * (1 - t) ** 2
                    + 6 * (control2 - control) * (1 - t) * t
                    + 3 * (end - control2) * t**2
                )
            elif n == 2:
                return 6 * (
                    (1 - t) * (control2 - 2 * control + start)
                    + t * (end - 2 * control2 + control)
                )
            elif n == 3:
                return 6 * (end - 3 * (control2 - control) - start)
            return 0
        if info.real == TYPE_ARC:
            # Delta is angular distance of the arc.
            # Theta is the angle between x-axis and start_point
            center = self.arc_center(e)
            theta = self.angle(center, start)
            sweep = self.arc_sweep(e, center=center)
            angle = theta + t * sweep
            r = abs(center - start)
            k = (sweep * math.tau / 360) ** n  # ((d/dt)angle)**n

            if n % 4 == 0 and n > 0:
                return r * math.cos(angle) + 1j * (r * math.sin(angle))
            elif n % 4 == 1:
                return k * (-r * math.sin(angle) + 1j * (r * math.cos(angle)))
            elif n % 4 == 2:
                return k * (-r * math.cos(angle) + 1j * (-r * math.sin(angle)))
            elif n % 4 == 3:
                return k * (r * math.sin(angle) + 1j * (-r * math.cos(angle)))
            else:
                raise ValueError("n should be a positive integer.")

    def intersections(self, e, other):
        line1 = self.segments[e] if isinstance(e, int) else e
        line2 = self.segments[other] if isinstance(other, int) else other
        start, control1, info, control2, end = line1
        ostart, ocontrol1, oinfo, ocontrol2, oend = line2
        if info.real in (TYPE_LINE, TYPE_QUAD, TYPE_CUBIC) and oinfo.real in (
            TYPE_LINE,
            TYPE_QUAD,
            TYPE_CUBIC,
        ):
            # Fast fail
            if int(info.real) & 0b0110:
                sa = start.real, control1.real, control2.real, end.real
                sb = start.imag, control1.imag, control2.imag, end.imag
            else:
                sa = start.real, end.real
                sb = start.imag, end.imag
            if int(oinfo.real) & 0b0110:
                oa = ostart.real, ocontrol1.real, ocontrol2.real, oend.real
                ob = ostart.imag, ocontrol1.imag, ocontrol2.imag, oend.imag
            else:
                oa = start.real, end.real
                ob = start.imag, end.imag
            if (
                min(oa) > max(sa)
                or max(oa) < min(sa)
                or min(ob) > max(sb)
                or max(ob) < min(sb)
            ):
                return  # There can't be any intersections
        if info.real == TYPE_POINT:
            return
        if oinfo.real == TYPE_POINT:
            return
        if info.real == TYPE_END:
            return
        if oinfo.real == TYPE_END:
            return
        if info.real == TYPE_LINE:
            if oinfo.real == TYPE_LINE:
                yield from self._line_line_intersections(line1, line2)
                return
        #     if oinfo.real == TYPE_QUAD:
        #         yield from self._line_quad_intersections(line1, line2)
        #         return
        #     if oinfo.real == TYPE_CUBIC:
        #         yield from self._line_cubic_intersections(line1, line2)
        #         return
        #
        # if info.real == TYPE_QUAD:
        #     if oinfo.real == TYPE_LINE:
        #         yield from self._line_quad_intersections(line2, line1)
        #         return
        #
        # if info.real == TYPE_CUBIC:
        #     if oinfo.real == TYPE_LINE:
        #         yield from self._line_cubic_intersections(line2, line1)
        #         return
        yield from self._find_intersections(line1, line2)

    def _line_line_intersections(self, line1, line2):
        start, control1, info, control2, end = line1
        ostart, ocontrol1, oinfo, ocontrol2, oend = line2

        a = (start.real, end.real)
        b = (start.imag, end.imag)
        c = (ostart.real, oend.real)
        d = (ostart.imag, oend.imag)
        denom = (a[1] - a[0]) * (d[0] - d[1]) - (b[1] - b[0]) * (c[0] - c[1])
        if np.isclose(denom, 0):
            return
        t1 = (
            c[0] * (b[0] - d[1]) - c[1] * (b[0] - d[0]) - a[0] * (d[0] - d[1])
        ) / denom
        t2 = (
            -(a[1] * (b[0] - d[0]) - a[0] * (b[1] - d[0]) - c[0] * (b[0] - b[1]))
            / denom
        )
        if 0 <= t1 <= 1 and 0 <= t2 <= 1:
            yield t1, t2

    def _polyroots(self, p, realroots=False, condition=lambda r: True):
        """
        Returns the roots of a polynomial with coefficients given in p.
          p[0] * x**n + p[1] * x**(n-1) + ... + p[n-1]*x + p[n]
        INPUT:
        p - Rank-1 array-like object of polynomial coefficients.
        realroots - a boolean.  If true, only real roots will be returned  and the
            condition function can be written assuming all roots are real.
        condition - a boolean-valued function.  Only roots satisfying this will be
            returned.  If realroots==True, these conditions should assume the roots
            are real.
        OUTPUT:
        A list containing the roots of the polynomial.
        NOTE:  This uses np.isclose and np.roots"""
        from itertools import combinations

        roots = np.roots(p)
        if realroots:
            roots = [r.real for r in roots if np.isclose(r.imag, 0)]
        roots = [r for r in roots if condition(r)]

        duplicates = []
        for idx, (r1, r2) in enumerate(combinations(roots, 2)):
            if np.isclose(r1, r2):
                duplicates.append(idx)
        return [r for idx, r in enumerate(roots) if idx not in duplicates]

    def _line_quad_intersections(self, line, bezier):
        line = line[0], line[4]
        bezier = bezier[0], bezier[1], bezier[4]
        # First let's shift the complex plane so that line starts at the origin

        shifted_bezier = [z - line[0] for z in bezier]
        shifted_line_end = line[1] - line[0]
        line_length = abs(shifted_line_end)

        # Now let's rotate the complex plane so that line falls on the x-axis
        rotation_matrix = line_length / shifted_line_end
        transformed_bezier = [rotation_matrix * z for z in shifted_bezier]

        # Now all intersections should be roots of the imaginary component of
        # the transformed bezier
        transformed_bezier_imag = [p.imag for p in transformed_bezier]
        p = transformed_bezier_imag
        # Quad coeffs
        coeffs_y = (p[0] - 2 * p[1] + p[2], 2 * (p[1] - p[0]), p[0])
        # returns real roots 0 <= r <= 1
        roots_y = list(
            self._polyroots(
                coeffs_y, realroots=True, condition=lambda tval: 0 <= tval <= 1
            )
        )

        transformed_bezier_real = [p.real for p in transformed_bezier]
        p = transformed_bezier_real
        for bez_t in set(roots_y):
            # Quad xvalues
            xval = p[0] + bez_t * (2 * (p[1] - p[0]) + bez_t * (p[0] - 2 * p[1] + p[2]))
            if 0 <= xval <= line_length:
                line_t = xval / line_length
                yield bez_t, line_t

    def _line_cubic_intersections(self, line, bezier):
        line = line[0], line[4]
        bezier = bezier[0], bezier[1], bezier[3], bezier[4]
        # First let's shift the complex plane so that line starts at the origin

        shifted_bezier = [z - line[0] for z in bezier]
        shifted_line_end = line[1] - line[0]
        line_length = abs(shifted_line_end)

        # Now let's rotate the complex plane so that line falls on the x-axis
        rotation_matrix = line_length / shifted_line_end
        transformed_bezier = [rotation_matrix * z for z in shifted_bezier]

        # Now all intersections should be roots of the imaginary component of
        # the transformed bezier
        transformed_bezier_imag = [p.imag for p in transformed_bezier]
        p = transformed_bezier_imag
        # Cubic coeffs
        coeffs_y = (
            -p[0] + 3 * (p[1] - p[2]) + p[3],
            3 * (p[0] - 2 * p[1] + p[2]),
            3 * (p[1] - p[0]),
            p[0],
        )
        # returns real roots 0 <= r <= 1
        roots_y = list(
            self._polyroots(
                coeffs_y, realroots=True, condition=lambda tval: 0 <= tval <= 1
            )
        )
        transformed_bezier_real = [p.real for p in transformed_bezier]

        for bez_t in set(roots_y):
            # Cubic xvalue
            xval = p[0] + bez_t * (
                3 * (p[1] - p[0])
                + bez_t
                * (
                    3 * (p[0] + p[2])
                    - 6 * p[1]
                    + bez_t * (-p[0] + 3 * (p[1] - p[2]) + p[3])
                )
            )
            if 0 <= xval <= line_length:
                line_t = xval / line_length
                yield bez_t, line_t

    def _get_segment_function(self, infor):
        if infor == TYPE_LINE:
            return self._line_position
        if infor == TYPE_QUAD:
            return self._quad_position
        if infor == TYPE_CUBIC:
            return self._cubic_position
        if infor == TYPE_ARC:
            return self._arc_position

    def _find_intersections(self, segment1, segment2):
        fun1 = self._get_segment_function(segment1[2].real)
        fun2 = self._get_segment_function(segment2[2].real)
        if fun1 is None or fun2 is None:
            return  # Only shapes can intersect. We don't do point x point.
        yield from self._find_intersections_intercept(segment1, segment2, fun1, fun2)

    def _find_intersections_intercept(
        self,
        segment1,
        segment2,
        fun1,
        fun2,
        samples=50,
        ta=(0.0, 1.0, None),
        tb=(0.0, 1.0, None),
        depth=0,
        enhancements=2,
        enhance_samples=50,
    ):
        """
        Calculate intersections by linearized polyline intersections with enhancements.
        We calculate probable intersections by linearizing our segment into `sample` polylines
        we then find those intersecting segments and the range of t where those intersections
        could have occurred and then subdivide those segments in a series of enhancements to
        find their intersections with increased precision.

        This code is fast, but it could fail by both finding a rare phantom intersection (if there
        is a low or no enhancements) or by failing to find a real intersection. Because the polylines
        approximation did not intersect in the base case.

        At a resolution of about 1e-15 the intersection calculations become unstable and intersection
        candidates can duplicate or become lost. We terminate at that point and give the last best
        guess.

        :param segment1:
        :param segment2:
        :param samples:
        :param ta:
        :param tb:
        :param depth:
        :param enhancements:
        :param enhance_samples:
        :return:
        """
        assert samples >= 2
        a = np.linspace(ta[0], ta[1], num=samples)
        b = np.linspace(tb[0], tb[1], num=samples)
        step_a = a[1] - a[0]
        step_b = b[1] - b[0]
        j = fun1(segment1, a)
        k = fun2(segment2, b)

        ax1, bx1 = np.meshgrid(np.real(j[:-1]), np.real(k[:-1]))
        ax2, bx2 = np.meshgrid(np.real(j[1:]), np.real(k[1:]))
        ay1, by1 = np.meshgrid(np.imag(j[:-1]), np.imag(k[:-1]))
        ay2, by2 = np.meshgrid(np.imag(j[1:]), np.imag(k[1:]))

        denom = (by2 - by1) * (ax2 - ax1) - (bx2 - bx1) * (ay2 - ay1)
        qa = (bx2 - bx1) * (ay1 - by1) - (by2 - by1) * (ax1 - bx1)
        qb = (ax2 - ax1) * (ay1 - by1) - (ay2 - ay1) * (ax1 - bx1)
        hits = np.dstack(
            (
                denom != 0,  # Cannot be parallel.
                np.sign(denom) == np.sign(qa),  # D and Qa must have same sign.
                np.sign(denom) == np.sign(qb),  # D and Qb must have same sign.
                abs(denom) >= abs(qa),  # D >= Qa (else not between 0 - 1)
                abs(denom) >= abs(qb),  # D >= Qb (else not between 0 - 1)
            )
        ).all(axis=2)
        where_hit = np.argwhere(hits)
        if len(where_hit) != 1 and step_a < 1e-10:
            # We're hits are becoming unstable give last best value.
            if ta[2] is not None and tb[2] is not None:
                yield ta[2], tb[2]
            return

        # Calculate the t values for the intersections
        ta_hit = qa[hits] / denom[hits]
        tb_hit = qb[hits] / denom[hits]

        for i, hit in enumerate(where_hit):
            # Zoomed min+segment intersected.
            # Fractional guess within intersected segment
            at_guess = ta[0] + (hit[1] + ta_hit[i]) * step_a
            bt_guess = tb[0] + (hit[0] + tb_hit[i]) * step_b

            if depth == enhancements:
                # We've enhanced as best as we can, yield the current + segment t-value to our answer
                yield at_guess, bt_guess
            else:
                yield from self._find_intersections_intercept(
                    segment1,
                    segment2,
                    fun1,
                    fun2,
                    ta=(at_guess - step_a / 2, at_guess + step_a / 2, at_guess),
                    tb=(bt_guess - step_b / 2, bt_guess + step_b / 2, bt_guess),
                    samples=enhance_samples,
                    depth=depth + 1,
                    enhancements=enhancements,
                    enhance_samples=enhance_samples,
                )

    def _find_intersections_kross(
        self,
        segment1,
        segment2,
        fun1,
        fun2,
        samples=50,
        ta=(0.0, 1.0, None),
        tb=(0.0, 1.0, None),
        depth=0,
        enhancements=2,
        enhance_samples=50,
    ):
        """
        Calculate intersections by linearized polyline intersections with enhancements.
        We calculate probable intersections by linearizing our segment into `sample` polylines
        we then find those intersecting segments and the range of t where those intersections
        could have occurred and then subdivide those segments in a series of enhancements to
        find their intersections with increased precision.

        This code is fast, but it could fail by both finding a rare phantom intersection (if there
        is a low or no enhancements) or by failing to find a real intersection. Because the polylines
        approximation did not intersect in the base case.

        At a resolution of about 1e-15 the intersection calculations become unstable and intersection
        candidates can duplicate or become lost. We terminate at that point and give the last best
        guess.

        :param segment1:
        :param segment2:
        :param samples:
        :param ta:
        :param tb:
        :param depth:
        :param enhancements:
        :param enhance_samples:
        :return:
        """
        assert samples >= 2
        a = np.linspace(ta[0], ta[1], num=samples)
        b = np.linspace(tb[0], tb[1], num=samples)
        step_a = a[1] - a[0]
        step_b = b[1] - b[0]
        j = fun1(segment1, a)
        k = fun2(segment2, b)

        p0 = j[:-1]
        d0 = j[1:] - j[:-1]
        p1 = k[:-1]
        d1 = k[1:] - k[:-1]

        ap0, ap1 = np.meshgrid(p0, p1)
        ad0, ad1 = np.meshgrid(d0, d1)
        e = ap1 - ap0
        ex = np.real(e)
        ey = np.imag(e)
        d0x = np.real(ad0)
        d0y = np.imag(ad0)
        d1x = np.real(ad1)
        d1y = np.imag(ad1)

        kross = (d0x * d1y) - (d0y * d1x)
        # sqkross = kross * kross
        # sqLen0 = np.real(ad0) * np.real(ad0) + np.imag(ad0) * np.imag(ad0)
        # sqLen1 = np.real(ad1) * np.real(ad1) + np.imag(ad1) * np.imag(ad1)
        s = ((ex * d1y) - (ey * d1x)) / kross
        t = ((ex * d0y) - (ey * d0x)) / kross
        hits = np.dstack(
            (
                # sqkross > 0.01 * sqLen0 * sqLen1,
                s >= 0,
                s <= 1,
                t >= 0,
                t <= 1,
            )
        ).all(axis=2)
        where_hit = np.argwhere(hits)

        # pos = ap0[hits] + s[hits] * ad0[hits]
        if len(where_hit) != 1 and step_a < 1e-10:
            # We're hits are becoming unstable give last best value.
            if ta[2] is not None and tb[2] is not None:
                yield ta[2], tb[2]
            return

        # Calculate the t values for the intersections
        ta_hit = s[hits]
        tb_hit = t[hits]

        for i, hit in enumerate(where_hit):
            # Zoomed min+segment intersected.
            # Fractional guess within intersected segment
            at_guess = ta[0] + (hit[1] + ta_hit[i]) * step_a
            bt_guess = tb[0] + (hit[0] + tb_hit[i]) * step_b

            if depth == enhancements:
                # We've enhanced as best as we can, yield the current + segment t-value to our answer
                yield at_guess, bt_guess
            else:
                yield from self._find_intersections_kross(
                    segment1,
                    segment2,
                    fun1,
                    fun2,
                    ta=(at_guess - step_a / 2, at_guess + step_a / 2, at_guess),
                    tb=(bt_guess - step_b / 2, bt_guess + step_b / 2, bt_guess),
                    samples=enhance_samples,
                    depth=depth + 1,
                    enhancements=enhancements,
                    enhance_samples=enhance_samples,
                )

    def _find_polyline_intersections(self, a, b):
        """
        Find all intersections between complex-array polylines a and b

        @param a:
        @param b:
        @return:
        """
        old_np_seterr = np.seterr(divide="ignore", invalid="ignore")
        try:
            ax1, bx1 = np.meshgrid(np.real(a[:-1]), np.real(b[:-1]))
            ax2, bx2 = np.meshgrid(np.real(a[1:]), np.real(b[1:]))
            ay1, by1 = np.meshgrid(np.imag(a[:-1]), np.imag(b[:-1]))
            ay2, by2 = np.meshgrid(np.imag(a[1:]), np.imag(b[1:]))

            # Note if denom is zero these are parallel lines.
            denom = (by2 - by1) * (ax2 - ax1) - (bx2 - bx1) * (ay2 - ay1)

            ua = ((bx2 - bx1) * (ay1 - by1) - (by2 - by1) * (ax1 - bx1)) / denom
            ub = ((ax2 - ax1) * (ay1 - by1) - (ay2 - ay1) * (ax1 - bx1)) / denom
            hit = np.dstack((0.0 <= ua, ua <= 1.0, 0.0 <= ub, ub <= 1.0)).all(axis=2)
            ax1 = ax1[hit]
            ay1 = ay1[hit]
            x_vals = ax1 + ua[hit] * (ax2[hit] - ax1)
            y_vals = ay1 + ua[hit] * (ay2[hit] - ay1)
            return x_vals + y_vals * 1j
        finally:
            np.seterr(**old_np_seterr)

    def brute_line_intersections(self):
        """
        Brute line intersections finds all the intersections of all the lines in the geomstr with brute force.

        @return: intersection-indexes, position, t-values
        """
        geoms = self.segments[: self.index]
        infos = np.real(geoms[:, 2]).astype(int)
        q = np.where(infos == TYPE_LINE)
        starts = geoms[q][:, 0]
        ends = geoms[q][:, -1]
        lines = np.dstack((starts, ends))[0]
        x, y = np.triu_indices(len(starts), 1)
        j = lines[x]
        k = lines[y]
        a1 = j[:, 0]
        ax1 = np.real(a1)
        ay1 = np.imag(a1)
        b1 = k[:, 0]
        bx1 = np.real(b1)
        by1 = np.imag(b1)
        a2 = j[:, 1]
        ax2 = np.real(a2)
        ay2 = np.imag(a2)
        b2 = k[:, 1]
        bx2 = np.real(b2)
        by2 = np.imag(b2)

        denom = (by2 - by1) * (ax2 - ax1) - (bx2 - bx1) * (ay2 - ay1)
        qa = (bx2 - bx1) * (ay1 - by1) - (by2 - by1) * (ax1 - bx1)
        qb = (ax2 - ax1) * (ay1 - by1) - (ay2 - ay1) * (ax1 - bx1)
        hits = np.dstack(
            (
                denom != 0,  # Cannot be parallel.
                np.sign(denom) == np.sign(qa),  # D and Qa must have same sign.
                np.sign(denom) == np.sign(qb),  # D and Qb must have same sign.
                abs(denom) >= abs(qa),  # D >= Qa (else not between 0 - 1)
                abs(denom) >= abs(qb),  # D >= Qb (else not between 0 - 1)
            )
        )
        hits = hits.all(axis=2)[0]

        where_hits = np.dstack((x[hits], y[hits]))[0]
        ta_hit = qa[hits] / denom[hits]
        tb_hit = qb[hits] / denom[hits]

        x_vals = ax1[hits] + ta_hit * (ax2[hits] - ax1[hits])
        y_vals = ay1[hits] + ta_hit * (ay2[hits] - ay1[hits])
        wh = q[0][where_hits]
        return wh, x_vals + y_vals * 1j, ta_hit, tb_hit

    #######################
    # Geom Tranformations
    #######################

    def transform(self, mx, e=None):
        """
        Affine Transformation by an arbitrary matrix.
        @param mx: Matrix to transform by
        @param e: index, line values
        @return:
        """
        if e is not None:
            geoms = self.segments[e]

            geoms[0] = (
                np.real(geoms[0]) * mx.a + np.imag(geoms[0]) * mx.c + 1 * mx.e
            ) + (np.real(geoms[0]) * mx.b + np.imag(geoms[0]) * mx.d + 1 * mx.f) * 1j
            geoms[4] = (
                np.real(geoms[4]) * mx.a + np.imag(geoms[4]) * mx.c + 1 * mx.e
            ) + (np.real(geoms[4]) * mx.b + np.imag(geoms[4]) * mx.d + 1 * mx.f) * 1j

            infos = geoms[2]
            q = np.where(infos.astype(int) & 0b0110)
            geoms = self.segments[q]

            geoms[1] = (
                np.real(geoms[1]) * mx.a + np.imag(geoms[1]) * mx.c + 1 * mx.e
            ) + (np.real(geoms[1]) * mx.b + np.imag(geoms[1]) * mx.d + 1 * mx.f) * 1j
            geoms[3] = (
                np.real(geoms[3]) * mx.a + np.imag(geoms[3]) * mx.c + 1 * mx.e
            ) + (np.real(geoms[3]) * mx.b + np.imag(geoms[3]) * mx.d + 1 * mx.f) * 1j
            return
        segments = self.segments
        index = self.index
        starts = segments[:index, 0]
        reals = starts.real * mx.a + starts.imag * mx.c + 1 * mx.e
        imags = starts.real * mx.b + starts.imag * mx.d + 1 * mx.f
        segments[:index, 0] = reals + 1j * imags
        ends = segments[:index, 4]
        reals = ends.real * mx.a + ends.imag * mx.c + 1 * mx.e
        imags = ends.real * mx.b + ends.imag * mx.d + 1 * mx.f
        segments[:index, 4] = reals + 1j * imags

        infos = segments[:index, 2]
        q = np.where(np.real(infos).astype(int) & 0b0110)

        c0s = segments[q, 1]
        reals = c0s.real * mx.a + c0s.imag * mx.c + 1 * mx.e
        imags = c0s.real * mx.b + c0s.imag * mx.d + 1 * mx.f
        segments[q, 1] = reals + 1j * imags
        c1s = segments[q, 3]
        reals = c1s.real * mx.a + c1s.imag * mx.c + 1 * mx.e
        imags = c1s.real * mx.b + c1s.imag * mx.d + 1 * mx.f
        segments[q, 3] = reals + 1j * imags

    def transform3x3(self, mx, e=None):
        """
        Perspective Transformation by an arbitrary 3x3 matrix.
        @param mx: Matrix to transform by (3x3)
        @param e: index, line values
        @return:
        """
        if e is None:
            i0 = 0
            i1 = self.index
            e = self.segments[i0:i1]

        def value(x, y):
            m = mx.mx
            count = len(x)
            pts = np.vstack((x, y, np.ones(count)))
            result = np.dot(m, pts)
            return result[0] / result[2] + 1j * result[1] / result[2]

        starts = e[..., 0]
        e[..., 0] = value(starts.real, starts.imag)

        ends = e[..., 4]
        e[..., 4] = value(ends.real, ends.imag)

        infos = e[..., 2]
        q = np.where(np.real(infos).astype(int) & 0b0110)[0]

        c0s = e[q, 1]
        e[q, 1] = value(c0s.real, c0s.imag)

        c1s = e[q, 3]
        e[q, 3] = value(c1s.real, c1s.imag)

    def translate(self, dx, dy, e=None):
        """
        Translate the location within the path.

        @param dx: change in x
        @param dy: change in y
        @param e: index, line values
        @return:
        """
        if e is None:
            segments = self.segments
            index = self.index
            segments[:index, 0] += complex(dx, dy)
            segments[:index, 4] += complex(dx, dy)
            infos = segments[:index, 2]
            q = np.where(np.real(infos).astype(int) & 0b0110)
            segments[q, 1] += complex(dx, dy)
            segments[q, 3] += complex(dx, dy)
            return
        geoms = self.segments[e]
        offset = complex(dx, dy)
        geoms[0] += offset
        geoms[4] += offset
        infos = geoms[2]
        q = np.where(infos.astype(int) & 0b0110)
        geoms = self.segments[q]
        geoms[1] += offset
        geoms[3] += offset

    def uscale(self, scale, e=None):
        """
        Uniform scaling operation

        @param scale: uniform scaling factor
        @param e: index, line values
        @return:
        """
        if e is None:
            segments = self.segments
            index = self.index
            segments[:index, 0] *= scale
            segments[:index, 4] *= scale
            infos = segments[:index, 2]
            q = np.where(np.real(infos).astype(int) & 0b0110)
            segments[q, 1] *= scale
            segments[q, 3] *= scale
            return
        geoms = self.segments[e]
        geoms[0] *= scale
        geoms[4] *= scale

        infos = geoms[2]
        q = np.where(infos.astype(int) & 0b0110)
        geoms = self.segments[q]
        geoms[1] *= scale
        geoms[3] *= scale

    def rotate(self, angle, e=None):
        """
        Rotate segments around the origin.
        @param angle: angle in radians
        @param e: index, line values
        @return:
        """
        rotation = complex(math.cos(angle), math.sin(angle))
        self.uscale(rotation, e=e)

    def as_transformed(self, mx):
        g = copy(self)
        g.transform(mx)
        return g

    #######################
    # Arc Functions
    #######################

    def arc_radius(self, e=None, line=None):
        if line is None:
            line = self.segments[e]
        start = line[0]
        center = Geomstr.arc_center(self, line=line)
        return abs(start - center)

    def arc_center(self, e=None, line=None):
        if line is None:
            line = self.segments[e]
        start = line[0]
        control = line[1]
        end = line[4]

        delta_a = control - start
        delta_b = end - control
        ab_mid = (start + control) / 2.0
        bc_mid = (control + end) / 2.0
        if start == end:
            return ab_mid

        if abs(delta_a.real) > 1e-12:
            slope_a = delta_a.imag / delta_a.real
        else:
            slope_a = np.inf

        if abs(delta_b.real) > 1e-12:
            slope_b = delta_b.imag / delta_b.real
        else:
            slope_b = np.inf

        if abs(delta_a.imag) < 1e-12:  # slope_a == 0
            cx = ab_mid.real
            if abs(delta_b.real) < 1e-12:  # slope_b == inf
                return complex(cx, bc_mid.imag)
            if abs(slope_b) > 1e-12:
                return complex(cx, bc_mid.imag + (bc_mid.real - cx) / slope_b)
            return complex(cx, np.inf)
        elif abs(delta_b.imag) < 1e-12:  # slope_b == 0
            cx = bc_mid.real
            if abs(delta_a.imag) < 1e-12:  # slope_a == inf
                return complex(cx, ab_mid.imag)
            return complex(cx, ab_mid.imag + (ab_mid.real - cx) / slope_a)
        elif abs(delta_a.real) < 1e-12:  # slope_a == inf
            cy = ab_mid.imag
            return complex(slope_b * (bc_mid.imag - cy) + bc_mid.real, cy)
        elif abs(delta_b.real) < 1e-12:  # slope_b == inf
            cy = bc_mid.imag
            return complex(slope_a * (ab_mid.imag - cy) + ab_mid.real, cy)
        elif abs(slope_a - slope_b) < 1e-12:
            return ab_mid
        cx = (
            slope_a * slope_b * (ab_mid.imag - bc_mid.imag)
            - slope_a * bc_mid.real
            + slope_b * ab_mid.real
        ) / (slope_b - slope_a)
        cy = ab_mid.imag - (cx - ab_mid.real) / slope_a
        return complex(cx, cy)

    def arc_sweep(self, e=None, line=None, center=None):
        if line is None:
            line = self.segments[e]
        start, control, info, control2, end = line
        if start == end:
            # If start and end are coincident then our sweep is a full cw circle
            return math.tau
        if center is None:
            center = self.arc_center(e)
        start_t = self.angle(center, start)
        end_t = self.angle(center, end)
        sweep = end_t - start_t
        if sweep < 0:
            # sweep is the now the positive value from start to reach end going clockwise.
            sweep += math.tau
        if self.orientation(start, control, end) != "cw":
            # sweep is the negative value from start to reach end going counter-clockwise
            return sweep - math.tau
        return sweep

    def arc_t_at_point(self, point, e=None, line=None, center=None):
        if line is None:
            line = self.segments[e]
        start, control, info, control2, end = line
        if center is None:
            center = self.arc_center(line=line)
        start_t = self.angle(center, start)
        sweep = self.arc_sweep(line=line, center=center)
        angle_at_point = self.angle(center, point) - start_t

        w = np.where(angle_at_point < 0)
        angle_at_point[w] += math.tau  # ranged 0, tau
        t_at_point = angle_at_point / sweep

        return t_at_point

    #######################
    # Point/Endpoint Functions
    #######################

    def convex_hull(self, pts):
        """
        Generate points of the convex hull around the given points.

        If a point refers to a non-point with differing start/end values then
        ~index refers to the endpoint and index refers to the start point.

        Also accepts complex number coordinates, instead of geom endpoint.

        @param pts:
        @return:
        """
        if len(pts) == 0:
            return
        points = []
        for i in range(len(pts)):
            p = pts[i]
            if p is None or np.isnan(p.real):
                continue
            if isinstance(p, int):
                if p < 0:
                    p = self.segments[~p][-1]
                else:
                    p = self.segments[p][0]
            points.append(p)
        points = sorted(set(points), key=lambda p: p.real)
        first_point_on_hull = points[0]
        point_on_hull = first_point_on_hull
        while True:
            yield point_on_hull
            endpoint = point_on_hull
            for t in points:
                if (
                    point_on_hull is endpoint
                    or Geomstr.orientation(None, point_on_hull, t, endpoint) == "ccw"
                ):
                    endpoint = t
            point_on_hull = endpoint
            if first_point_on_hull is point_on_hull:
                break

    def orientation(self, p, q, r):
        """
        Determine the clockwise, linear, or counterclockwise orientation of the given
        points.

        If p, q, r refers to a non-point with differing start/end values then
        ~index refers to the endpoint and index refers to the start point.

        Also accepts complex number coordinates, instead of geom endpoint.
        """
        if isinstance(p, int):
            if p < 0:
                p = self.segments[~p][-1]
            else:
                p = self.segments[p][0]
        if isinstance(q, int):
            if q < 0:
                q = self.segments[~q][-1]
            else:
                q = self.segments[q][0]
        if isinstance(r, int):
            if r < 0:
                r = self.segments[~r][-1]
            else:
                r = self.segments[r][0]
        val = (q.imag - p.imag) * (r.real - q.real) - (q.real - p.real) * (
            r.imag - q.imag
        )
        if val == 0:
            return "linear"
        elif val > 0:
            return "ccw"
        else:
            return "cw"

    def polar(self, p, angle, r):
        """
        polar position from p at angle and distance r.

        If p refers to a non-point with differing start/end values then ~index
        refers to the endpoint and index refers to the start point.

        Also accepts complex number coordinates, instead of geom endpoint.

        @param p:
        @param angle:
        @param r:
        @return:
        """
        if isinstance(p, int):
            if p < 0:
                p = self.segments[~p][-1]
            else:
                p = self.segments[p][0]
        dx = math.cos(angle) * r
        dy = math.sin(angle) * r
        return p + complex(dx, dy)

    def reflected(self, p1, p2):
        """
        p1 reflected across p2

        If p1 or p2 refers to a non-point with differing start/end values then
        ~index refers to the endpoint and index refers to the start point.

        Also accepts complex number coordinates, instead of geom endpoint.

        @param p1:
        @param p2:
        @return:
        """
        if isinstance(p1, int):
            if p1 < 0:
                p1 = self.segments[~p1][-1]
            else:
                p1 = self.segments[p1][0]
        if isinstance(p2, int):
            if p2 < 0:
                p2 = self.segments[~p2][-1]
            else:
                p2 = self.segments[p2][0]
        return p2 + (p2 - p1)

    def angle(self, p1, p2):
        """
        Angle from p1 to p2

        If p1 or p2 refers to a non-point with differing start/end values then
        ~index refers to the endpoint and index refers to the start point.

        Also accepts complex number coordinates, instead of geom endpoint.

        @param p1:
        @param p2:
        @return:
        """
        if isinstance(p1, int):
            if p1 < 0:
                p1 = self.segments[~p1][-1]
            else:
                p1 = self.segments[p1][0]
        if isinstance(p2, int):
            if p2 < 0:
                p2 = self.segments[~p2][-1]
            else:
                p2 = self.segments[p2][0]
        d = p2 - p1
        return np.arctan2(d.imag, d.real)

    def towards(self, p1, p2, amount):
        """
        Position from p1 towards p2 by amount.

        If p1 or p2 refers to a non-point with differing start/end values then
        ~index refers to the endpoint and index refers to the start point.

        Also accepts complex number coordinates, instead of geom endpoint.

        @param p1:
        @param p2:
        @param amount: value (numpy array accepted)
        @return:
        """
        if isinstance(p1, int):
            if p1 < 0:
                p1 = self.segments[~p1][-1]
            else:
                p1 = self.segments[p1][0]
        if isinstance(p2, int):
            if p2 < 0:
                p2 = self.segments[~p2][-1]
            else:
                p2 = self.segments[p2][0]
        return amount * (p2 - p1) + p1

    def distance(self, p1, p2):
        """
        Distance between points.
        If p1 or p2 refers to a non-point with differing start/end values then
        ~index refers to the endpoint and index refers to the start point.

        Also accepts complex number coordinates, instead of geom endpoint.

        @param p1:
        @param p2:
        @return:
        """
        if isinstance(p1, int):
            if p1 < 0:
                p1 = self.segments[~p1][-1]
            else:
                p1 = self.segments[p1][0]
        if isinstance(p2, int):
            if p2 < 0:
                p2 = self.segments[~p2][-1]
            else:
                p2 = self.segments[p2][0]
        return abs(p1 - p2)

    def near(self, p, distance):
        """
        Find the points in the geometry which are within distance units of p.

        @param p:
        @param distance:
        @return:
        """
        geoms = self.segments[: self.index]
        infos = geoms[:, 2]
        a = np.real(infos).astype(int) & 0b1000 != 0
        b = np.real(infos).astype(int) & 0b0100 != 0
        c = np.real(infos).astype(int) | 0b1111 == 0  # False
        d = np.real(infos).astype(int) & 0b0010 != 0
        e = np.real(infos).astype(int) & 0b0001 != 0
        v = np.dstack((a, b, c, d, e))[0]
        q = abs(geoms - p) <= distance
        return np.argwhere(q & v)

    #######################
    # Line-Like Functions
    #######################

    def slope(self, e):
        """
        Slope of line between start and end points.

        @param e:
        @return:
        """
        line = self.segments[e]
        if len(line.shape) == 2:
            a = line[:, 0]
            b = line[:, -1]
        else:
            a = line[0]
            b = line[-1]
        old_np_seterr = np.seterr(invalid="ignore", divide="ignore")
        try:
            m = (b.imag - a.imag) / (b.real - a.real)
        finally:
            np.seterr(**old_np_seterr)
        return m

    def y_at_axis(self, e):
        """
        y_intercept of the lines (e) at at x-axis (x=0)

        @param e:
        @return:
        """
        line = self.segments[e]
        if len(line.shape) == 2:
            a = line[:, 0]
            b = line[:, -1]
        else:
            a = line[0]
            b = line[-1]
        old_np_seterr = np.seterr(invalid="ignore", divide="ignore")
        try:
            im = (b.imag - a.imag) / (b.real - a.real)
            return a.imag - (im * a.real)
        finally:
            np.seterr(**old_np_seterr)

    def endpoint_min_y(self, e):
        """
        returns which endpoint has a larger value for y.

        @param e:
        @return:
        """
        line = self.segments[e]
        a = line[0]
        b = line[-1]
        if a.imag < b.imag:
            return a
        else:
            return b

    def endpoint_max_y(self, e):
        """
        returns which endpoint has a smaller value for y.

        @param e:
        @return:
        """
        line = self.segments[e]
        a = line[0]
        b = line[-1]
        if a.imag > b.imag:
            return a
        else:
            return b

    def endpoint_min_x(self, e):
        """
        returns which endpoint has a larger value for x.

        @param e:
        @return:
        """
        line = self.segments[e]
        a = line[0]
        b = line[-1]
        if a.real < b.real:
            return a
        else:
            return b

    def endpoint_max_x(self, e):
        """
        returns which endpoint has a smaller value for x.

        @param e:
        @return:
        """
        line = self.segments[e]
        a = line[0]
        b = line[-1]
        if a.real > b.real:
            return a
        else:
            return b

    def x_intercept(self, e, y, default=np.nan):
        """
        Gives the x_intercept of a line at a specific value of y.

        @param e: Segment line numbers to solve.
        @param y: y value at which to find corresponding x value.
        @param default: default value if answer is otherwise undefined.
        @return:
        """
        line = self.segments[e]
        a = line[..., 0]
        b = line[..., -1]
        old_np_seterr = np.seterr(invalid="ignore", divide="ignore")
        try:
            # If horizontal slope is undefined. But, all x-ints are at x since x0=x1
            m = (b.imag - a.imag) / (b.real - a.real)
            y0 = a.imag - (m * a.real)
            pts = np.where(~np.isinf(m), (y - y0) / m, np.real(a))
            pts[m == 0] = default
            return pts
        finally:
            np.seterr(**old_np_seterr)

    def y_intercept(self, e, x, default=np.nan):
        """
        Gives the y_intercept of a line at a specific value of x, if undefined returns default.

        @param e: Segment line numbers to solve.
        @param x: x value at which to find corresponding y values.
        @param default: default value if answer is otherwise undefined.
        @return:
        """
        line = self.segments[e]
        a = line[..., 0]
        b = line[..., -1]
        old_np_seterr = np.seterr(invalid="ignore", divide="ignore")
        try:
            # If vertical slope is undefined. But, all y-ints are at y since y0=y1
            m = (b.real - a.real) / (b.imag - a.imag)
            x0 = a.real - (m * a.imag)
            if len(x0.shape) >= 2:
                x = np.reshape(np.repeat(x, x0.shape[1]), x0.shape)
                default = np.reshape(np.repeat(default, x0.shape[1]), x0.shape)
            pts = np.where(~np.isinf(m), (x - x0) / m, np.imag(a))
            pts = np.where(m == 0, default, pts)
            # pts[m == 0] = default
            return pts
        finally:
            np.seterr(**old_np_seterr)

    #######################
    # Geometry Window Functions
    #######################

    def as_path(self):
        open = True
        path = Path()
        for p in self.segments[: self.index]:
            s, c0, i, c1, e = p
            if np.real(i) == TYPE_END:
                open = True
                continue

            if open or len(path) == 0 or path.current_point != s:
                path.move(s)
                open = False
            if np.real(i) == TYPE_LINE:
                path.line(e)
            elif np.real(i) == TYPE_QUAD:
                path.quad(c0, e)
            elif np.real(i) == TYPE_CUBIC:
                path.cubic(c0, c1, e)
            elif np.real(i) == TYPE_ARC:
                path.append(Arc(start=s, control=c0, end=e))
                # path.arc(start=s, control=c0, end=e)
            elif np.real(i) == TYPE_POINT:
                path.move(s)
                path.closed()
        return path

    # def as_contiguous_org(self):
    #     segments = self.segments
    #     index = self.index
    #     # infos = segments[:index, 2]
    #
    #     original = self.index
    #     indexes0 = np.arange(0, original - 1)
    #     indexes1 = indexes0 + 1
    #
    #     pen_ups = segments[indexes0, -1]
    #     pen_downs = segments[indexes1, 0]
    #
    #     q = np.where(pen_ups != pen_downs)[0]
    #     last = 0
    #     for m in q:
    #         if m != last:
    #             yield Geomstr(self.segments[last:m+1])
    #         last = m + 1
    #     if last != self.index:
    #         yield Geomstr(self.segments[last: self.index])

    def as_contiguous(self):
        """
        Generate individual subpaths of contiguous segments

        @return:
        """
        last = 0
        for idx, seg in enumerate(self.segments[: self.index]):
            segtype = int(seg[2].real)
            if segtype == TYPE_END:
                yield Geomstr(self.segments[last:idx])
                last = idx + 1
            elif idx > 0:
                # are the start and endpositions different?
                if self.segments[idx, 0] != self.segments[idx - 1, -1]:
                    yield Geomstr(self.segments[last:idx])
                    last = idx
        if last != self.index:
            yield Geomstr(self.segments[last : self.index])

    def ensure_proper_subpaths(self):
        """
        Will look at interrupted segments that don't have an 'end' between them
        and inserts one if necessary
        """
        last = 0
        idx = 1
        while idx < self.index:
            seg1 = self.segments[idx]
            segtype1 = int(seg1[2].real)
            seg2 = self.segments[idx - 1]
            segtype2 = int(seg2[2].real)
            if segtype1 != TYPE_END and segtype2 != TYPE_END and seg1[0] != seg2[-1]:
                # This is a non-contiguous segment
                end_segment = (
                    np.nan,
                    np.nan,
                    complex(TYPE_END, 0),
                    np.nan,
                    np.nan,
                )
                # print (f"inserted an end at #{idx}")
                self.insert(idx, end_segment)
            idx += 1

    def as_subpaths(self):
        """
        Generate individual subpaths.

        @return:
        """
        types = self.segments[: self.index, 2]
        q = np.where(types.real == TYPE_END)[0]
        last = 0
        for m in q:
            if m != last:
                yield Geomstr(self.segments[last:m])
            last = m + 1
        if last != self.index:
            yield Geomstr(self.segments[last : self.index])

    def render(self, buffer=10, scale=1):
        sb = Scanbeam(self)
        nx, ny, mx, my = self.bbox()
        px, py = np.mgrid[
            nx - buffer : mx + buffer : scale, ny - buffer : my + buffer : scale
        ]
        ppx = px + 1j * py
        pxs = ppx.ravel()
        data = sb.points_in_polygon(pxs)

        from PIL import Image

        size = ppx.shape[::-1]
        databytes = np.packbits(data)
        return Image.frombytes(mode="1", size=size, data=databytes)

    def draw(self, draw, offset_x, offset_y):
        """
        Though not a requirement, this draws with the given ImageDraw api found in Pillow.

        Currently only works with lines.
        @param draw: draw object
        @param offset_x: x offset
        @param offset_y: y offset
        @return:
        """
        types = self.segments[: self.index, 2]
        q = np.where(types.real == TYPE_LINE)
        for line in self.segments[q]:
            start, control1, info, control2, end = line
            draw.line(
                (
                    int(start.real) - offset_x,
                    int(start.imag) - offset_y,
                    int(end.real) - offset_x,
                    int(end.imag) - offset_y,
                ),
                fill="black",
            )

    @staticmethod
    def line_intersect(x1, y1, x2, y2, x3, y3, x4, y4):
        denom = (y4 - y3) * (x2 - x1) - (x4 - x3) * (y2 - y1)
        if denom == 0:
            return None  # Parallel.
        ua = ((x4 - x3) * (y1 - y3) - (y4 - y3) * (x1 - x3)) / denom
        ub = ((x2 - x1) * (y1 - y3) - (y2 - y1) * (x1 - x3)) / denom
        if 0.0 <= ua <= 1.0 and 0.0 <= ub <= 1.0:
            return (x1 + ua * (x2 - x1)), (y1 + ua * (y2 - y1))
        return None

    def simplify(self, tolerance=25, inplace=False):
        """
        Simplifies polyline sections of a geomstr by applying the Ramer-Douglas-Peucker algorithm.
        https://en.wikipedia.org/wiki/Ramer%E2%80%93Douglas%E2%80%93Peucker_algorithm

        Tolerance is the maximum distance a point might have from a line to still be considered
        collinear.
        - a value of about 25 would reduce the effective resolution to about 1/1000 mm
        - a value of 65 to about 1 mil = 1/1000 inch
        """

        def _compute_distances(points, start, end):
            """Compute the distances between all points and the line defined by start and end.

            :param points: Points to compute distance for.
            :param start: Starting point of the line
            :param end: End point of the line

            :return: Points distance to the line.
            """
            line = end - start
            if (line_length := np.linalg.norm(line)) == 0:
                return np.linalg.norm(points - start, axis=-1)
            if line.size == 2:
                return abs(np.cross(line, start - points)) / line_length  # 2D case
            return (
                abs(np.linalg.norm(np.cross(line, start - points), axis=-1))
                / line_length
            )  # 3D case

        def _mask(points, epsilon: float):
            stack = [[0, len(points) - 1]]
            indices = np.ones(len(points), dtype=bool)

            while stack:
                start_index, last_index = stack.pop()

                local_points = points[indices][start_index + 1 : last_index]
                if len(local_points) == 0:
                    continue
                distances = _compute_distances(
                    local_points, points[start_index], points[last_index]
                )
                dist_max = max(distances)
                index_max = start_index + 1 + np.argmax(distances)

                if dist_max > epsilon:
                    stack.append([start_index, index_max])
                    stack.append([index_max, last_index])
                else:
                    indices[start_index + 1 : last_index] = False
            return indices

        def _rdp(points, epsilon: float):
            mask = _mask(points, epsilon)
            return points[mask]

        geoms = self.segments[: self.index]
        infos = np.real(geoms[:, 2]).astype(int)
        q = infos == TYPE_LINE
        a = np.pad(q, (0, 1), constant_values=False)
        b = np.pad(q, (1, 0), constant_values=False)
        starts = a & ~b
        ends = ~a & b
        start_pos = np.nonzero(starts)[0]
        end_pos = np.nonzero(ends)[0]
        if inplace:
            newgeometry = self
        else:
            newgeometry = Geomstr(self)
        for s, e in zip(reversed(start_pos), reversed(end_pos)):
            replace = Geomstr()
            for to_simplify, settings in self.as_contiguous_segments(s, e):
                points = [
                    (x, y) for x, y in zip(np.real(to_simplify), np.imag(to_simplify))
                ]
                simplified = _rdp(np.array(points), tolerance)
                c_simp = simplified[:, 0] + simplified[:, 1] * 1j
                replace.append(Geomstr.lines(c_simp, settings=settings))
            newsegs = replace.segments[: replace.index]
            newgeometry.replace(s, e - 1, newsegs)
        return newgeometry

    #######################
    # Global Functions
    #######################

    def raw_length(self):
        """
        Determines the raw length of the geoms. Where length is taken as the distance
        from start to end (ignoring any curving), real length could be greater than this
        but never less.

        @return:
        """
        segments = self.segments
        index = self.index
        infos = segments[:index, 2]
        q = np.where(np.real(infos).astype(int) & 0b1001)
        pen_downs = segments[q, 0]
        pen_ups = segments[q, -1]
        return np.sum(np.abs(pen_ups - pen_downs))

    def travel_distance(self):
        """
        Calculate the total travel distance for this geomstr.
        @return: distance in units for the travel
        """
        segments = self.segments
        index = self.index
        infos = segments[:index, 2]
        q = np.where(np.real(infos).astype(int) & 0b1001)
        valid_segments = segments[q]

        indexes0 = np.arange(0, len(valid_segments) - 1)
        indexes1 = indexes0 + 1
        pen_ups = valid_segments[indexes0, -1]
        pen_downs = valid_segments[indexes1, 0]
        return np.sum(np.abs(pen_ups - pen_downs))

    def greedy_distance(self, pt: complex = 0j, flips=True):
        """
        Perform greedy optimization to minimize travel distances.

        @return:
        """
        infos = self.segments[: self.index, 2]
        q = np.where(np.real(infos).astype(int) & 0b1001)[0]
        for mid in range(0, len(q)):
            idxs = q[mid:]
            p1 = idxs[0]
            pen_downs = self.segments[idxs, 0]
            down_dists = np.abs(pen_downs - pt)
            down_distance = np.argmin(down_dists)
            if not flips:
                # Flipping is not allowed.
                if down_distance == 0:
                    continue
                p2 = idxs[down_distance]
                c = copy(self.segments[p2])
                self.segments[p2] = self.segments[p1]
                self.segments[p1] = c
                pt = c[-1]
                continue
            pen_ups = self.segments[idxs, -1]
            up_dists = np.abs(pen_ups - pt)
            up_distance = np.argmin(up_dists)
            if down_dists[down_distance] <= up_dists[up_distance]:
                if down_distance == 0:
                    continue
                p2 = idxs[down_distance]
                c = copy(self.segments[p2])
            else:
                if up_distance == 0:
                    self.segments[p1] = self.segments[p1, ::-1]
                    continue
                p2 = idxs[up_distance]
                c = copy(self.segments[p2, ::-1])
            self.segments[p2] = self.segments[p1]
            self.segments[p1] = c
            pt = c[-1]

    def two_opt_distance(self, max_passes=None, chunk=0):
        """
        Perform two-opt optimization to minimize travel distances.
        @param max_passes: Max number of passes to attempt
        @return:
        """
        self._trim()
        segments = self.segments
        max_index = self.index

        min_value = -1e-10
        current_pass = 0

        indexes0 = np.arange(0, max_index - 1)
        indexes1 = indexes0 + 1

        improved = True
        while improved:
            improved = False

            first = segments[0][0]
            pen_ups = segments[indexes0, -1]
            pen_downs = segments[indexes1, 0]

            delta = np.abs(first - pen_downs) - np.abs(pen_ups - pen_downs)
            index = int(np.argmin(delta))
            if delta[index] < min_value:
                segments[: index + 1] = np.flip(
                    segments[: index + 1], (0, 1)
                )  # top to bottom, and right to left flips.
                improved = True
            for mid in range(1, max_index - 1):
                mid_max = max_index - 1
                if chunk:
                    mid_max = min(mid_max, mid + chunk)
                idxs = indexes0[mid:mid_max]

                mid_source = segments[mid - 1, -1]
                mid_dest = segments[mid, 0]
                pen_ups = segments[idxs, -1]
                pen_downs = segments[idxs + 1, 0]
                delta = (
                    np.abs(mid_source - pen_ups)
                    + np.abs(mid_dest - pen_downs)
                    - np.abs(pen_ups - pen_downs)
                    - np.abs(mid_source - mid_dest)
                )
                index = int(np.argmin(delta))
                if delta[index] < min_value:
                    segments[mid : mid + index + 1] = np.flip(
                        segments[mid : mid + index + 1], (0, 1)
                    )
                    improved = True

            last = segments[-1, -1]
            pen_ups = segments[indexes0, -1]
            pen_downs = segments[indexes1, 0]

            delta = np.abs(pen_ups - last) - np.abs(pen_ups - pen_downs)
            index = int(np.argmin(delta))
            if delta[index] < min_value:
                segments[index + 1 :] = np.flip(
                    segments[index + 1 :], (0, 1)
                )  # top to bottom, and right to left flips.
                improved = True
            if max_passes and current_pass >= max_passes:
                break
            current_pass += 1

    #######################
    # Spooler Functions
    #######################

    def generator(self):
        """
        Generate plotter code. This should generate individual x, y, power levels for each type of segment.
        The wait and dwell segments generate x, y, with a negative power (consisting of the wait time)
        @return:
        """
        segments = self.segments
        index = self.index

        for segment in segments[0:index]:
            start = segment[0]
            c0 = segment[1]
            segpow = segment[2]
            c1 = segment[3]
            end = segment[4]
            segment_type = segpow.real
            settings_index = segpow.imag
            if segment_type == TYPE_LINE:
                for x, y in ZinglPlotter.plot_line(
                    start.real, start.imag, end.real, end.imag
                ):
                    yield x, y, settings_index
            elif segment_type == TYPE_QUAD:
                for x, y in ZinglPlotter.plot_quad_bezier(
                    start.real, start.imag, c0.real, c0.imag, end.real, end.imag
                ):
                    yield x, y, settings_index
            elif segment_type == TYPE_CUBIC:
                for x, y in ZinglPlotter.plot_cubic_bezier(
                    start.real,
                    start.imag,
                    c0.real,
                    c0.imag,
                    c1.real,
                    c1.imag,
                    end.real,
                    end.imag,
                ):
                    yield x, y, settings_index
            elif segment_type == TYPE_ARC:
                raise NotImplementedError
            elif segment_type == TYPE_POINT:
                yield start.real, start.imag, settings_index
            # elif segment_type == TYPE_RAMP:
            #     pos = list(
            #         ZinglPlotter.plot_line(start.real, start.imag, end.real, end.imag)
            #     )
            #     settings_index = np.interp(float(c0), float(c1), len(pos))
            #     for i, p in enumerate(pos):
            #         x, y = p
            #         yield x, y, settings_index[i]

    def generate(self):
        yield "geometry", self

    def as_lines(self, lines=None, function_dict=None):
        if lines is None:
            lines = self.segments[: self.index]
        if function_dict is None:
            function_dict = dict()
        default_dict = dict()
        defining_function = 0
        function_start = 0
        for index, line in enumerate(lines):
            start, c1, info, c2, end = line

            segment_type = int(info.real)
            if defining_function > 0:
                if (segment_type & 0xFF) != TYPE_UNTIL:
                    continue
                loop_count = segment_type >> 8
                function_dict[defining_function] = (function_start, index, loop_count)
                defining_function = 0
                continue
            if segment_type == TYPE_LINE:
                segment_type = "line"
            elif segment_type == TYPE_QUAD:
                segment_type = "quad"
            elif segment_type == TYPE_CUBIC:
                segment_type = "cubic"
            elif segment_type == TYPE_ARC:
                segment_type = "arc"
            elif segment_type == TYPE_POINT:
                segment_type = "point"
            elif segment_type == TYPE_END:
                segment_type = "end"
            elif segment_type == TYPE_NOP:
                # Nop should be skipped.
                continue
            elif (segment_type & 0xFF) == TYPE_FUNCTION:
                defining_function = segment_type >> 8
                function_start = index
                continue
            elif (segment_type & 0xFF) == TYPE_CALL:
                executing_function = segment_type >> 8
                fun_start, fun_end, loops = function_dict[executing_function]

                subroutine = copy(self.segments[fun_start + 1 : fun_end])
                f = self.segments[fun_start]
                if not np.isnan(start):
                    mx = PMatrix.map(f[0], f[1], f[3], f[4], start, c1, c2, end)
                    Geomstr.transform3x3(None, mx, subroutine)
                for loop in range(loops + 1):
                    yield from self.as_lines(subroutine, function_dict=function_dict)
                continue

            sets = self._settings.get(info.imag, default_dict)
            yield segment_type, start, c1, c2, end, sets<|MERGE_RESOLUTION|>--- conflicted
+++ resolved
@@ -1665,11 +1665,7 @@
                 (c2.real, c2.imag),
                 (end.real, end.imag),
             )
-<<<<<<< HEAD
-            for start, c1, info, c2, end in g.segments[: g.index]
-=======
             for start, c1, info, c2, end in self.segments[: self.index]
->>>>>>> c4bade82
         ]
 
     def flag_settings(self, flag=None, start=0, end=None):
