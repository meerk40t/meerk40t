--- conflicted
+++ resolved
@@ -848,7 +848,14 @@
         return path
 
     @classmethod
-<<<<<<< HEAD
+    def hull(cls, geom):
+        ipts = list(geom.as_interpolated_points(interpolate=50))
+        pts = list(Geomstr.convex_hull(None, ipts))
+        if pts:
+            pts.append(pts[0])
+        return Geomstr.lines(*pts)
+
+    @classmethod
     def regular_polygon(cls, number_of_vertex, point_center=None, radius=0, radius_inner=0, side_length=False,
                         start_angle=0, inscribed=False, alt_seq=0, density=1):
         if number_of_vertex < 2:
@@ -914,14 +921,6 @@
                 idx -= number_of_vertex
         star_points.append(star_points[0])
         return Geomstr.lines(*star_points)
-=======
-    def hull(cls, geom):
-        ipts = list(geom.as_interpolated_points(interpolate=50))
-        pts = list(Geomstr.convex_hull(None, ipts))
-        if pts:
-            pts.append(pts[0])
-        return Geomstr.lines(*pts)
->>>>>>> 8c8d32e4
 
     def copies(self, n):
         segs = self.segments[:self.index]
