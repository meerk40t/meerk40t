--- conflicted
+++ resolved
@@ -510,26 +510,6 @@
 
         checked_swaps = {}
 
-<<<<<<< HEAD
-        def check_intersection(i, q, r, sl):
-            print(f"check intersections: {q}, {r}")
-            if (q, r) in checked_swaps:
-                return
-            for t1, t2 in g.intersections(q, r):
-                if t1 in (0, 1) and t2 in (0, 1):
-                    continue
-                pt_intersect = g.position(q, t1)
-                print((sl.real, sl.imag) >= (pt_intersect.real, pt_intersect.imag))
-                print(pt_intersect)
-                if (sl.real, sl.imag) >= (pt_intersect.real, pt_intersect.imag):
-                    continue
-                checked_swaps[(q, r)] = True
-                x = pt_intersect, 0, (q, r)
-                ip = bisect_events(events, x, lo=i)
-                events.insert(ip, x)
-                self.intersections.point(pt_intersect)
-                print("Intersection!")
-=======
         # def check_intersection(i, q, r, sl):
         #     if (q, r) in checked_swaps:
         #         return
@@ -544,7 +524,6 @@
         #         event_intersect[1].extend((q, r))
         #         event_intersect[2].extend((q, r))
         #         self.intersections.point(pt_intersect)
->>>>>>> 8de03c76
 
         actives = []
 
@@ -555,45 +534,13 @@
 
         i = 0
         while i < len(events):
-
             event = events[i]
-<<<<<<< HEAD
-            pt, index, swap = event
-            print(f"{actives}, {pt}")
-=======
             pt, adds, removes, sorts = event
->>>>>>> 8de03c76
             try:
                 next, _, _, _ = events[i + 1]
             except IndexError:
                 next = complex(float("inf"), float("inf"))
 
-<<<<<<< HEAD
-            if swap is not None:
-                print(f"swapping: {swap[0]}, {swap[1]}")
-                s1 = actives.index(swap[0])
-                s2 = s1 + 1
-                print(f"{s1}, {s2} == {actives[s1]}, {actives[s2]}")
-                actives[s1], actives[s2] = actives[s2], actives[s1]
-                if s1 > 0:
-                    check_intersection(i, actives[s1 - 1], actives[s1], pt)
-                if s2 < len(actives) - 1:
-                    check_intersection(i, actives[s2], actives[s2 + 1], pt)
-            elif index >= 0:
-                print(f"inserting: {index}")
-                ip = bisect_yint(actives, index, pt)
-                actives.insert(ip, index)
-                if ip > 0:
-                    check_intersection(i, actives[ip - 1], actives[ip], pt)
-                if ip < len(actives) - 1:
-                    check_intersection(i, actives[ip], actives[ip + 1], pt)
-            else:
-                print(f"removing: {index}")
-                rp = actives.index(~index)
-                del actives[rp]
-                if 0 < rp < len(actives):
-                    check_intersection(i, actives[rp - 1], actives[rp], pt)
-=======
             for index in removes:
                 rp = actives.index(index)
                 del actives[rp]
@@ -615,7 +562,6 @@
                 except ValueError:
                     # was removed
                     pass
->>>>>>> 8de03c76
             i += 1
             if pt == next:
                 continue
