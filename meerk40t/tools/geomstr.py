"""
Geomstr objects store aligned arrays of geom primitives. These primitives are line,
quad, cubic, arc, and point. There are a couple additional structural elements
like end, and vertex.

All the geom primitives are stored in an array of with a width of 5 complex
numbers. The complex numbers are often, but not always used as points. This
structure is intended to permit not just efficient storage of all geom objects
and mixtures of those primitives but also to permit efficient reversing
with the use of flips.

The center complex number stores the geom type and a reference point to the
associated settings information. This is usually going to be a dictionary
but objects would work equally well.

Adjacent geoms are part of a run. It's assumed that most geometry accessing
this data is going travel in a path through each of these points. Disjointed
geoms are considered to be implicit moves. For example:

line (0+0j, 0+50j)
line (50+0j, 50+50j)

is not a connected run, but two disjointed lines. This implies that we moved
between these lines, in fact, we assume that geometry will always travel
from one geom to the next. Except for a structural end type geom. That overtly
declares that no geometry objects should imply any additional links.

A vertex geom does not have an associated set of settings (or a position)
but rather the .imag component of the center complex gives the vertex index.
Any vertex with the same index is the same vertex regardless where it occurs
in the geometry. This means that if a run occurs such that it starts and
ends with vertex #1, this is explicitly a closed path, or rather implicitly
circular, it could still be disjointed. This also means that multiple
different runs or even individual geoms can connect to the same vertex,
creating a graph topography.

All the non-structural geoms have index 0 and index 4 the complex representation
of the start and end points of the geom. The quad and arcs store the same
control point in index 1 and 3. And the cubic stores the first and second
control points in 1 and 3. Point and line may store arbitrary information
in indexes 1 and 3. All geoms store descriptive info in index 2. This means
that reversing geoms and even reversing run of geoms can always be done
with np.flip() calls.

The arc geom is circular and the parameterization is three points, the start,
end and control. If the start and end points are coincident, the control point
is not merely on the arc but is also the furthest point on the arc, located
2*radius distances from the start and end points, the entire geom effectively
denotes a clockwise circle. Note: given that this is degenerate, flipping does
not properly give a counterclockwise circle. If the three points are all
collinear this is effectively a line. If all three points are coincident
this is effectively a point.
"""

import math
from copy import copy

import numpy as np

from meerk40t.svgelements import (
    Matrix,
    Path,
    Line,
    Move,
    QuadraticBezier,
    CubicBezier,
    Arc,
    Close,
)
from meerk40t.tools.zinglplotter import ZinglPlotter

# Note lower nibble is which indexes are positions (except info index)
TYPE_NOP = 0 | 0b000
TYPE_POINT = 0x10 | 0b1001
TYPE_LINE = 0x20 | 0b1001
TYPE_QUAD = 0x30 | 0b1111
TYPE_CUBIC = 0x40 | 0b1111
TYPE_ARC = 0x50 | 0b1111

TYPE_VERTEX = 0x70 | 0b0000
TYPE_END = 0x80 | 0b0000


class Polygon:
    def __init__(self, *args):
        self.geomstr = Geomstr()
        self.geomstr.polyline(args)

    def bbox(self, mx=None):
        return self.geomstr.bbox(mx)


class Clip:
    def __init__(self, shape):
        self.clipping_shape = shape
        self.bounds = shape.bbox()

    def clip(self, subject, split=True):

        clip = self.clipping_shape
        if split:
            s = subject.segments[: subject.index]
            c = clip.segments[: clip.index]
            cmaxx = np.where(
                np.real(c[:, 0]) > np.real(c[:, -1]),
                np.real(c[:, 0]),
                np.real(c[:, -1]),
            )
            sminx = np.where(
                np.real(s[:, 0]) < np.real(s[:, -1]),
                np.real(s[:, 0]),
                np.real(s[:, -1]),
            )
            cminx = np.where(
                np.real(c[:, 0]) < np.real(c[:, -1]),
                np.real(c[:, 0]),
                np.real(c[:, -1]),
            )
            smaxx = np.where(
                np.real(s[:, 0]) > np.real(s[:, -1]),
                np.real(s[:, 0]),
                np.real(s[:, -1]),
            )
            cmaxy = np.where(
                np.imag(c[:, 0]) > np.imag(c[:, -1]),
                np.imag(c[:, 0]),
                np.imag(c[:, -1]),
            )
            sminy = np.where(
                np.imag(s[:, 0]) < np.imag(s[:, -1]),
                np.imag(s[:, 0]),
                np.imag(s[:, -1]),
            )
            cminy = np.where(
                np.imag(c[:, 0]) < np.imag(c[:, -1]),
                np.imag(c[:, 0]),
                np.imag(c[:, -1]),
            )
            smaxy = np.where(
                np.imag(s[:, 0]) > np.imag(s[:, -1]),
                np.imag(s[:, 0]),
                np.imag(s[:, -1]),
            )
            x0, y0 = np.meshgrid(cmaxx, sminx)
            x1, y1 = np.meshgrid(cminx, smaxx)
            x2, y2 = np.meshgrid(cmaxy, sminy)
            x3, y3 = np.meshgrid(cminy, smaxy)

            checks = np.dstack(
                (
                    x0 > y0,
                    x1 < y1,
                    x2 > y2,
                    x3 < y3,
                )
            ).all(axis=2)
            # new_subject = Geomstr(s)
            for s0, s1 in sorted(np.argwhere(checks), key=lambda e: e[0], reverse=True):
                splits0 = [
                    t for t, _ in subject.intersections(int(s0), clip.segments[s1])
                ]
                if len(splits0):
                    split_lines = list(subject.split(s0, splits0))
                    subject.replace(s0, s0, split_lines)

        # Previous bruteforce.
        # for i in range(clip.index):
        #     for c in range(subject.index - 1, -1, -1):
        #         for t0, t1 in sorted(
        #             list(subject.intersections(c, clip.segments[i])),
        #             key=lambda t: t[0],
        #             reverse=True,
        #         ):
        #             subject.split(c, t0)

        sb = Scanbeam(clip)
        mid_points = subject.position(slice(subject.index), 0.5)
        r = np.where(sb.points_in_polygon(mid_points))
        subject.segments = subject.segments[r]
        subject.index = len(subject.segments)
        return subject


class Pattern:
    def __init__(self, geomstr=None):
        if geomstr is None:
            geomstr = Geomstr()
        self.geomstr = geomstr
        x0, y0, x1, y1 = geomstr.bbox()
        self.offset_x = x0
        self.offset_y = x0
        self.cell_width = x1 - x0
        self.cell_height = y1 - y0
        self.padding_x = 0
        self.padding_y = 0
        self.extend_pattern = False

    def create_from_pattern(self, pattern, a=None, b=None, *args, **kwargs):
        """
        Write the pattern to the pattern in patterning format.

        @param pattern: generator of pattern format.
        @return:
        """
        self.offset_x = 0
        self.offset_y = 0
        self.cell_width = 1
        self.cell_height = 1

        path = self.geomstr
        path.clear()
        current = 0j

        for entry in pattern(a, b, *args, **kwargs):
            key = entry[0].lower()
            if key == "m":
                current = complex(entry[1], entry[2])
            elif key == "h":
                endpoint = complex(current.real + entry[1], current.imag)
                path.line(current, endpoint)
                current = endpoint
            elif key == "v":
                endpoint = complex(current.real, current.imag + entry[1])
                path.line(current, endpoint)
                current = endpoint
            elif key == "l":
                # Line to...
                endpoint = complex(entry[1], entry[2])
                path.line(current, endpoint)
                current = endpoint
            elif key == "a":
                control = complex(entry[1], entry[2])
                endpoint = complex(entry[3], entry[4])
                path.arc(current, control, endpoint)
                current = endpoint
            elif key == "c":
                control1 = complex(entry[1], entry[2])
                control2 = complex(entry[3], entry[4])
                endpoint = complex(entry[5], entry[6])
                path.cubic(current, control1, control2, endpoint)
                current = endpoint
            elif key == "q":
                control1 = complex(entry[1], entry[2])
                endpoint = complex(entry[3], entry[4])
                path.quad(current, control1, endpoint)
                current = endpoint
            else:
                raise ValueError("Unrecognized Pattern Element")

    def set_cell_dims_percent(self, percent_x, percent_y):
        # I dunno
        pass

    def set_cell_dims(self, width, height):
        self.cell_width, self.cell_height = width, height

    def set_cell_padding(self, pad_x, pad_y):
        self.padding_x, self.padding_y = pad_x, pad_y

    def generate(self, x0, y0, x1, y1):
        """
        Generates a geomstr pattern between x0, y0, x1 and y1. The pattern may exceed
        the given bounds. It is guaranteed, however, to include all the required pattern
        copies within space given.

        @param x0:
        @param y0:
        @param x1:
        @param y1:
        @return:
        """
        cw = self.cell_width
        ch = self.cell_height
        px = self.padding_x
        py = self.padding_y
        cx = cw + px * 2
        cy = ch + py * 2
        start_index_x = math.floor(x0 / cx) - 1
        start_index_y = math.floor(y0 / cy) - 1
        end_index_x = math.ceil(x1 / cx) + 1
        end_index_y = math.ceil(y1 / cy) + 1

        if self.extend_pattern:
            row_offset = -0.5 * self.cell_width
            start_index_x -= 1
        else:
            row_offset = 0

        for c in range(start_index_x, end_index_x):
            x = c * cx + row_offset
            for r in range(start_index_y, end_index_y):
                y = r * cy
                if c % 2:
                    y += 0.5 * cy
                # Don't call draw if outside of hinge area
                m = Matrix.scale(cw, ch)
                m *= Matrix.translate(x - self.offset_x, y - self.offset_y)
                yield self.geomstr.as_transformed(m)


class PolyBool:
    def __init__(self):
        self.inputs = list()
        # List of each segment info about it.

    def add_segments(self, g):
        self.inputs.append(g)


class Scanbeam:
    """
    Accepts a Geomstr operation and performs scanbeam operations.
    """

    def __init__(self, geom):
        self._geom = geom

        self.scanline = -float("inf")

        self._sorted_edge_list = []
        self._edge_index_of_high = -1

        self._active_edge_list = []
        self._dirty_actives_sort = False

        self._low = float("inf")
        self._high = -float("inf")

        for i in range(self._geom.index):
            if (self._geom.segments[i][0].imag, self._geom.segments[i][0].real) < (
                self._geom.segments[i][-1].imag,
                self._geom.segments[i][-1].real,
            ):
                self._sorted_edge_list.append((self._geom.segments[i][0], i))
                self._sorted_edge_list.append((self._geom.segments[i][-1], ~i))
            else:
                self._sorted_edge_list.append((self._geom.segments[i][0], ~i))
                self._sorted_edge_list.append((self._geom.segments[i][-1], i))

        def sort_key(e):
            return e[0].imag, e[0].real, ~e[1]

        self._sorted_edge_list.sort(key=sort_key)

        self.increment_scanbeam()

        self._nb_events = None
        self._nb_scan = None

    def compute_beam(self):
        actives = []
        largest_actives = 0
        events = []
        while self._high != float("inf"):
            if self._high != self._low:
                if len(self.actives()) > largest_actives:
                    largest_actives = len(self.actives())
                actives.append(list(self.actives()))
                events.append(self._high)
            self.increment_scanbeam()
        actives.append([])
        self._nb_events = events
        self._nb_scan = np.zeros((len(actives), largest_actives), dtype=int)
        self._nb_scan -= 1
        for i, active in enumerate(actives):
            self._nb_scan[i, 0 : len(active)] = active

    def points_in_polygon(self, e):
        if self._nb_scan is None:
            self.compute_beam()
        idx = np.searchsorted(self._nb_events, np.imag(e))
        actives = self._nb_scan[idx]
        line = self._geom.segments[actives]
        a = line[:, :, 0]
        a = np.where(actives == -1, np.nan + np.nan * 1j, a)
        b = line[:, :, -1]
        b = np.where(actives == -1, np.nan + np.nan * 1j, b)

        old_np_seterr = np.seterr(invalid="ignore", divide="ignore")
        try:
            # If horizontal slope is undefined. But, all x-ints are at x since x0=x1
            m = (b.imag - a.imag) / (b.real - a.real)
            y0 = a.imag - (m * a.real)
            ys = np.reshape(np.repeat(np.imag(e), y0.shape[1]), y0.shape)
            x_intercepts = np.where(~np.isinf(m), (ys - y0) / m, a.real)
        finally:
            np.seterr(**old_np_seterr)
        xs = np.reshape(np.repeat(np.real(e), y0.shape[1]), y0.shape)
        results = np.sum(x_intercepts <= xs, axis=1)
        results %= 2
        return results

    def scanline_increment(self, delta):
        self.scanline_to(self.scanline + delta)
        return math.isinf(self._low) or math.isinf(self._high)

    def scanline_to(self, scan):
        """
        Move the scanline to the scan position.
        @param scan:
        @return:
        """
        self._dirty_actives_sort = True

        while self._below_scanbeam(scan):
            self.decrement_scanbeam()

        while self._above_scanbeam(scan):
            self.increment_scanbeam()

        self.scanline = scan
        self._sort_actives()

    def x_intercept(self, e):
        return self._geom.x_intercept(e, self.scanline)

    def is_point_inside(self, x, y, tolerance=0):
        """
        Determine if the x/y point is with the segments of a closed shape polygon.

        This assumes that add_polyline added a closed point class.
        @param x: x location of point
        @param y: y location of point
        @param tolerance: wiggle room, in favor of inside
        @return:
        """
        self.scanline_to(y)
        for i in range(1, len(self._active_edge_list), 2):
            prior = self._active_edge_list[i - 1]
            after = self._active_edge_list[i]
            p_i = self.x_intercept(prior) - tolerance
            a_i = self.x_intercept(after) + tolerance
            if p_i <= x <= a_i:
                return True
        return False

    def actives(self):
        """
        Get the active list at the current scanline.

        @return:
        """
        self._sort_actives()
        return self._active_edge_list

    def event_range(self):
        """
        Returns the range of events from the lowest to the highest in y-value.

        @return:
        """
        y_min, index_min = self._sorted_edge_list[0]
        y_max, index_max = self._sorted_edge_list[-1]
        return y_min, y_max

    def _sort_actives(self):
        if not self._dirty_actives_sort:
            return
        self._active_edge_list.sort(key=self.x_intercept)
        self._dirty_actives_sort = False

    def within_scanbeam(self, v):
        """
        Is the value within the current scanbeam?
        @param v:
        @return:
        """

        return not self._below_scanbeam(v) and not self._above_scanbeam(v)

    def _below_scanbeam(self, v):
        """
        Is the value below the current scanbeam?
        @param v:
        @return:
        """
        return v < self._low

    def _above_scanbeam(self, v):
        """
        Is the value above the current scanbeam?

        @param v:
        @return:
        """
        return v > self._high

    def increment_scanbeam(self):
        """
        Increment scanbeam the active edge events.

        @return:
        """
        leading_edge = self._edge_index_of_high
        if leading_edge >= 0:
            sb_value, sb_index = self._sorted_edge_list[leading_edge]
            if sb_index >= 0:
                self._active_edge_list.append(sb_index)
            else:
                self._active_edge_list.remove(~sb_index)

        self._edge_index_of_high += 1
        self._low = self._high
        if self._edge_index_of_high < len(self._sorted_edge_list):
            self._high, sb_index = self._sorted_edge_list[self._edge_index_of_high]
            self._high = self._high.imag
        else:
            self._high = float("inf")

    def decrement_scanbeam(self):
        """
        Decrement scanbeam the active edge events.

        @return:
        """
        leading_edge = self._edge_index_of_high - 1
        if leading_edge < len(self._sorted_edge_list):
            sb_value, sb_index = self._sorted_edge_list[leading_edge]
            if sb_index >= 0:
                self._active_edge_list.remove(sb_index)
            else:
                self._active_edge_list.append(~sb_index)

        self._edge_index_of_high -= 1
        self._high = self._low
        if self._edge_index_of_high > 0:
            self._low, sb_index = self._sorted_edge_list[self._edge_index_of_high - 1]
            self._low = self._low.imag
        else:
            self._low = float("-inf")


class MergeGraph:
    def __init__(self, geomstr):
        self.geomstr = geomstr

    def merge(self, other):
        """
        Merge other geomstr with this geomstr. Intersections meet at vertices.
        @param other:
        @return:
        """
        segments = self.geomstr.segments
        index = self.geomstr.index

        intersections = self.find_intersections(other)
        bisectors = {}

        for xi, yi, s, t, idx in intersections:
            bis = bisectors.get(s)
            if bis is None:
                bis = []
                bisectors[s] = bis
            bis.append((xi, yi, s, t, idx))
        original = segments
        total = index + other.index + len(intersections) * 4 + 1
        new_segments = np.zeros((total, 5), dtype="complex")

        itx = 0
        itx = self._bisect_segments(bisectors, original, index, new_segments, itx)
        new_segments[itx] = (
            np.nan,
            np.nan,
            complex(TYPE_END, -1),
            np.nan,
            np.nan,
        )
        itx += 1

        bisectors = {}
        for xi, yi, s, t, idx in intersections:
            bis = bisectors.get(t)
            if bis is None:
                bis = []
                bisectors[t] = bis
            bis.append((xi, yi, t, s, idx))
        original = other.segments
        itx = self._bisect_segments(bisectors, original, other.index, new_segments, itx)
        self.geomstr.segments = new_segments
        self.geomstr.index = itx
        self.geomstr.capacity = new_segments.shape[0]
        return self.geomstr

    def _bisect_segments(self, bisectors, original, index, new_segments, itx):
        def bisector_sort(e):
            """Sort by edge index, and distance from start."""
            return e[2], abs(complex(e[0], e[1]) - original[e[2], 0])

        for seg in range(index):
            bisector = bisectors.get(seg)
            if bisector is None:
                # Not bisected, copy over.
                new_segments[itx] = original[seg]
                itx += 1
                continue
            bisector.sort(key=bisector_sort)

            start = original[seg, 0]
            settype = original[seg, 2]
            for xi, yi, si, ti, idx in bisector:
                end = complex(xi, yi)

                new_segments[itx] = (
                    start,
                    start,
                    settype,
                    end,
                    end,
                )
                itx += 1

                new_segments[itx] = (
                    np.nan,
                    np.nan,
                    complex(TYPE_VERTEX, idx),
                    np.nan,
                    np.nan,
                )
                itx += 1

                start = end
            end = original[seg, -1]
            new_segments[itx] = (
                start,
                start,
                settype,
                end,
                end,
            )
            itx += 1
        return itx

    def find_intersections(self, other):
        """
        Finds intersections between line types through brute force.

        @param other:
        @return:
        """
        segments = self.geomstr.segments
        index = self.geomstr.index
        idx = 0
        intersections = []
        for s in range(index):
            if int(segments[s, 2].real) & 0xFF != TYPE_LINE:
                continue
            for t in range(other.index):
                if int(other.segments[t, 2].real) & 0xFF != TYPE_LINE:
                    continue
                intersect = Geomstr.line_intersect(
                    segments[s, 0].real,
                    segments[s, 0].imag,
                    segments[s, -1].real,
                    segments[s, -1].imag,
                    other.segments[t, 0].real,
                    other.segments[t, 0].imag,
                    other.segments[t, -1].real,
                    other.segments[t, -1].imag,
                )
                if not intersect:
                    continue
                xi, yi = intersect
                intersections.append((xi, yi, s, t, idx))
                idx += 1
        return intersections


class Geomstr:
    """
    Geometry String Class
    """

    def __init__(self, segments=None):
        if segments is not None:
            self.index = len(segments)
            self.capacity = self.index
            self.segments = segments
        else:
            self.index = 0
            self.capacity = 12
            self.segments = np.zeros((self.capacity, 5), dtype="complex")

        self._settings = dict()

    def __str__(self):
        return f"Geomstr({self.index} segments)"

    def __repr__(self):
        return f"Geomstr({repr(self.segments[:self.index])})"

    def __copy__(self):
        """
        Create a geomstr copy.

        @return: Copy of geomstr.
        """
        geomstr = Geomstr()
        geomstr.index = self.index
        geomstr.capacity = self.capacity
        geomstr.segments = np.copy(self.segments)
        return geomstr

    def __len__(self):
        """
        @return: length of the geomstr (note not the capacity).
        """
        return self.index

    def __iter__(self):
        return self.segments

    @classmethod
    def svg(cls, path_d):
        obj = cls()
        if isinstance(path_d, str):
            path = Path(path_d)
        else:
            path = path_d
        for seg in path:
            if isinstance(seg, Move):
                pass
            elif isinstance(seg, (Line, Close)):
<<<<<<< HEAD
                obj.line(complex(seg.start), complex(seg.end))
            elif isinstance(seg, QuadraticBezier):
                obj.quad(complex(seg.start), complex(seg.control), complex(seg.end))
            elif isinstance(seg, CubicBezier):
                obj.cubic(
                    complex(seg.start),
                    complex(seg.control1),
                    complex(seg.control2),
                    complex(seg.end),
                )
            elif isinstance(seg, Arc):
                if seg.is_circular():
                    obj.arc(
                        complex(seg.start), complex(seg.point(0.5)), complex(seg.end)
                    )
                else:
                    quads = seg.as_quad_curves(4)
                    for q in quads:
                        obj.quad(complex(q.start), complex(q.control), complex(q.end))
=======
                obj.line(seg.start, seg.end)
            elif isinstance(seg, QuadraticBezier):
                obj.quad(seg.start, seg.control, seg.end)
            elif isinstance(seg, CubicBezier):
                obj.cubic(seg.start, seg.control1, seg.control2, seg.end)
            elif isinstance(seg, Arc):
                if seg.is_circular():
                    obj.arc(seg.start, seg.point(0.5), seg.end)
                else:
                    quads = seg.as_quad_curves(4)
                    for q in quads:
                        obj.quad(q.start, q.control, q.end)
>>>>>>> 5ac7feb9
        return obj

    def _ensure_capacity(self, capacity):
        if self.capacity > capacity:
            return
        self.capacity = max(self.capacity << 1, capacity)
        new_segments = np.zeros((self.capacity, 5), dtype="complex")
        new_segments[0 : self.index] = self.segments[0 : self.index]
        self.segments = new_segments

    def _trim(self):
        if self.index != self.capacity:
            self.capacity = self.index
            self.segments = self.segments[0 : self.index]

    def settings(self, key, settings):
        """
        Set settings object for given key.

        @param key:
        @param settings:
        @return:
        """
        self._settings[key] = settings

    def clear(self):
        self.index = 0

    def allocate_at_position(self, e, space=1):
        """
        Creates space within the array, at position e.

        If space is negative this will delete space.
        @param e:
        @param space:
        @return:
        """
        self._ensure_capacity(self.index + space)
        self.segments[e + space : self.index + space] = self.segments[e : self.index]
        self.index += space

    def replace(self, e0, e1, lines):
        space = len(lines) - (e1 - e0) - 1
        self.allocate_at_position(e0, space)
        if len(lines):
            self.segments[e0 : e0 + len(lines)] = lines

    def insert(self, e, lines):
        space = len(lines)
        self.allocate_at_position(e, space)
        self.segments[e : e + space] = lines

    def append(self, other):
        self._ensure_capacity(self.index + other.index + 1)
        self.end()
        self.segments[self.index : self.index + other.index] = other.segments[
            : other.index
        ]
        self.index += other.index

    #######################
    # Geometric Primatives
    #######################

    def line(self, start, end, settings=0, a=None, b=None):
        """
        Add a line between start and end points at the given settings level

        @param start: complex: start point
        @param end: complex: end point
        @param settings: settings level to assign this particular line.
        @return:
        """
        if a is None:
            a = 0
        if b is None:
            b = 0
        self._ensure_capacity(self.index + 1)
        self.segments[self.index] = (
            start,
            a,
            complex(TYPE_LINE, settings),
            b,
            end,
        )
        self.index += 1

    def quad(self, start, control, end, settings=0):
        """
        Add a quadratic bezier curve.
        @param start: (complex) start point
        @param control: (complex) control point
        @param end: (complex) end point
        @param settings: optional settings level for the quadratic bezier curve
        @return:
        """
        self._ensure_capacity(self.index + 1)
        self.segments[self.index] = (
            start,
            control,
            complex(TYPE_QUAD, settings),
            control,
            end,
        )
        self.index += 1

    def cubic(self, start, control0, control1, end, settings=0):
        """
        Add in a cubic bezier curve
        @param start: (complex) start point
        @param control0: (complex) first control point
        @param control1: (complex) second control point
        @param end: (complex) end point
        @param settings: optional settings level for the cubic bezier curve
        @return:
        """
        self._ensure_capacity(self.index + 1)
        self.segments[self.index] = (
            start,
            control0,
            complex(TYPE_CUBIC, settings),
            control1,
            end,
        )
        self.index += 1

    def arc(self, start, control, end, settings=0):
        """
        Add in a circular arc curve
        @param start: (complex) start point
        @param control:(complex) control point
        @param end: (complex) end point
        @param settings: optional settings level for the arc
        @return:
        """
        self._ensure_capacity(self.index + 1)
        self.segments[self.index] = (
            start,
            control,
            complex(TYPE_ARC, settings),
            control,
            end,
        )
        self.index += 1

    def point(self, position, settings=0, a=None, b=None):
        """
        Add in point 1D geometry object.

        @param position: Position at which add point
        @param settings: optional settings level for the point
        @return:
        """
        if a is None:
            a = 0
        if b is None:
            b = 0
        self._ensure_capacity(self.index + 1)
        self.segments[self.index] = (
            position,
            a,
            complex(TYPE_POINT, settings),
            b,
            position,
        )
        self.index += 1

    def end(self, settings=0):
        """
        Adds a structural break in the current path. Two structural breaks are assumed to be a new path.
        @param settings: Unused settings value for break.
        @return:
        """
        self._ensure_capacity(self.index + 1)
        self.segments[self.index] = (
            np.nan,
            np.nan,
            complex(TYPE_END, settings),
            np.nan,
            np.nan,
        )
        self.index += 1

    def vertex(self, vertex=0):
        """
        Add a vertex, a vertex is assumed to be the same point always. Any run that hits a
        vertex is said to have hit a graph-node. If there are two vertexes there is a loop
        if there's more than segments that goto a vertex that is a graph.
        @param vertex: Vertex index of vertex being added
        @return:
        """
        self._ensure_capacity(self.index + 1)
        self.segments[self.index] = (
            np.nan,
            np.nan,
            complex(TYPE_VERTEX, vertex),
            np.nan,
            np.nan,
        )
        self.index += 1

    def close(self, settings=0):
        """
        Close the current path if possible. This merely connects the end of the current path to the original point of
        the current path. (After any TYPE_BREAK commands).

        @param settings:
        @return:
        """
        if self.index == 0:
            raise ValueError("Empty path cannot close")
        self._ensure_capacity(self.index + 1)
        types = self.segments[: self.index, 2]
        q = np.where(np.real(types) == TYPE_END)[0]
        if len(q):
            last = q[-1] + 1
            if self.index <= last:
                raise ValueError("Empty path cannot close")
        else:
            last = 0
        start_segment = self.segments[last][0]
        end_segment = self.segments[self.index - 1][-1]
        if start_segment != end_segment:
            self.line(end_segment, start_segment, settings=settings)

    #######################
    # Geometric Helpers
    #######################

    def polyline(self, points, settings=0):
        """
        Add a series of polyline points
        @param points:
        @param settings:
        @return:
        """
        for i in range(1, len(points)):
            self.line(points[i - 1], points[i], settings=settings)

    #######################
    # Query Properties
    #######################
    def segment_type(self, e=None, line=None):
        if line is None:
            line = self.segments[e]

        infor = line[2].real
        if infor == TYPE_LINE:
            return "line"
        if infor == TYPE_QUAD:
            return "quad"
        if infor == TYPE_CUBIC:
            return "cubic"
        if infor == TYPE_ARC:
            return "arc"
        if infor == TYPE_POINT:
            return "arc"
        if infor == TYPE_VERTEX:
            return "vertex"
        if infor == TYPE_END:
            return "end"
        if infor == TYPE_NOP:
            return "nop"

    @property
    def first_point(self):
        """
        First point within the path if said point exists
        @return:
        """
        if self.index:
            return self.segments[0, 0]
        else:
            return None

    #######################
    # Universal Functions
    #######################

    def bbox(self, mx=None, e=None):
        """
        Get the bounds of the given geom primitive

        @param mx:
        @param e:
        @return:
        """
        if e is None:
            segments = self.segments
            index = self.index
            bounds = self.bbox(mx=mx, e=segments[0:index])
            min_x, min_y, max_x, max_y = bounds
            min_x = min_x[np.where(~np.isnan(min_x))]
            min_y = min_y[np.where(~np.isnan(min_y))]
            max_x = max_x[np.where(~np.isnan(max_x))]
            max_y = max_y[np.where(~np.isnan(max_y))]
            if len(min_x) == 0:
                return np.nan, np.nan, np.nan, np.nan
            return np.min(min_x), np.min(min_y), np.max(max_x), np.max(max_y)
        if isinstance(e, np.ndarray):
            bboxes = np.zeros((4, len(e)), dtype=float)
            for i, line in enumerate(e):
                bboxes[:, i] = self._bbox_segment(line)
            return bboxes
        line = self.segments[e]
        return self._bbox_segment(line)

    def _bbox_segment(self, line):
        if line[2].real == TYPE_LINE:
            return (
                min(line[0].real, line[-1].real),
                min(line[0].imag, line[-1].imag),
                max(line[0].real, line[-1].real),
                max(line[0].imag, line[-1].imag),
            )
        elif line[2].real == TYPE_QUAD:
            local_extremizers = list(self._quad_local_extremes(0, line))
            extreme_points = self._quad_position(line, local_extremizers)
            local_extrema = extreme_points.real
            xmin = min(local_extrema)
            xmax = max(local_extrema)

            local_extremizers = list(self._quad_local_extremes(1, line))
            extreme_points = self._quad_position(line, local_extremizers)
            local_extrema = extreme_points.imag
            ymin = min(local_extrema)
            ymax = max(local_extrema)

            return xmin, ymin, xmax, ymax
        elif line[2].real == TYPE_CUBIC:
            local_extremizers = list(self._cubic_local_extremes(0, line))
            extreme_points = self._cubic_position(line, local_extremizers)
            local_extrema = extreme_points.real
            xmin = min(local_extrema)
            xmax = max(local_extrema)

            local_extremizers = list(self._cubic_local_extremes(1, line))
            extreme_points = self._cubic_position(line, local_extremizers)
            local_extrema = extreme_points.imag
            ymin = min(local_extrema)
            ymax = max(local_extrema)

            return xmin, ymin, xmax, ymax

    def position(self, e, t):
        """
        Get the position t [0-1] within the geom.

        @param e:
        @param t:
        @return:
        """
        if isinstance(e, int):
            line = self.segments[e]
            if line[2].real == TYPE_LINE:
                point = self._line_position(line, [t])
                return complex(*point)
            elif line[2].real == TYPE_QUAD:
                point = self._quad_position(line, [t])
                return complex(*point)
            elif line[2].real == TYPE_CUBIC:
                point = self._cubic_position(line, [t])
                return complex(*point)
            if line[2].real == TYPE_ARC:
                point = self._arc_position(line, [t])
                return complex(*point)
            return
        geoms = self.segments[e]
        results = np.zeros(geoms.shape[0], dtype="complex")
        results[:] = complex(np.nan, np.nan)

        infos = np.real(geoms[:, 2]).astype(int)
        q = np.where(infos == TYPE_LINE)
        pts = self._line_position(geoms[q], [t])
        results[q] = pts
        q = np.where(infos == TYPE_QUAD)
        pts = self._quad_position(geoms[q], [t])
        results[q] = pts
        q = np.where(infos == TYPE_CUBIC)
        pts = self._cubic_position(geoms[q], [t])
        results[q] = pts
        q = np.where(infos == TYPE_ARC)
        pts = self._arc_position(geoms[q], [t])
        results[q] = pts
        q = np.where(infos == TYPE_POINT)
        pts = self._line_position(geoms[q], [t])
        results[q] = pts
        return results

    def _line_position(self, line, positions):
        if len(line.shape) != 1:
            # If there's 2d to this, then axis 1 is lines.
            return self.towards(line[:, 0], line[:, -1], positions[0])
        x0, y0 = line[0].real, line[0].imag
        x1, y1 = line[-1].real, line[-1].imag
        return (
            np.interp(positions, [0, 1], [x0, x1])
            + np.interp(positions, [0, 1], [y0, y1]) * 1j
        )

    def _quad_position(self, line, positions):
        """Calculate the x,y position at a certain position of the path. `pos` may be a
        float or a NumPy array."""
        if len(line.shape) != 1:
            # 2d means axis 1 is lines:
            position = positions[0]
            n_pos = 1 - position
            pos_2 = position * position
            n_pos_2 = n_pos * n_pos
            n_pos_pos = n_pos * position
            x0, y0 = line[:, 0].real, line[:, 0].imag
            x1, y1 = line[:, 1].real, line[:, 1].imag
            x2, y2 = line[:, -1].real, line[:, -1].imag
            return (n_pos_2 * x0 + 2 * n_pos_pos * x1 + pos_2 * x2) + (
                n_pos_2 * y0 + 2 * n_pos_pos * y1 + pos_2 * y2
            ) * 1j
        x0, y0 = line[0].real, line[0].imag
        x1, y1 = line[1].real, line[1].imag
        # line[3] is identical to line[1]
        x2, y2 = line[4].real, line[4].imag

        def _compute_point(position):
            # compute factors
            n_pos = 1 - position
            pos_2 = position * position
            n_pos_2 = n_pos * n_pos
            n_pos_pos = n_pos * position

            return (n_pos_2 * x0 + 2 * n_pos_pos * x1 + pos_2 * x2) + (
                n_pos_2 * y0 + 2 * n_pos_pos * y1 + pos_2 * y2
            ) * 1j

        return _compute_point(np.array(positions))

    def _quad_local_extremes(self, v, e):
        yield 0
        yield 1
        if v == 0:
            a = e[0].real, e[1].real, e[4].real
        else:
            a = e[0].imag, e[1].imag, e[4].imag

        n = a[0] - a[1]
        d = a[0] - 2 * a[1] + a[2]
        if d != 0:
            t = n / float(d)
            if 0 < t < 1:
                yield t
        else:
            yield 0.5

    def _cubic_position(self, line, positions):
        if len(line.shape) != 1:
            # 2d means axis 1 is lines:
            position = positions[0]
            pos_3 = position * position * position
            n_pos = 1 - position
            n_pos_3 = n_pos * n_pos * n_pos
            pos_2_n_pos = position * position * n_pos
            n_pos_2_pos = n_pos * n_pos * position
            x0, y0 = line[:, 0].real, line[:, 0].imag
            x1, y1 = line[:, 1].real, line[:, 1].imag
            x2, y2 = line[:, 3].real, line[:, 3].imag
            x3, y3 = line[:, -1].real, line[:, -1].imag
            return (
                n_pos_3 * x0 + 3 * (n_pos_2_pos * x1 + pos_2_n_pos * x2) + pos_3 * x3
            ) + (
                n_pos_3 * y0 + 3 * (n_pos_2_pos * y1 + pos_2_n_pos * y2) + pos_3 * y3
            ) * 1j

        x0, y0 = line[0].real, line[0].imag
        x1, y1 = line[1].real, line[1].imag
        x2, y2 = line[3].real, line[3].imag
        x3, y3 = line[4].real, line[4].imag

        def _compute_point(position):
            # compute factors
            pos_3 = position * position * position
            n_pos = 1 - position
            n_pos_3 = n_pos * n_pos * n_pos
            pos_2_n_pos = position * position * n_pos
            n_pos_2_pos = n_pos * n_pos * position
            return (
                n_pos_3 * x0 + 3 * (n_pos_2_pos * x1 + pos_2_n_pos * x2) + pos_3 * x3
            ) + (
                n_pos_3 * y0 + 3 * (n_pos_2_pos * y1 + pos_2_n_pos * y2) + pos_3 * y3
            ) * 1j

        return _compute_point(np.array(positions))

    def _cubic_local_extremes(self, v, e):
        """
        returns the extreme t values for a cubic Bézier curve, with a non-zero denom
        """
        yield 0
        yield 1
        if v == 0:
            a = e[0].real, e[1].real, e[3].real, e[4].real
        else:
            a = e[0].imag, e[1].imag, e[3].imag, e[4].imag

        denom = a[0] - 3 * a[1] + 3 * a[2] - a[3]
        if abs(denom) >= 1e-12:
            delta = (
                a[1] * a[1] - (a[0] + a[1]) * a[2] + a[2] * a[2] + (a[0] - a[1]) * a[3]
            )
            if delta >= 0:  # otherwise no local extrema
                sqdelta = math.sqrt(delta)
                tau = a[0] - 2 * a[1] + a[2]
                r1 = (tau + sqdelta) / denom
                r2 = (tau - sqdelta) / denom
                if 0 < r1 < 1:
                    yield r1
                if 0 < r2 < 1:
                    yield r2
        else:
            yield 0.5

    def _arc_position(self, line, positions):
        if len(line.shape) != 1:
            # 2d means axis 1 is lines:
            results = np.zeros(line.shape[0], dtype=complex)
            for i, _line in enumerate(line):
                results[i] = self._arc_position(line, positions)
            return results
        start, control, info, control2, end = line

        xy = np.empty((len(positions), 2), dtype=float)
        center = self.arc_center(line=line)
        theta = self.angle(center, start)
        sweep = self.arc_sweep(line=line, center=center)

        if start == end and sweep == 0:
            xy[:, 0], xy[:, 1] = start
        else:
            t = theta + positions * sweep
            r = abs(center - start)

            cx = center.real
            cy = center.imag
            cos_t = np.cos(t)
            sin_t = np.sin(t)
            xy[:, 0] = cx + r * cos_t
            xy[:, 1] = cy + r * sin_t

            # ensure clean endings
            xy[positions == 0, :] = list([start.real, start.imag])
            xy[positions == 1, :] = list([end.real, end.imag])

        return xy[:, 0] + xy[:, 1] * 1j

    def length(self, e):
        """
        Returns the length of geom e.

        @param e:
        @return:
        """
        line = self.segments[e]
        start, control1, info, control2, end = line
        if info.real == TYPE_LINE:
            return abs(start - end)
        if info.real == TYPE_QUAD:
            a = start - 2 * control1 + end
            b = 2 * (control1 - start)
            # For an explanation of this case, see
            # http://www.malczak.info/blog/quadratic-bezier-curve-length/
            A = 4 * (a.real * a.real + a.imag * a.imag)
            B = 4 * (a.real * b.real + a.imag * b.imag)
            C = b.real * b.real + b.imag * b.imag

            Sabc = 2 * math.sqrt(A + B + C)
            A2 = math.sqrt(A)
            A32 = 2 * A * A2
            C2 = 2 * math.sqrt(C)
            if abs(A2) <= 1e-11:
                # a_dot_b = a.real * b.real + a.imag * b.imag
                if abs(a) < 1e-10:
                    s = abs(b)
                else:
                    k = abs(b) / abs(a)
                    if k >= 2:
                        s = abs(b) - abs(a)
                    else:
                        s = abs(a) * (k * k / 2 - k + 1)
                return s
            BA = B / A2
            return (
                A32 * Sabc
                + A2 * B * (Sabc - C2)
                + (4 * C * A - B * B) * math.log((2 * A2 + BA + Sabc) / (BA + C2))
            ) / (4 * A32)
        if info.real == TYPE_CUBIC:
            try:
                return self._cubic_length_via_quad(line)
            except:
                # Absolute fallback
                pass
            positions = self._cubic_position(line, np.linspace(0, 1))
            q = np.arange(0, len(positions) - 1)
            pen_downs = positions[q]  # values 0-49
            pen_ups = positions[q + 1]  # values 1-50
            return np.sum(np.abs(pen_ups - pen_downs))

    def _cubic_length_via_quad(self, line):
        """
        If we have scipy.integrate availible, use quad from that to solve this.

        @param line:
        @return:
        """
        from scipy.integrate import quad

        start, control1, info, control2, end = line

        p0 = start
        p1 = control1
        p2 = control2
        p3 = end

        def _abs_derivative(t):
            return abs(
                3 * (p1 - p0) * (1 - t) ** 2
                + 6 * (p2 - p1) * (1 - t) * t
                + 3 * (p3 - p2) * t**2
            )

        return quad(_abs_derivative, 0.0, 1.0, epsabs=1e-12, limit=1000)[0]

    def split(self, e, t):
        """
        Splits individual geom e at position t [0-1]

        @param e:
        @param t: position(s) to split at (numpy ok)
        @return:
        """
        line = self.segments[e]
        start, control, info, control2, end = line
        if info.real == TYPE_LINE:
            try:
                if len(t):
                    # If this is an array the cuts must be in order.
                    t = np.sort(t)
            except TypeError:
                pass
            mid = self.towards(start, end, t)
            if isinstance(mid, complex):
                yield start, control, info, control2, mid
                yield mid, control, info, control2, end
            else:
                # Mid is an array of complexes
                yield start, control, info, control2, mid[0]
                for i in range(1, len(mid)):
                    yield mid[i - 1], control, info, control2, mid[i]
                yield mid[-1], control, info, control2, end
        if info.real == TYPE_QUAD:
            yield from self._split_quad(e, t)
        if info.real == TYPE_CUBIC:
            yield from self._split_cubic(e, t)

    def _split_quad(self, e, t):
        """
        Performs deCasteljau's algorithm unrolled.
        """
        if (
            not isinstance(e, (np.ndarray, tuple, list))
            or len(e) == 0
            or not isinstance(e[0], complex)
        ):
            e = self.segments[e]
        if isinstance(t, (np.ndarray, tuple, list)):
            if len(t) == 1:
                t = t[0]
            else:
                t = np.sort(t)
                last = 0.0
                for t0 in sorted(t):
                    # Thanks tiger.
                    splits = list(self._split_quad(e, (t0 - last) / (1 - last)))
                    last = t0
                    yield splits[0]
                    e = splits[1]
                yield e
                return
        start, control, info, control2, end = e
        r1_0 = t * (control - start) + start
        r1_1 = t * (end - control) + control
        r2 = t * (r1_1 - r1_0) + r1_0
        yield start, r1_0, info, r1_0, r2
        yield r2, r1_1, info, r1_1, end

    def _split_cubic(self, e, t):
        if (
            not isinstance(e, (np.ndarray, tuple, list))
            or len(e) == 0
            or not isinstance(e[0], complex)
        ):
            e = self.segments[e]
        if isinstance(t, (np.ndarray, tuple, list)):
            if len(t) == 1:
                t = t[0]
            else:
                t = np.sort(t)
                last = 0.0
                for t0 in sorted(t):
                    splits = list(self._split_cubic(e, (t0 - last) / (1 - last)))
                    last = t0
                    yield splits[0]
                    e = splits[1]
                yield e
                return
        start, control, info, control2, end = e
        r1_0 = t * (control - start) + start
        r1_1 = t * (control2 - control) + control
        r1_2 = t * (end - control2) + control2
        r2_0 = t * (r1_1 - r1_0) + r1_0
        r2_1 = t * (r1_2 - r1_1) + r1_1
        r3 = t * (r2_1 - r2_0) + r2_0
        yield start, r1_0, info, r2_0, r3
        yield r3, r2_1, info, r1_2, end

    def normal(self, e, t):
        """
        return the unit-normal (right hand rule) vector to this at t.

        @param e:
        @param t:
        @return:
        """
        return -1j * self.tangent(e, t)

    def tangent(self, e, t):
        """
        returns the tangent vector of the geom at t (centered at origin).

        @param e:
        @param t:
        @return:
        """
        start, control1, info, control2, end = self.segments[e]

        if info.real == TYPE_LINE:
            dseg = end - start
            return dseg / abs(dseg)

        if info.real in (TYPE_QUAD, TYPE_CUBIC):
            dseg = self.derivative(e, t)

            # Note: dseg might be numpy value, use np.seterr(invalid='raise')
            try:
                unit_tangent = dseg / abs(dseg)
            except (ZeroDivisionError, FloatingPointError):
                # This may be a removable singularity, if so we just need to compute
                # the limit.
                # Note: limit{{dseg / abs(dseg)} = sqrt(limit{dseg**2 / abs(dseg)**2})
                dseg_poly = self.poly(e).deriv()
                dseg_abs_squared_poly = (
                    self._real(dseg_poly) ** 2 + self._imag(dseg_poly) ** 2
                )
                try:
                    unit_tangent = np.sqrt(
                        self._rational_limit(dseg_poly**2, dseg_abs_squared_poly, t)
                    )
                except ValueError:
                    bef = self.poly(e).deriv()(t - 1e-4)
                    aft = self.poly(e).deriv()(t + 1e-4)
                    mes = (
                        f"Unit tangent appears to not be well-defined at t = {t},\n"
                        f"seg.poly().deriv()(t - 1e-4) = {bef}\n"
                        f"seg.poly().deriv()(t + 1e-4) = {aft}"
                    )
                    raise ValueError(mes)
            return unit_tangent

        if info.real == TYPE_ARC:
            dseg = self.derivative(e, t)
            return dseg / abs(dseg)

    def _rational_limit(self, f, g, t0):
        """Computes the limit of the rational function (f/g)(t)
        as t approaches t0."""
        assert isinstance(f, np.poly1d) and isinstance(g, np.poly1d)
        assert g != np.poly1d([0])
        if g(t0) != 0:
            return f(t0) / g(t0)
        elif f(t0) == 0:
            return self._rational_limit(f.deriv(), g.deriv(), t0)
        else:
            raise ValueError("Limit does not exist.")

    def _real(self, z):
        try:
            return np.poly1d(z.coeffs.real)
        except AttributeError:
            return z.real

    def _imag(self, z):
        try:
            return np.poly1d(z.coeffs.imag)
        except AttributeError:
            return z.imag

    def curvature(self, e, t):
        """
        returns the curvature of the geom at t

        @param e:
        @param t:
        @return:
        """
        start, control1, info, control2, end = self.segments[e]
        if info.real == TYPE_LINE:
            return 0
        if info.real in (TYPE_QUAD, TYPE_CUBIC, TYPE_ARC):
            dz = self.derivative(e, t)
            ddz = self.derivative(e, t, n=2)
            dx, dy = dz.real, dz.imag
            ddx, ddy = ddz.real, ddz.imag
            old_np_seterr = np.seterr(invalid="raise")
            try:
                kappa = abs(dx * ddy - dy * ddx) / math.sqrt(dx * dx + dy * dy) ** 3
            except (ZeroDivisionError, FloatingPointError):
                # tangent vector is zero at t, use polytools to find limit
                p = self.poly(e)
                dp = p.deriv()
                ddp = dp.deriv()
                dx, dy = self._real(dp), self._imag(dp)
                ddx, ddy = self._real(ddp), self._imag(ddp)
                f2 = (dx * ddy - dy * ddx) ** 2
                g2 = (dx * dx + dy * dy) ** 3
                lim2 = self._rational_limit(f2, g2, t)
                if lim2 < 0:  # impossible, must be numerical error
                    return 0
                kappa = np.sqrt(lim2)
            finally:
                np.seterr(**old_np_seterr)
            return kappa

    def _line_coeffs(self, p):
        return [p[4] - p[0], p[0]]

    def _quad_coeffs(self, p):
        return p[0] - 2 * p[1] + p[4], 2 * (p[1] - p[0]), p[0]

    def _cubic_coeffs(self, p):
        return (
            -p[0] + 3 * (p[1] - p[3]) + p[4],
            3 * (p[0] - 2 * p[1] + p[3]),
            3 * (-p[0] + p[1]),
            p[0],
        )

    def poly(self, e):
        """
        Returns segment as polynomial object

        @param e:
        @return:
        """
        line = self.segments[e]
        if line[2].real == TYPE_CUBIC:
            return np.poly1d(self._cubic_coeffs(line))
        if line[2].real == TYPE_QUAD:
            return np.poly1d(self._quad_coeffs(line))
        if line[2].real == TYPE_LINE:
            return np.poly1d(self._line_coeffs(line))

    def derivative(self, e, t, n=1):
        """
        return the nth dervative of the segment e at position t

        @param e:
        @param t:
        @param n:
        @return:
        """
        line = self.segments[e]
        start, control, info, control2, end = line

        if info.real == TYPE_LINE:
            if n == 1:
                return end - start
            return 0

        if info.real == TYPE_QUAD:
            if n == 1:
                return 2 * ((control - start) * (1 - t) + (end - control) * t)
            elif n == 2:
                return 2 * (end - 2 * control + start)
            return 0

        if info.real == TYPE_CUBIC:
            if n == 1:
                return (
                    3 * (control - start) * (1 - t) ** 2
                    + 6 * (control2 - control) * (1 - t) * t
                    + 3 * (end - control2) * t**2
                )
            elif n == 2:
                return 6 * (
                    (1 - t) * (control2 - 2 * control + start)
                    + t * (end - 2 * control2 + control)
                )
            elif n == 3:
                return 6 * (end - 3 * (control2 - control) - start)
            return 0
        if info.real == TYPE_ARC:
            # Delta is angular distance of the arc.
            # Theta is the angle between x-axis and start_point
            center = self.arc_center(e)
            theta = self.angle(center, start)
            sweep = self.arc_sweep(e, center=center)
            angle = theta + t * sweep
            r = abs(center - start)
            k = (sweep * math.tau / 360) ** n  # ((d/dt)angle)**n

            if n % 4 == 0 and n > 0:
                return r * math.cos(angle) + 1j * (r * math.sin(angle))
            elif n % 4 == 1:
                return k * (-r * math.sin(angle) + 1j * (r * math.cos(angle)))
            elif n % 4 == 2:
                return k * (-r * math.cos(angle) + 1j * (-r * math.sin(angle)))
            elif n % 4 == 3:
                return k * (r * math.sin(angle) + 1j * (-r * math.cos(angle)))
            else:
                raise ValueError("n should be a positive integer.")

    def intersections(self, e, other):
        line1 = self.segments[e] if isinstance(e, int) else e
        line2 = self.segments[other] if isinstance(other, int) else other
        start, control1, info, control2, end = line1
        ostart, ocontrol1, oinfo, ocontrol2, oend = line2
        if info.real in (TYPE_LINE, TYPE_QUAD, TYPE_CUBIC) and oinfo.real in (
            TYPE_LINE,
            TYPE_QUAD,
            TYPE_CUBIC,
        ):
            # Fast fail
            if int(info.real) & 0b0110:
                sa = start.real, control1.real, control2.real, end.real
                sb = start.imag, control1.imag, control2.imag, end.imag
            else:
                sa = start.real, end.real
                sb = start.imag, end.imag
            if int(oinfo.real) & 0b0110:
                oa = ostart.real, ocontrol1.real, ocontrol2.real, oend.real
                ob = ostart.imag, ocontrol1.imag, ocontrol2.imag, oend.imag
            else:
                oa = start.real, end.real
                ob = start.imag, end.imag
            if (
                min(oa) > max(sa)
                or max(oa) < min(sa)
                or min(ob) > max(sb)
                or max(ob) < min(sb)
            ):
                return  # There can't be any intersections
        if info.real == TYPE_POINT:
            return
        if oinfo.real == TYPE_POINT:
            return
        if info.real == TYPE_END:
            return
        if oinfo.real == TYPE_END:
            return
        if info.real == TYPE_LINE:
            if oinfo.real == TYPE_LINE:
                yield from self._line_line_intersections(line1, line2)
                return
            if oinfo.real == TYPE_QUAD:
                yield from self._line_quad_intersections(line1, line2)
                return
            if oinfo.real == TYPE_CUBIC:
                yield from self._line_cubic_intersections(line1, line2)
                return

        if info.real == TYPE_QUAD:
            if oinfo.real == TYPE_LINE:
                yield from self._line_quad_intersections(line2, line1)
                return

        if info.real == TYPE_CUBIC:
            if oinfo.real == TYPE_LINE:
                yield from self._line_cubic_intersections(line2, line1)
                return
        yield from self._find_intersections(line1, line2)

    def _line_line_intersections(self, line1, line2):
        start, control1, info, control2, end = line1
        ostart, ocontrol1, oinfo, ocontrol2, oend = line2

        a = (start.real, end.real)
        b = (start.imag, end.imag)
        c = (ostart.real, oend.real)
        d = (ostart.imag, oend.imag)
        denom = (a[1] - a[0]) * (d[0] - d[1]) - (b[1] - b[0]) * (c[0] - c[1])
        if np.isclose(denom, 0):
            return
        t1 = (
            c[0] * (b[0] - d[1]) - c[1] * (b[0] - d[0]) - a[0] * (d[0] - d[1])
        ) / denom
        t2 = (
            -(a[1] * (b[0] - d[0]) - a[0] * (b[1] - d[0]) - c[0] * (b[0] - b[1]))
            / denom
        )
        if 0 <= t1 <= 1 and 0 <= t2 <= 1:
            yield t1, t2

    def _polyroots(self, p, realroots=False, condition=lambda r: True):
        """
        Returns the roots of a polynomial with coefficients given in p.
          p[0] * x**n + p[1] * x**(n-1) + ... + p[n-1]*x + p[n]
        INPUT:
        p - Rank-1 array-like object of polynomial coefficients.
        realroots - a boolean.  If true, only real roots will be returned  and the
            condition function can be written assuming all roots are real.
        condition - a boolean-valued function.  Only roots satisfying this will be
            returned.  If realroots==True, these conditions should assume the roots
            are real.
        OUTPUT:
        A list containing the roots of the polynomial.
        NOTE:  This uses np.isclose and np.roots"""
        from itertools import combinations

        roots = np.roots(p)
        if realroots:
            roots = [r.real for r in roots if np.isclose(r.imag, 0)]
        roots = [r for r in roots if condition(r)]

        duplicates = []
        for idx, (r1, r2) in enumerate(combinations(roots, 2)):
            if np.isclose(r1, r2):
                duplicates.append(idx)
        return [r for idx, r in enumerate(roots) if idx not in duplicates]

    def _line_quad_intersections(self, line, bezier):
        line = line[0], line[4]
        bezier = bezier[0], bezier[1], bezier[4]
        # First let's shift the complex plane so that line starts at the origin

        shifted_bezier = [z - line[0] for z in bezier]
        shifted_line_end = line[1] - line[0]
        line_length = abs(shifted_line_end)

        # Now let's rotate the complex plane so that line falls on the x-axis
        rotation_matrix = line_length / shifted_line_end
        transformed_bezier = [rotation_matrix * z for z in shifted_bezier]

        # Now all intersections should be roots of the imaginary component of
        # the transformed bezier
        transformed_bezier_imag = [p.imag for p in transformed_bezier]
        p = transformed_bezier_imag
        # Quad coeffs
        coeffs_y = (p[0] - 2 * p[1] + p[2], 2 * (p[1] - p[0]), p[0])
        # returns real roots 0 <= r <= 1
        roots_y = list(
            self._polyroots(
                coeffs_y, realroots=True, condition=lambda tval: 0 <= tval <= 1
            )
        )

        transformed_bezier_real = [p.real for p in transformed_bezier]
        p = transformed_bezier_real
        for bez_t in set(roots_y):
            # Quad xvalues
            xval = p[0] + bez_t * (2 * (p[1] - p[0]) + bez_t * (p[0] - 2 * p[1] + p[2]))
            if 0 <= xval <= line_length:
                line_t = xval / line_length
                yield bez_t, line_t

    def _line_cubic_intersections(self, line, bezier):
        line = line[0], line[4]
        bezier = bezier[0], bezier[1], bezier[3], bezier[4]
        # First let's shift the complex plane so that line starts at the origin

        shifted_bezier = [z - line[0] for z in bezier]
        shifted_line_end = line[1] - line[0]
        line_length = abs(shifted_line_end)

        # Now let's rotate the complex plane so that line falls on the x-axis
        rotation_matrix = line_length / shifted_line_end
        transformed_bezier = [rotation_matrix * z for z in shifted_bezier]

        # Now all intersections should be roots of the imaginary component of
        # the transformed bezier
        transformed_bezier_imag = [p.imag for p in transformed_bezier]
        p = transformed_bezier_imag
        # Cubic coeffs
        coeffs_y = (
            -p[0] + 3 * (p[1] - p[2]) + p[3],
            3 * (p[0] - 2 * p[1] + p[2]),
            3 * (p[1] - p[0]),
            p[0],
        )
        # returns real roots 0 <= r <= 1
        roots_y = list(
            self._polyroots(
                coeffs_y, realroots=True, condition=lambda tval: 0 <= tval <= 1
            )
        )
        transformed_bezier_real = [p.real for p in transformed_bezier]

        for bez_t in set(roots_y):
            # Cubic xvalue
            xval = p[0] + bez_t * (
                3 * (p[1] - p[0])
                + bez_t
                * (
                    3 * (p[0] + p[2])
                    - 6 * p[1]
                    + bez_t * (-p[0] + 3 * (p[1] - p[2]) + p[3])
                )
            )
            if 0 <= xval <= line_length:
                line_t = xval / line_length
                yield bez_t, line_t

    def _get_segment_function(self, infor):
        if infor == TYPE_LINE:
            return self._line_position
        if infor == TYPE_QUAD:
            return self._quad_position
        if infor == TYPE_CUBIC:
            return self._cubic_position
        if infor == TYPE_ARC:
            return self._arc_position

    def _find_intersections(self, segment1, segment2):
        fun1 = self._get_segment_function(segment1[2].real)
        fun2 = self._get_segment_function(segment2[2].real)
        if fun1 is None or fun2 is None:
            return  # Only shapes can intersect. We don't do point x point.
        yield from self._find_intersections_main(segment1, segment2, fun1, fun2)

    def _find_intersections_main(
        self,
        segment1,
        segment2,
        fun1,
        fun2,
        samples=50,
        ta=(0.0, 1.0, None),
        tb=(0.0, 1.0, None),
        depth=0,
        enhancements=2,
        enhance_samples=50,
    ):
        """
        Calculate intersections by linearized polyline intersections with enhancements.
        We calculate probable intersections by linearizing our segment into `sample` polylines
        we then find those intersecting segments and the range of t where those intersections
        could have occurred and then subdivide those segments in a series of enhancements to
        find their intersections with increased precision.

        This code is fast, but it could fail by both finding a rare phantom intersection (if there
        is a low or no enhancements) or by failing to find a real intersection. Because the polylines
        approximation did not intersect in the base case.

        At a resolution of about 1e-15 the intersection calculations become unstable and intersection
        candidates can duplicate or become lost. We terminate at that point and give the last best
        guess.

        :param segment1:
        :param segment2:
        :param samples:
        :param ta:
        :param tb:
        :param depth:
        :param enhancements:
        :param enhance_samples:
        :return:
        """
        assert samples >= 2
        a = np.linspace(ta[0], ta[1], num=samples)
        b = np.linspace(tb[0], tb[1], num=samples)
        step_a = a[1] - a[0]
        step_b = b[1] - b[0]
        j = fun1(segment1, a)
        k = fun2(segment2, b)

        ax1, bx1 = np.meshgrid(np.real(j[:-1]), np.real(k[:-1]))
        ax2, bx2 = np.meshgrid(np.real(j[1:]), np.real(k[1:]))
        ay1, by1 = np.meshgrid(np.imag(j[:-1]), np.imag(k[:-1]))
        ay2, by2 = np.meshgrid(np.imag(j[1:]), np.imag(k[1:]))

        denom = (by2 - by1) * (ax2 - ax1) - (bx2 - bx1) * (ay2 - ay1)
        qa = (bx2 - bx1) * (ay1 - by1) - (by2 - by1) * (ax1 - bx1)
        qb = (ax2 - ax1) * (ay1 - by1) - (ay2 - ay1) * (ax1 - bx1)
        hits = np.dstack(
            (
                denom != 0,  # Cannot be parallel.
                np.sign(denom) == np.sign(qa),  # D and Qa must have same sign.
                np.sign(denom) == np.sign(qb),  # D and Qb must have same sign.
                abs(denom) >= abs(qa),  # D >= Qa (else not between 0 - 1)
                abs(denom) >= abs(qb),  # D >= Qb (else not between 0 - 1)
            )
        ).all(axis=2)
        where_hit = np.argwhere(hits)
        if len(where_hit) != 1 and step_a < 1e-10:
            # We're hits are becoming unstable give last best value.
            if ta[2] is not None and tb[2] is not None:
                yield ta[2], tb[2]
            return

        # Calculate the t values for the intersections
        ta_hit = qa[hits] / denom[hits]
        tb_hit = qb[hits] / denom[hits]

        for i, hit in enumerate(where_hit):

            at = ta[0] + float(hit[1]) * step_a  # Zoomed min+segment intersected.
            bt = tb[0] + float(hit[0]) * step_b
            # Fractional guess within intersected segment
            a_fractional = ta_hit[i] * step_a
            b_fractional = tb_hit[i] * step_b
            if depth == enhancements:
                # We've enhanced as best as we can, yield the current + segment t-value to our answer
                yield at + a_fractional, bt + b_fractional
            else:
                yield from self._find_intersections_main(
                    segment1,
                    segment2,
                    fun1,
                    fun2,
                    ta=(at, at + step_a, at + a_fractional),
                    tb=(bt, bt + step_b, bt + b_fractional),
                    samples=enhance_samples,
                    depth=depth + 1,
                    enhancements=enhancements,
                    enhance_samples=enhance_samples,
                )

    def _find_polyline_intersections(self, a, b):
        """
        Find all intersections between complex-array polylines a and b

        @param a:
        @param b:
        @return:
        """
        old_np_seterr = np.seterr(divide="ignore", invalid="ignore")
        try:
            ax1, bx1 = np.meshgrid(np.real(a[:-1]), np.real(b[:-1]))
            ax2, bx2 = np.meshgrid(np.real(a[1:]), np.real(b[1:]))
            ay1, by1 = np.meshgrid(np.imag(a[:-1]), np.imag(b[:-1]))
            ay2, by2 = np.meshgrid(np.imag(a[1:]), np.imag(b[1:]))

            # Note if denom is zero these are parallel lines.
            denom = (by2 - by1) * (ax2 - ax1) - (bx2 - bx1) * (ay2 - ay1)

            ua = ((bx2 - bx1) * (ay1 - by1) - (by2 - by1) * (ax1 - bx1)) / denom
            ub = ((ax2 - ax1) * (ay1 - by1) - (ay2 - ay1) * (ax1 - bx1)) / denom
            hit = np.dstack((0.0 <= ua, ua <= 1.0, 0.0 <= ub, ub <= 1.0)).all(axis=2)
            ax1 = ax1[hit]
            ay1 = ay1[hit]
            x_vals = ax1 + ua[hit] * (ax2[hit] - ax1)
            y_vals = ay1 + ua[hit] * (ay2[hit] - ay1)
            return x_vals + y_vals * 1j
        finally:
            np.seterr(**old_np_seterr)

    #######################
    # Geom Tranformations
    #######################

    def transform(self, mx, e=None):
        """
        Affine Transformation by an arbitrary matrix.
        @param mx: Matrix to transform by
        @return:
        """
        if e is not None:
            geoms = self.segments[e]

            geoms[0] = (
                np.real(geoms[0]) * mx.a + np.imag(geoms[0]) * mx.c + 1 * mx.e
            ) + (np.real(geoms[0]) * mx.b + np.imag(geoms[0]) * mx.d + 1 * mx.f) * 1j
            geoms[4] = (
                np.real(geoms[4]) * mx.a + np.imag(geoms[4]) * mx.c + 1 * mx.e
            ) + (np.real(geoms[4]) * mx.b + np.imag(geoms[4]) * mx.d + 1 * mx.f) * 1j

            infos = geoms[2]
            q = np.where(infos.astype(int) & 0b0110)
            geoms = self.segments[q]

            geoms[1] = (
                np.real(geoms[1]) * mx.a + np.imag(geoms[1]) * mx.c + 1 * mx.e
            ) + (np.real(geoms[1]) * mx.b + np.imag(geoms[1]) * mx.d + 1 * mx.f) * 1j
            geoms[3] = (
                np.real(geoms[3]) * mx.a + np.imag(geoms[3]) * mx.c + 1 * mx.e
            ) + (np.real(geoms[3]) * mx.b + np.imag(geoms[3]) * mx.d + 1 * mx.f) * 1j
            return
        segments = self.segments
        index = self.index
        starts = segments[:index, 0]
        reals = starts.real * mx.a + starts.imag * mx.c + 1 * mx.e
        imags = starts.real * mx.b + starts.imag * mx.d + 1 * mx.f
        segments[:index, 0] = reals + 1j * imags
        ends = segments[:index, 4]
        reals = ends.real * mx.a + ends.imag * mx.c + 1 * mx.e
        imags = ends.real * mx.b + ends.imag * mx.d + 1 * mx.f
        segments[:index, 4] = reals + 1j * imags

        infos = segments[:index, 2]
        q = np.where(np.real(infos).astype(int) & 0b0110)

        c0s = segments[q, 1]
        reals = c0s.real * mx.a + c0s.imag * mx.c + 1 * mx.e
        imags = c0s.real * mx.b + c0s.imag * mx.d + 1 * mx.f
        segments[q, 1] = reals + 1j * imags
        c1s = segments[q, 3]
        reals = c1s.real * mx.a + c1s.imag * mx.c + 1 * mx.e
        imags = c1s.real * mx.b + c1s.imag * mx.d + 1 * mx.f
        segments[q, 3] = reals + 1j * imags

    def translate(self, dx, dy, e=None):
        """
        Translate the location within the path.

        @param dx: change in x
        @param dy: change in y
        @return:
        """
        if e is None:
            segments = self.segments
            index = self.index
            segments[:index, 0] += complex(dx, dy)
            segments[:index, 4] += complex(dx, dy)
            infos = segments[:index, 2]
            q = np.where(np.real(infos).astype(int) & 0b0110)
            segments[q, 1] += complex(dx, dy)
            segments[q, 3] += complex(dx, dy)
            return
        geoms = self.segments[e]
        offset = complex(dx, dy)
        geoms[0] += offset
        geoms[4] += offset
        infos = geoms[2]
        q = np.where(infos.astype(int) & 0b0110)
        geoms = self.segments[q]
        geoms[1] += offset
        geoms[3] += offset

    def uscale(self, scale, e=None):
        """
        Uniform scaling operation

        @param scale: uniform scaling factor
        @return:
        """
        if e is None:
            segments = self.segments
            index = self.index
            segments[:index, 0] *= scale
            segments[:index, 4] *= scale
            infos = segments[:index, 2]
            q = np.where(np.real(infos).astype(int) & 0b0110)
            segments[q, 1] *= scale
            segments[q, 3] *= scale
            return
        geoms = self.segments[e]
        geoms[0] *= scale
        geoms[4] *= scale

        infos = geoms[2]
        q = np.where(infos.astype(int) & 0b0110)
        geoms = self.segments[q]
        geoms[1] *= scale
        geoms[3] *= scale

    def rotate(self, angle, e=None):
        """
        Rotate segments around the origin.
        @param angle: angle in radians
        @return:
        """
        rotation = complex(math.cos(angle), math.sin(angle))
        self.uscale(rotation, e=e)

    def as_transformed(self, mx):
        g = copy(self)
        g.transform(mx)
        return g

    #######################
    # Arc Functions
    #######################

    def arc_radius(self, e):
        line = self.segments[e]
        start = line[0]
        center = self.arc_center(e)
        return abs(start - center)

    def arc_center(self, e=None, line=None):
        if line is None:
            line = self.segments[e]
        start = line[0]
        control = line[1]
        end = line[4]

        delta_a = control - start
        delta_b = end - control
        ab_mid = (start + control) / 2.0
        bc_mid = (control + end) / 2.0
        if start == end:
            return ab_mid

        if abs(delta_a.real) > 1e-12:
            slope_a = delta_a.imag / delta_a.real
        else:
            slope_a = np.inf

        if abs(delta_b.real) > 1e-12:
            slope_b = delta_b.imag / delta_b.real
        else:
            slope_b = np.inf

        if abs(delta_a.imag) < 1e-12:  # slope_a == 0
            cx = ab_mid.real
            if abs(delta_b.real) < 1e-12:  # slope_b == inf
                return complex(cx, bc_mid.imag)
            if abs(slope_b) > 1e-12:
                return complex(cx, bc_mid.imag + (bc_mid.real - cx) / slope_b)
            return complex(cx, np.inf)
        elif abs(delta_b.imag) < 1e-12:  # slope_b == 0
            cx = bc_mid.real
            if abs(delta_a.imag) < 1e-12:  # slope_a == inf
                return complex(cx, ab_mid.imag)
            return complex(cx, ab_mid.imag + (ab_mid.real - cx) / slope_a)
        elif abs(delta_a.real) < 1e-12:  # slope_a == inf
            cy = ab_mid.imag
            return complex(slope_b * (bc_mid.imag - cy) + bc_mid.real, cy)
        elif abs(delta_b.real) < 1e-12:  # slope_b == inf
            cy = bc_mid.imag
            return complex(slope_a * (ab_mid.imag - cy) + ab_mid.real, cy)
        elif abs(slope_a - slope_b) < 1e-12:
            return ab_mid
        cx = (
            slope_a * slope_b * (ab_mid.imag - bc_mid.imag)
            - slope_a * bc_mid.real
            + slope_b * ab_mid.real
        ) / (slope_b - slope_a)
        cy = ab_mid.imag - (cx - ab_mid.real) / slope_a
        return complex(cx, cy)

    def arc_sweep(self, e=None, line=None, center=None):
        if line is None:
            line = self.segments[e]
        start, control, info, control2, end = line
        if start == end:
            # If start and end are coincident then our sweep is a full cw circle
            return math.tau
        if center is None:
            center = self.arc_center(e)
        start_t = self.angle(center, start)
        end_t = self.angle(center, end)
        sweep = end_t - start_t
        if self.orientation(start, control, end) == "cw":
            return sweep + math.tau
        return sweep

    #######################
    # Point/Endpoint Functions
    #######################

    def convex_hull(self, pts):
        """
        Generate points of the convex hull around the given points.

        If a point refers to a non-point with differing start/end values then
        ~index refers to the endpoint and index refers to the start point.

        Also accepts complex number coordinates, instead of geom endpoint.

        @param pts:
        @return:
        """
        if len(pts) == 0:
            return
        points = []
        for i in range(len(pts)):
            p = pts[i]
            if isinstance(p, int):
                if p < 0:
                    p = self.segments[~p][-1]
                else:
                    p = self.segments[p][0]
            points.append(p)
        points = sorted(set(points), key=lambda p: p.real)
        first_point_on_hull = points[0]
        point_on_hull = first_point_on_hull
        while True:
            yield point_on_hull
            endpoint = point_on_hull
            for t in points:
                if (
                    point_on_hull is endpoint
                    or Geomstr.orientation(None, point_on_hull, t, endpoint) == "ccw"
                ):
                    endpoint = t
            point_on_hull = endpoint
            if first_point_on_hull is point_on_hull:
                break

    def orientation(self, p, q, r):
        """
        Determine the clockwise, linear, or counterclockwise orientation of the given
        points.

        If p, q, r refers to a non-point with differing start/end values then
        ~index refers to the endpoint and index refers to the start point.

        Also accepts complex number coordinates, instead of geom endpoint.
        """
        if isinstance(p, int):
            if p < 0:
                p = self.segments[~p][-1]
            else:
                p = self.segments[p][0]
        if isinstance(q, int):
            if q < 0:
                q = self.segments[~q][-1]
            else:
                q = self.segments[q][0]
        if isinstance(r, int):
            if r < 0:
                r = self.segments[~r][-1]
            else:
                r = self.segments[r][0]
        val = (q.imag - p.imag) * (r.real - q.real) - (q.real - p.real) * (
            r.imag - q.imag
        )
        if val == 0:
            return "linear"
        elif val > 0:
            return "cw"
        else:
            return "ccw"

    def polar(self, p, angle, r):
        """
        polar position from p at angle and distance r.

        If p refers to a non-point with differing start/end values then ~index
        refers to the endpoint and index refers to the start point.

        Also accepts complex number coordinates, instead of geom endpoint.

        @param p:
        @param angle:
        @param r:
        @return:
        """
        if isinstance(p, int):
            if p < 0:
                p = self.segments[~p][-1]
            else:
                p = self.segments[p][0]
        dx = math.cos(angle) * r
        dy = math.sin(angle) * r
        return p + complex(dx, dy)

    def reflected(self, p1, p2):
        """
        p1 reflected across p2

        If p1 or p2 refers to a non-point with differing start/end values then
        ~index refers to the endpoint and index refers to the start point.

        Also accepts complex number coordinates, instead of geom endpoint.

        @param p1:
        @param p2:
        @return:
        """
        if isinstance(p1, int):
            if p1 < 0:
                p1 = self.segments[~p1][-1]
            else:
                p1 = self.segments[p1][0]
        if isinstance(p2, int):
            if p2 < 0:
                p2 = self.segments[~p2][-1]
            else:
                p2 = self.segments[p2][0]
        return p2 + (p2 - p1)

    def angle(self, p1, p2):
        """
        Angle from p1 to p2

        If p1 or p2 refers to a non-point with differing start/end values then
        ~index refers to the endpoint and index refers to the start point.

        Also accepts complex number coordinates, instead of geom endpoint.

        @param p1:
        @param p2:
        @return:
        """
        if isinstance(p1, int):
            if p1 < 0:
                p1 = self.segments[~p1][-1]
            else:
                p1 = self.segments[p1][0]
        if isinstance(p2, int):
            if p2 < 0:
                p2 = self.segments[~p2][-1]
            else:
                p2 = self.segments[p2][0]
        d = p2 - p1
        return math.atan2(d.imag, d.real)

    def towards(self, p1, p2, amount):
        """
        Position from p1 towards p2 by amount.

        If p1 or p2 refers to a non-point with differing start/end values then
        ~index refers to the endpoint and index refers to the start point.

        Also accepts complex number coordinates, instead of geom endpoint.

        @param p1:
        @param p2:
        @param amount: value (numpy array accepted)
        @return:
        """
        if isinstance(p1, int):
            if p1 < 0:
                p1 = self.segments[~p1][-1]
            else:
                p1 = self.segments[p1][0]
        if isinstance(p2, int):
            if p2 < 0:
                p2 = self.segments[~p2][-1]
            else:
                p2 = self.segments[p2][0]
        return amount * (p2 - p1) + p1

    def distance(self, p1, p2):
        """
        Distance between points.
        If p1 or p2 refers to a non-point with differing start/end values then
        ~index refers to the endpoint and index refers to the start point.

        Also accepts complex number coordinates, instead of geom endpoint.

        @param p1:
        @param p2:
        @return:
        """
        if isinstance(p1, int):
            if p1 < 0:
                p1 = self.segments[~p1][-1]
            else:
                p1 = self.segments[p1][0]
        if isinstance(p2, int):
            if p2 < 0:
                p2 = self.segments[~p2][-1]
            else:
                p2 = self.segments[p2][0]
        return abs(p1 - p2)

    #######################
    # Line-Like Functions
    #######################

    def slope(self, e):
        """
        Slope of line between start and end points.

        @param e:
        @return:
        """
        line = self.segments[e]
        a = line[0]
        b = line[-1]
        if b.real - a.real == 0:
            return float("inf")
        return (b.imag - a.imag) / (b.real - a.real)

    def y_intercept(self, e):
        """
        y_intercept value between start and end points.

        @param e:
        @return:
        """
        line = self.segments[e]
        a = line[0]
        b = line[-1]
        if b.real - a.real == 0:
            return float("inf")
        im = (b.imag - a.imag) / (b.real - a.real)
        return a.imag - (im * a.real)

    def endpoint_min_y(self, e):
        """
        returns which endpoint has a larger value for y.

        @param e:
        @return:
        """
        line = self.segments[e]
        a = line[0]
        b = line[-1]
        if a.imag < b.imag:
            return a
        else:
            return b

    def endpoint_max_y(self, e):
        """
        returns which endpoint has a smaller value for y.

        @param e:
        @return:
        """
        line = self.segments[e]
        a = line[0]
        b = line[-1]
        if a.imag > b.imag:
            return a
        else:
            return b

    def endpoint_min_x(self, e):
        """
        returns which endpoint has a larger value for x.

        @param e:
        @return:
        """
        line = self.segments[e]
        a = line[0]
        b = line[-1]
        if a.real < b.real:
            return a
        else:
            return b

    def endpoint_max_x(self, e):
        """
        returns which endpoint has a smaller value for x.

        @param e:
        @return:
        """
        line = self.segments[e]
        a = line[0]
        b = line[-1]
        if a.real > b.real:
            return a
        else:
            return b

    def x_intercept(self, e, y):
        """
        Gives the x_intercept of a line at a specific value of y.

        @param e:
        @param y:
        @return:
        """
        m = self.slope(e)
        b = self.y_intercept(e)
        if math.isnan(m) or math.isinf(m):
            low = self.endpoint_min_y(e)
            return low.real
        return (y - b) / m

    #######################
    # Geometry Window Functions
    #######################

    def as_path(self):
        open = True
        path = Path()
        for p in self.segments[: self.index]:
            s, c0, i, c1, e = p
            if np.real(i) == TYPE_END:
                open = True
                continue

            if open or len(path) == 0 or path.current_point != s:
                path.move(s)
                open = False
            if np.real(i) == TYPE_LINE:
                path.line(e)
            elif np.real(i) == TYPE_QUAD:
                path.quad(c0, e)
            elif np.real(i) == TYPE_CUBIC:
                path.cubic(c0, c1, e)
            elif np.real(i) == TYPE_ARC:
                path.arc(start=s, control=c0, end=e)
            elif np.real(i) == TYPE_POINT:
                path.move(s)
                path.closed()
        return path

    def as_subpaths(self):
        """
        Generate individual subpaths.

        @return:
        """
        types = self.segments[: self.index, 2]
        q = np.where(types.real == TYPE_END)[0]
        last = 0
        for m in q:
            yield Geomstr(self.segments[last:m])
            last = m + 1
        if last != self.index:
            yield Geomstr(self.segments[last : self.index])

    def draw(self, draw, offset_x, offset_y):
        """
        Though not a requirement, this draws with the given ImageDraw api found in Pillow.

        Currently only works with lines.
        @param draw: draw object
        @param offset_x: x offset
        @param offset_y: y offset
        @return:
        """
        types = self.segments[: self.index, 2]
        q = np.where(types.real == TYPE_LINE)
        for line in self.segments[q]:
            start, control1, info, control2, end = line
            draw.line(
                (
                    int(start.real) - offset_x,
                    int(start.imag) - offset_y,
                    int(end.real) - offset_x,
                    int(end.imag) - offset_y,
                ),
                fill="black",
            )

    @staticmethod
    def line_intersect(x1, y1, x2, y2, x3, y3, x4, y4):
        denom = (y4 - y3) * (x2 - x1) - (x4 - x3) * (y2 - y1)
        if denom == 0:
            return None  # Parallel.
        ua = ((x4 - x3) * (y1 - y3) - (y4 - y3) * (x1 - x3)) / denom
        ub = ((x2 - x1) * (y1 - y3) - (y2 - y1) * (x1 - x3)) / denom
        if 0.0 <= ua <= 1.0 and 0.0 <= ub <= 1.0:
            return (x1 + ua * (x2 - x1)), (y1 + ua * (y2 - y1))
        return None

    #######################
    # Global Functions
    #######################

    def raw_length(self):
        """
        Determines the raw length of the geoms. Where length is taken as the distance
        from start to end (ignoring any curving), real length would be greater than this
        but never less.

        @return:
        """
        segments = self.segments
        index = self.index
        infos = segments[:index, 2]
        q = np.where(np.real(infos).astype(int) & 0b1001)
        pen_downs = segments[q, 0]
        pen_ups = segments[q, -1]
        return np.sum(np.abs(pen_ups - pen_downs))

    def travel_distance(self):
        """
        Calculate the total travel distance for this geomstr.
        @return: distance in units for the travel
        """
        segments = self.segments
        index = self.index
        infos = segments[:index, 2]
        q = np.where(np.real(infos).astype(int) & 0b1001)
        valid_segments = segments[q]

        indexes0 = np.arange(0, len(valid_segments) - 1)
        indexes1 = indexes0 + 1
        pen_ups = valid_segments[indexes0, -1]
        pen_downs = valid_segments[indexes1, 0]
        return np.sum(np.abs(pen_ups - pen_downs))

    def two_opt_distance(self, max_passes=None):
        """
        Perform two-opt optimization to minimize travel distances.
        @param max_passes: Max number of passes to attempt
        @return:
        """
        self._trim()
        segments = self.segments
        original = self.index

        min_value = -1e-10
        current_pass = 0

        indexes0 = np.arange(0, original - 1)
        indexes1 = indexes0 + 1

        improved = True
        while improved:
            improved = False

            first = segments[0][0]
            pen_ups = segments[indexes0, -1]
            pen_downs = segments[indexes1, 0]

            delta = np.abs(first - pen_downs) - np.abs(pen_ups - pen_downs)
            index = int(np.argmin(delta))
            if delta[index] < min_value:
                segments[: index + 1] = np.flip(
                    segments[: index + 1], (0, 1)
                )  # top to bottom, and right to left flips.
                improved = True
            for mid in range(1, original - 1):
                idxs = np.arange(mid, original - 1)

                mid_source = segments[mid - 1, -1]
                mid_dest = segments[mid, 0]
                pen_ups = segments[idxs, -1]
                pen_downs = segments[idxs + 1, 0]
                delta = (
                    np.abs(mid_source - pen_ups)
                    + np.abs(mid_dest - pen_downs)
                    - np.abs(pen_ups - pen_downs)
                    - np.abs(mid_source - mid_dest)
                )
                index = int(np.argmin(delta))
                if delta[index] < min_value:
                    segments[mid : mid + index + 1] = np.flip(
                        segments[mid : mid + index + 1], (0, 1)
                    )
                    improved = True

            last = segments[-1, -1]
            pen_ups = segments[indexes0, -1]
            pen_downs = segments[indexes1, 0]

            delta = np.abs(pen_ups - last) - np.abs(pen_ups - pen_downs)
            index = int(np.argmin(delta))
            if delta[index] < min_value:
                segments[index + 1 :] = np.flip(
                    segments[index + 1 :], (0, 1)
                )  # top to bottom, and right to left flips.
                improved = True
            if max_passes and current_pass >= max_passes:
                break
            current_pass += 1

    def generator(self):
        """
        Generate plotter code. This should generate individual x, y, power levels for each type of segment.
        The wait and dwell segments generate x, y, with a negative power (consisting of the wait time)
        @return:
        """
        segments = self.segments
        index = self.index

        for segment in segments[0:index]:
            start = segment[0]
            c0 = segment[1]
            segpow = segment[2]
            c1 = segment[3]
            end = segment[4]
            segment_type = segpow.real
            settings_index = segpow.imag
            if segment_type == TYPE_LINE:
                for x, y in ZinglPlotter.plot_line(
                    start.real, start.imag, end.real, end.imag
                ):
                    yield x, y, settings_index
            elif segment_type == TYPE_QUAD:
                for x, y in ZinglPlotter.plot_quad_bezier(
                    start.real, start.imag, c0.real, c0.imag, end.real, end.imag
                ):
                    yield x, y, settings_index
            elif segment_type == TYPE_CUBIC:
                for x, y in ZinglPlotter.plot_cubic_bezier(
                    start.real,
                    start.imag,
                    c0.real,
                    c0.imag,
                    c1.real,
                    c1.imag,
                    end.real,
                    end.imag,
                ):
                    yield x, y, settings_index
            elif segment_type == TYPE_ARC:
                raise NotImplementedError
            elif segment_type == TYPE_POINT:
                yield start.real, start.imag, settings_index
            # elif segment_type == TYPE_RAMP:
            #     pos = list(
            #         ZinglPlotter.plot_line(start.real, start.imag, end.real, end.imag)
            #     )
            #     settings_index = np.interp(float(c0), float(c1), len(pos))
            #     for i, p in enumerate(pos):
            #         x, y = p
            #         yield x, y, settings_index[i]<|MERGE_RESOLUTION|>--- conflicted
+++ resolved
@@ -720,27 +720,6 @@
             if isinstance(seg, Move):
                 pass
             elif isinstance(seg, (Line, Close)):
-<<<<<<< HEAD
-                obj.line(complex(seg.start), complex(seg.end))
-            elif isinstance(seg, QuadraticBezier):
-                obj.quad(complex(seg.start), complex(seg.control), complex(seg.end))
-            elif isinstance(seg, CubicBezier):
-                obj.cubic(
-                    complex(seg.start),
-                    complex(seg.control1),
-                    complex(seg.control2),
-                    complex(seg.end),
-                )
-            elif isinstance(seg, Arc):
-                if seg.is_circular():
-                    obj.arc(
-                        complex(seg.start), complex(seg.point(0.5)), complex(seg.end)
-                    )
-                else:
-                    quads = seg.as_quad_curves(4)
-                    for q in quads:
-                        obj.quad(complex(q.start), complex(q.control), complex(q.end))
-=======
                 obj.line(seg.start, seg.end)
             elif isinstance(seg, QuadraticBezier):
                 obj.quad(seg.start, seg.control, seg.end)
@@ -753,7 +732,6 @@
                     quads = seg.as_quad_curves(4)
                     for q in quads:
                         obj.quad(q.start, q.control, q.end)
->>>>>>> 5ac7feb9
         return obj
 
     def _ensure_capacity(self, capacity):
