"""
Geomstr objects store aligned arrays of geom primitives. These primitives are line,
quad, cubic, arc, and point. There are a couple additional structural elements
like end, and vertex.

All the geom primitives are stored in an array of with a width of 5 complex
numbers. The complex numbers are often, but not always used as points. This
structure is intended to permit not just efficient storage of all geom objects
and mixtures of those primitives but also to permit efficient reversing
with the use of flips.

The center complex number stores the geom type and a reference point to the
associated settings information. This is usually going to be a dictionary
but objects would work equally well.

Adjacent geoms are part of a run. It's assumed that most geometry accessing
this data is going travel in a path through each of these points. Disjointed
geoms are considered to be implicit moves. For example:

line (0+0j, 0+50j)
line (50+0j, 50+50j)

is not a connected run, but two disjointed lines. This implies that we moved
between these lines, in fact, we assume that geometry will always travel
from one geom to the next. Except for a structural end type geom. That overtly
declares that no geometry objects should imply any additional links.

A vertex geom does not have an associated set of settings (or a position)
but rather the .imag component of the center complex gives the vertex index.
Any vertex with the same index is the same vertex regardless where it occurs
in the geometry. This means that if a run occurs such that it starts and
ends with vertex #1, this is explicitly a closed path, or rather implicitly
circular, it could still be disjointed. This also means that multiple
different runs or even individual geoms can connect to the same vertex,
creating a graph topography.

All the non-structural geoms have index 0 and index 4 the complex representation
of the start and end points of the geom. The quad and arcs store the same
control point in index 1 and 3. And the cubic stores the first and second
control points in 1 and 3. Point and line may store arbitrary information
in indexes 1 and 3. All geoms store descriptive info in index 2. This means
that reversing geoms and even reversing run of geoms can always be done
with np.flip() calls.

The arc geom is circular and the parameterization is three points, the start,
end and control. If the start and end points are coincident, the control point
is not merely on the arc but is also the furthest point on the arc, located
2*radius distances from the start and end points, the entire geom effectively
denotes a clockwise circle. Note: given that this is degenerate, flipping does
not properly give a counterclockwise circle. If the three points are all
collinear this is effectively a line. If all three points are coincident
this is effectively a point.

Notabene: this module contains some fragments of non-geometric nature, intended
to recreate the logic of cutcode elements, e.g. how often certain segments should
be repeated, whether a function ie transformation should be applied to them etc.
These were introduced by tatarize in late 2023/early 2024 and haven't been completed.
For the time being they aren't understood and might be eliminated in the future
until they have been examined, comprehended and ready to be reintegrated.
This is everything around TYPE_CALL, TYPE_FUNCTION, TYPE_UNTIL
The logic is understood as of now as:
You enclose a couple of regular segments with a start and an end tag:
<TYPE_FUNCTION> ...segments... <TYPE_UNTIL>
Function

"""

import math
import re
from contextlib import contextmanager
from copy import copy

import numpy
import numpy as np

# Import numba for JIT compilation optimization
try:
    from numba import njit
except ImportError:
    # Fallback decorator if numba is not available
    def njit(*args, **kwargs):
        def decorator(func):
            return func

        return decorator


from meerk40t.svgelements import (
    Arc,
    Close,
    CubicBezier,
    Line,
    Matrix,
    Move,
    Path,
    QuadraticBezier,
)
from meerk40t.tools.pmatrix import PMatrix
from meerk40t.tools.zinglplotter import ZinglPlotter

# Vectorization threshold constants - empirically determined for optimal performance
# These control when to switch from standard to vectorized implementations
THRESHOLD_STITCHEABLE_NODES = 25  # stitcheable_nodes: n > 25 (optimal)
THRESHOLD_STITCH_GEOMETRIES = 50  # stitch_geometries: n > 50 (optimal)
THRESHOLD_CLOSE_GAPS = 15  # close_gaps: n > 15 (optimal)
THRESHOLD_BBOX = 45  # bbox: index > 45 (optimal)
THRESHOLD_LENGTH = 55  # length: index > 55 (optimal)
# Note: area function is always vectorized (no threshold needed)

# Note lower nibble is which indexes are positions (except info index)
TYPE_NOP = 0x00 | 0b0000
TYPE_POINT = 0x10 | 0b1001
TYPE_LINE = 0x20 | 0b1001
TYPE_QUAD = 0x30 | 0b1111
TYPE_CUBIC = 0x40 | 0b1111
TYPE_ARC = 0x50 | 0b1111

TYPE_VERTEX = 0x70 | 0b0000
TYPE_END = 0x80 | 0b0000

# Function and Call denote 4 points being the upper-left, upper-right, lower-right,
# lower-left corners all shapes are transformed to match these points, including other call points.
TYPE_FUNCTION = 0x90 | 0b1111  # The two higher level bytes are call label index.
TYPE_UNTIL = (
    0xA0 | 0b0000
)  # The two higher level bytes are the number of times this should be executed before exiting.
TYPE_CALL = 0xB0 | 0b1111  # The two higher level bytes are call label index.
# If until is set to 0xFFFF termination only happens on interrupt.

# A summary of all points that have a special meaning, ie intended for other uses than pure geometry
META_TYPES = (TYPE_NOP, TYPE_FUNCTION, TYPE_VERTEX, TYPE_UNTIL, TYPE_CALL)
NON_GEOMETRY_TYPES = (
    TYPE_NOP,
    TYPE_FUNCTION,
    TYPE_VERTEX,
    TYPE_UNTIL,
    TYPE_CALL,
    TYPE_END,
)


def log_message(message):
    print(message)


class Polygon:
    def __init__(self, *args):
        self.geomstr = Geomstr()
        self.geomstr.polyline(args)

    def bbox(self, mx=None):
        return self.geomstr.bbox(mx)


def triangle_area(p1, p2, p3):
    """
    calculates the area of a triangle given its vertices
    """
    return (
        abs(p1[0] * (p2[1] - p3[1]) + p2[0] * (p3[1] - p1[1]) + p3[0] * (p1[1] - p2[1]))
        / 2.0
    )


def triangle_areas_from_array(arr):
    """
    take an (N,2) array of points and return an (N,1)
    array of the areas of those triangles, where the first
    and last areas are np.inf

    see triangle_area for algorithm
    """

    result = np.empty((len(arr),), arr.dtype)
    result[0] = np.inf
    result[-1] = np.inf

    p1 = arr[:-2]
    p2 = arr[1:-1]
    p3 = arr[2:]

    # an accumulators to avoid unnecessary intermediate arrays
    accr = result[1:-1]  # Accumulate directly into result
    acc1 = np.empty_like(accr)

    np.subtract(p2[:, 1], p3[:, 1], out=accr)
    np.multiply(p1[:, 0], accr, out=accr)
    np.subtract(p3[:, 1], p1[:, 1], out=acc1)
    np.multiply(p2[:, 0], acc1, out=acc1)
    np.add(acc1, accr, out=accr)
    np.subtract(p1[:, 1], p2[:, 1], out=acc1)
    np.multiply(p3[:, 0], acc1, out=acc1)
    np.add(acc1, accr, out=accr)
    np.abs(accr, out=accr)
    accr /= 2.0
    # Notice: accr was writing into result, so the answer is in there
    return result


# the final value in thresholds is np.inf, which will never be
# the min value.  So, I am safe in "deleting" an index by
# just shifting the array over on top of it


def remove(s, i):
    """
    Quick trick to remove an item from a numpy array without
    creating a new object.  Rather than the array shape changing,
    the final value just gets repeated to fill the space.

    ~3.5x faster than numpy.delete
    """
    s[i:-1] = s[i + 1 :]


@njit
def distance_squared(p1_x, p1_y, p2_x, p2_y):
    """
    Calculate squared distance between two points.
    Optimized with Numba JIT for use in distance calculations.
    """
    dx = p2_x - p1_x
    dy = p2_y - p1_y
    return dx * dx + dy * dy


# Centralized utilities for NumPy and point conversion
def _convert_points_to_arrays(points):
    """
    Convert points (complex or (x,y) pairs) to separate x,y numpy arrays.

    Args:
        points: List/array of complex points or (x,y) tuples

    Returns:
        tuple: (x_array, y_array) as numpy arrays

    Raises:
        ValueError: If points list is empty or contains invalid data
    """
    if len(points) == 0:
        return np.array([]), np.array([])

    if isinstance(points[0], complex):
        x_array = np.array([p.real for p in points])
        y_array = np.array([p.imag for p in points])
    else:
        x_array = np.array([p[0] for p in points])
        y_array = np.array([p[1] for p in points])

    return x_array, y_array


def batch_distances_squared(points1, points2):
    """
    Calculate squared distances between corresponding points in two arrays efficiently.

    This function performs element-wise distance calculations between points1[i] and points2[i].
    For pairwise distances between all points in two sets, use batch_point_distances_matrix.

    Args:
        points1: Array of complex points or (x,y) pairs
        points2: Array of complex points or (x,y) pairs (must be same length as points1)

    Returns:
        Array of squared distances where result[i] = distance²(points1[i], points2[i])

    Raises:
        ValueError: If input arrays have different lengths
    """
    if len(points1) == 0 or len(points2) == 0:
        return np.array([])

    # Validate input lengths - this was the main issue identified in review
    if len(points1) != len(points2):
        raise ValueError(
            f"Input arrays must have equal length. Got {len(points1)} and {len(points2)}"
        )

    # Convert using utility function to reduce duplication
    p1_x, p1_y = _convert_points_to_arrays(points1)
    p2_x, p2_y = _convert_points_to_arrays(points2)

    # Vectorized element-wise distance calculation
    dx = p1_x - p2_x
    dy = p1_y - p2_y
    return dx * dx + dy * dy


def batch_point_distances_matrix(points):
    """
    Calculate distance matrix for a set of points efficiently.

    Args:
        points: Array of complex points or (x,y) pairs

    Returns:
        2D array where element [i,j] is the distance between points[i] and points[j]
    """
    if len(points) == 0:
        return np.array([[]])

    # Convert complex points to real arrays if needed
    if isinstance(points[0], complex):
        real_parts = np.array([p.real for p in points])
        imag_parts = np.array([p.imag for p in points])
    else:
        real_parts = np.array([p[0] for p in points])
        imag_parts = np.array([p[1] for p in points])

    # Create coordinate difference matrices
    dx = real_parts[:, np.newaxis] - real_parts[np.newaxis, :]
    dy = imag_parts[:, np.newaxis] - imag_parts[np.newaxis, :]

    # Calculate squared distances (can take sqrt if needed)
    return np.sqrt(dx * dx + dy * dy)


def find_nearest_points_vectorized(target_points, candidate_points, max_distance=None):
    """
    Find nearest candidate point for each target point using vectorized operations.

    Args:
        target_points: Array of points to find nearest neighbors for
        candidate_points: Array of candidate points to search
        max_distance: Optional maximum distance threshold

    Returns:
        Tuple of (indices, distances) where indices[i] is the index of the nearest
        candidate to target_points[i], and distances[i] is the distance
    """
    if len(target_points) == 0 or len(candidate_points) == 0:
        return np.array([]), np.array([])

    # Convert to numpy arrays
    if isinstance(target_points[0], complex):
        target_real = np.array([p.real for p in target_points])
        target_imag = np.array([p.imag for p in target_points])
    else:
        target_real = np.array([p[0] for p in target_points])
        target_imag = np.array([p[1] for p in target_points])

    if isinstance(candidate_points[0], complex):
        cand_real = np.array([p.real for p in candidate_points])
        cand_imag = np.array([p.imag for p in candidate_points])
    else:
        cand_real = np.array([p[0] for p in candidate_points])
        cand_imag = np.array([p[1] for p in candidate_points])

    # Vectorized distance calculation: each target vs all candidates
    # Shape: (n_targets, n_candidates)
    dx = target_real[:, np.newaxis] - cand_real[np.newaxis, :]
    dy = target_imag[:, np.newaxis] - cand_imag[np.newaxis, :]
    distances_squared = dx * dx + dy * dy

    # Find minimum distance indices and values
    nearest_indices = np.argmin(distances_squared, axis=1)
    min_distances = np.sqrt(
        distances_squared[np.arange(len(target_points)), nearest_indices]
    )

    if max_distance is not None:
        # Filter out results beyond max_distance
        valid_mask = min_distances <= max_distance
        nearest_indices = np.where(valid_mask, nearest_indices, -1)
        min_distances = np.where(valid_mask, min_distances, np.inf)

    return nearest_indices, min_distances


def batch_line_intersections_fast(lines1, lines2, tolerance=1e-10):
    """
    Fast batch calculation of line-line intersections using vectorized operations.

    This function performs pairwise intersections between corresponding lines in lines1 and lines2.
    For all-pairs intersections between two sets of lines, a separate function should be used.

    Args:
        lines1: Array of line segments [(x1,y1,x2,y2), ...] or [complex1, complex2] pairs
        lines2: Array of line segments to intersect with lines1 (must be same length as lines1)
        tolerance: Numerical tolerance for parallel line detection

    Returns:
        List of intersection results: [(has_intersection, x, y, t1, t2), ...]

    Raises:
        ValueError: If lines1 and lines2 have different lengths
    """
    if len(lines1) == 0 or len(lines2) == 0:
        return []

    # Validate input lengths - support broadcasting for 1-to-many operations
    if len(lines1) != len(lines2) and len(lines1) != 1 and len(lines2) != 1:
        raise ValueError(
            f"Input arrays must have equal length or one must have length 1. Got {len(lines1)} and {len(lines2)}"
        )

    # Convert lines to coordinate arrays
    if isinstance(lines1[0][0], complex):
        # Lines are in complex format [(start, end), ...]
        x1 = np.array([line[0].real for line in lines1])
        y1 = np.array([line[0].imag for line in lines1])
        x2 = np.array([line[1].real for line in lines1])
        y2 = np.array([line[1].imag for line in lines1])
    else:
        # Lines are in coordinate format [(x1,y1,x2,y2), ...]
        x1 = np.array([line[0] for line in lines1])
        y1 = np.array([line[1] for line in lines1])
        x2 = np.array([line[2] for line in lines1])
        y2 = np.array([line[3] for line in lines1])

    if isinstance(lines2[0][0], complex):
        x3 = np.array([line[0].real for line in lines2])
        y3 = np.array([line[0].imag for line in lines2])
        x4 = np.array([line[1].real for line in lines2])
        y4 = np.array([line[1].imag for line in lines2])
    else:
        x3 = np.array([line[0] for line in lines2])
        y3 = np.array([line[1] for line in lines2])
        x4 = np.array([line[2] for line in lines2])
        y4 = np.array([line[3] for line in lines2])

    # Handle broadcasting for different array sizes
    max_len = max(len(lines1), len(lines2))
    if len(lines1) == 1 and len(lines2) > 1:
        # Broadcast lines1 to match lines2
        x1 = np.full(max_len, x1[0])
        y1 = np.full(max_len, y1[0])
        x2 = np.full(max_len, x2[0])
        y2 = np.full(max_len, y2[0])
    elif len(lines2) == 1 and len(lines1) > 1:
        # Broadcast lines2 to match lines1
        x3 = np.full(max_len, x3[0])
        y3 = np.full(max_len, y3[0])
        x4 = np.full(max_len, x4[0])
        y4 = np.full(max_len, y4[0])

    # Vectorized intersection calculation
    denom = (y4 - y3) * (x2 - x1) - (x4 - x3) * (y2 - y1)

    # Check for parallel lines
    parallel_mask = np.abs(denom) < tolerance

    # Calculate intersection parameters
    ua = np.where(
        parallel_mask, 0.0, ((x4 - x3) * (y1 - y3) - (y4 - y3) * (x1 - x3)) / denom
    )
    ub = np.where(
        parallel_mask, 0.0, ((x2 - x1) * (y1 - y3) - (y2 - y1) * (x1 - x3)) / denom
    )

    # Check if intersections are within line segments
    valid_intersections = (
        ~parallel_mask & (ua >= 0.0) & (ua <= 1.0) & (ub >= 0.0) & (ub <= 1.0)
    )

    # Calculate intersection points
    ix = x1 + ua * (x2 - x1)
    iy = y1 + ua * (y2 - y1)

    # Return results in the expected format
    results = []
    for i in range(len(lines1)):
        if valid_intersections[i]:
            results.append((True, ix[i], iy[i], ua[i], ub[i]))
        else:
            results.append((False, 0.0, 0.0, ua[i], ub[i]))

    return results


def batch_point_transformations(points, transform_matrix):
    """
    Apply affine transformation to a batch of points efficiently.

    Args:
        points: Array of complex points or (x,y) tuples
        transform_matrix: 2x3 or 3x3 transformation matrix

    Returns:
        Array of transformed points in the same format as input

    Raises:
        ValueError: If transform_matrix has invalid shape
    """
    if len(points) == 0:
        return points

    # Validate transform matrix shape - main issue from review
    if not hasattr(transform_matrix, "shape"):
        transform_matrix = np.array(transform_matrix)

    if transform_matrix.shape not in [(2, 3), (3, 3)]:
        raise ValueError(
            f"Transform matrix must be 2x3 or 3x3, got shape {transform_matrix.shape}"
        )

    # Convert points using utility function
    x_coords, y_coords = _convert_points_to_arrays(points)
    return_complex = isinstance(points[0], complex)

    # Create homogeneous coordinates
    ones = np.ones(len(points))
    point_matrix = np.vstack([x_coords, y_coords, ones])

    # Apply transformation
    if transform_matrix.shape == (2, 3):
        # 2x3 matrix, add identity row
        full_matrix = np.vstack([transform_matrix, [0, 0, 1]])
    else:
        full_matrix = transform_matrix

    transformed = full_matrix @ point_matrix

    # Convert back to original format
    if return_complex:
        return [
            complex(transformed[0, i], transformed[1, i]) for i in range(len(points))
        ]
    else:
        return [(transformed[0, i], transformed[1, i]) for i in range(len(points))]


@njit
def line_line_intersection_fast(x1, y1, x2, y2, x3, y3, x4, y4):
    """
    Fast line-line intersection calculation using Numba JIT.
    Returns (has_intersection, x, y, t1, t2) where t1 and t2 are parameters.
    """
    denom = (y4 - y3) * (x2 - x1) - (x4 - x3) * (y2 - y1)
    if abs(denom) < 1e-10:
        return False, 0.0, 0.0, 0.0, 0.0  # Parallel lines

    ua = ((x4 - x3) * (y1 - y3) - (y4 - y3) * (x1 - x3)) / denom
    ub = ((x2 - x1) * (y1 - y3) - (y2 - y1) * (x1 - x3)) / denom

    if 0.0 <= ua <= 1.0 and 0.0 <= ub <= 1.0:
        x = x1 + ua * (x2 - x1)
        y = y1 + ua * (y2 - y1)
        return True, x, y, ua, ub

    return False, 0.0, 0.0, ua, ub


def stitcheable_nodes(data, tolerance) -> list:
    out = []
    geoms = []
    # Store all geometries together with an indicator, to which node they belong
    for idx, node in enumerate(data):
        if not hasattr(node, "as_geometry"):
            continue
        for g1 in node.as_geometry().as_contiguous():
            geoms.append((idx, g1))
    if tolerance == 0:
        tolerance = 1e-6

    # Use vectorized approach for better performance with many geometries
    # The threshold was empirically chosen for when vectorization is beneficial
    if len(geoms) > THRESHOLD_STITCHEABLE_NODES:  # Vectorized approach for larger sets
        node_indices = np.array([g[0] for g in geoms])

        # Extract all endpoints as complex numbers
        first_points = []
        last_points = []
        valid_mask = []

        for idx, g in geoms:
            fp = g.first_point
            lp = g.last_point
            if fp is not None and lp is not None:
                first_points.append(fp)
                last_points.append(lp)
                valid_mask.append(True)
            else:
                first_points.append(0 + 0j)  # dummy value
                last_points.append(0 + 0j)  # dummy value
                valid_mask.append(False)

        if not any(valid_mask):
            return []

        fp_array = np.array(first_points)
        lp_array = np.array(last_points)
        valid_array = np.array(valid_mask)

        # Create distance matrices for all endpoint combinations
        # Distance between last points
        lp_diffs = lp_array[:, np.newaxis] - lp_array[np.newaxis, :]
        lp_distances = np.abs(lp_diffs)

        # Distance between last and first points
        lf_diffs = lp_array[:, np.newaxis] - fp_array[np.newaxis, :]
        lf_distances = np.abs(lf_diffs)

        # Distance between first points
        fp_diffs = fp_array[:, np.newaxis] - fp_array[np.newaxis, :]
        fp_distances = np.abs(fp_diffs)

        # Distance between first and last points
        fl_diffs = fp_array[:, np.newaxis] - lp_array[np.newaxis, :]
        fl_distances = np.abs(fl_diffs)

        # Find connections within tolerance (excluding self-connections)
        n = len(geoms)
        mask = np.ones((n, n), dtype=bool)
        np.fill_diagonal(mask, False)  # Exclude self-connections

        # Apply valid geometry mask
        valid_mask_2d = valid_array[:, np.newaxis] & valid_array[np.newaxis, :]
        mask &= valid_mask_2d

        # Check all possible endpoint connections
        connections = (
            (lp_distances <= tolerance)
            | (lf_distances <= tolerance)
            | (fp_distances <= tolerance)
            | (fl_distances <= tolerance)
        ) & mask

        # Find geometries that have any connections
        stitchable_indices = set()
        for i, j in np.argwhere(connections):
            stitchable_indices.add(node_indices[i])
            stitchable_indices.add(node_indices[j])

        return [data[idx] for idx in sorted(stitchable_indices)]

    else:  # Use original algorithm for small sets
        for idx1, (nodeidx1, g1) in enumerate(geoms):
            fp1 = g1.first_point
            lp1 = g1.last_point
            if fp1 is None or lp1 is None:
                continue
            for idx2 in range(idx1 + 1, len(geoms)):
                nodeidx2 = geoms[idx2][0]
                g2 = geoms[idx2][1]
                fp2 = g2.first_point
                lp2 = g2.last_point
                if fp2 is None or lp2 is None:
                    continue
                if (
                    abs(lp1 - lp2) <= tolerance
                    or abs(lp1 - fp2) <= tolerance
                    or abs(fp1 - fp2) <= tolerance
                    or abs(fp1 - lp2) <= tolerance
                ):
                    if nodeidx1 not in out:
                        out.append(nodeidx1)
                    if nodeidx2 not in out:
                        out.append(nodeidx2)
        return [data[idx] for idx in out]


def _stitch_geometries_vectorized(geometries, tolerance):
    """
    Vectorized implementation of geometry stitching for improved performance with large datasets.

    Returns:
        Tuple of (stitches_made, stitched_geometries)
    """
    if len(geometries) < 2:
        return 0, geometries

    # Extract all endpoint coordinates
    endpoints = []
    geometry_info = []

    for i, geom in enumerate(geometries):
        fp = geom.first_point
        lp = geom.last_point
        if fp is not None and lp is not None:
            endpoints.extend([fp, lp])
            geometry_info.append((i, geom, fp, lp))

    if len(geometry_info) < 2:
        return 0, geometries

    # Use our vectorized nearest point finder to identify stitch candidates
    all_points = [info[2] for info in geometry_info] + [
        info[3] for info in geometry_info
    ]  # fp + lp
    nearest_indices, min_distances = find_nearest_points_vectorized(
        all_points, all_points, max_distance=tolerance
    )

    # Track which geometries have been stitched
    stitched_indices = set()
    stitched_geometries = []
    stitches_made = 0

    # Process stitch opportunities
    for i, (geom_idx, geom, fp, lp) in enumerate(geometry_info):
        if geom_idx in stitched_indices:
            continue

        # Check for potential stitches with other geometries
        best_stitch = None
        best_distance = float("inf")

        for j, (other_idx, other_geom, other_fp, other_lp) in enumerate(geometry_info):
            if other_idx == geom_idx or other_idx in stitched_indices:
                continue

            # Check all four stitch possibilities using our helper
            candidates = [
                (abs(lp - other_fp), "append", False, False),
                (abs(fp - other_lp), "prepend", False, False),
                (abs(fp - other_fp), "prepend", True, False),
                (abs(lp - other_lp), "append", False, True),
            ]

            for dist, stitch_type, reverse_candidate, reverse_other in candidates:
                if dist <= tolerance and dist < best_distance:
                    best_stitch = (
                        other_idx,
                        other_geom,
                        stitch_type,
                        reverse_candidate,
                        reverse_other,
                        dist,
                    )
                    best_distance = dist

        if best_stitch:
            (
                other_idx,
                other_geom,
                stitch_type,
                reverse_candidate,
                reverse_other,
                dist,
            ) = best_stitch

            # Perform the stitch
            if reverse_candidate:
                geom.reverse()
            if reverse_other:
                other_geom.reverse()

            if stitch_type == "append":
                if dist > 0:
                    geom.line(geom.last_point, other_geom.first_point)
                geom.append(other_geom)
                stitched_geometries.append(geom)
            else:  # prepend
                if dist > 0:
                    other_geom.line(other_geom.last_point, geom.first_point)
                other_geom.append(geom)
                stitched_geometries.append(other_geom)

            stitched_indices.add(geom_idx)
            stitched_indices.add(other_idx)
            stitches_made += 1
        else:
            stitched_geometries.append(geom)

    # Add any remaining geometries that weren't stitched
    stitched_geometries.extend(
        geom for i, geom in enumerate(geometries) if i not in stitched_indices
    )
    return stitches_made, stitched_geometries


def _close_gaps_vectorized(geometries, tolerance):
    """
    Vectorized gap closing for multiple geometries.
    """
    if len(geometries) < 2:
        return geometries

    # Extract start and end points for gap analysis
    gaps_to_close = []
    for i, geom in enumerate(geometries):
        if geom.first_point is not None and geom.last_point is not None:
            gap_distance = abs(geom.last_point - geom.first_point)
            if 0 < gap_distance <= tolerance:
                gaps_to_close.append((i, geom, gap_distance))

    # Close all identified gaps
    for i, geom, gap_distance in gaps_to_close:
        geom.line(geom.last_point, geom.first_point)

    return geometries


def batch_complex_transformations(complex_points, transformation_complex):
    """
    Apply complex transformation to a batch of complex points efficiently.

    Args:
        complex_points: List of complex numbers to transform
        transformation_complex: Complex number representing the transformation

    Returns:
        List of transformed complex points
    """
    if not complex_points:
        return []

    # Convert to numpy arrays for vectorized operations
    points_array = np.array(complex_points, dtype=complex)
    result = points_array * transformation_complex
    return result.tolist()


def batch_complex_shifts(complex_points, shift_amount):
    """
    Apply shift to a batch of complex points efficiently.

    Args:
        complex_points: List of complex numbers to shift
        shift_amount: Complex number to subtract from each point

    Returns:
        List of shifted complex points
    """
    if not complex_points:
        return []

    # Convert to numpy arrays for vectorized operations
    points_array = np.array(complex_points, dtype=complex)
    result = points_array - shift_amount
    return result.tolist()


def batch_trigonometric_operations(angles, radius=1.0):
    """
    Efficiently compute cos and sin for a batch of angles.

    Args:
        angles: Array of angles in radians
        radius: Radius multiplier (default 1.0)

    Returns:
        Tuple of (dx_array, dy_array) where dx = radius * cos(angle), dy = radius * sin(angle)
    """
    angles_array = np.array(angles)
    dx = radius * np.cos(angles_array)
    dy = radius * np.sin(angles_array)
    return dx.tolist(), dy.tolist()


def batch_wobble_points(x0, y0, x1, y1, interval, num_points):
    """
    Generate wobble interpolation points efficiently for a line segment.

    Args:
        x0, y0: Start point coordinates
        x1, y1: End point coordinates
        interval: Distance between wobble points
        num_points: Number of points to generate

    Returns:
        List of (x, y) tuples representing interpolated points
    """
    if num_points <= 1:
        return [(x0, y0)]

    # Generate parameter values from 0 to 1
    t_values = np.linspace(0, 1, num_points)

    # Vectorized interpolation
    x_values = x0 + t_values * (x1 - x0)
    y_values = y0 + t_values * (y1 - y0)

    return list(zip(x_values.tolist(), y_values.tolist()))


def batch_x_intercepts(segments, scanline_y, geom):
    """
    Calculate x-intercepts for multiple line segments at a given scanline y-value.

    This optimizes the repeated x_intercept calculations in scanbeam operations.

    @param segments: List of segment indices
    @param scanline_y: Y-coordinate of the scanline
    @param geom: Geomstr object containing the segments
    @return: List of x-intercept values
    """
    try:
        if len(segments) > 10:
            # Extract start and end points for all segments
            start_points = []
            end_points = []

            for seg_idx in segments:
                if seg_idx < 0 or seg_idx >= geom.index:
                    continue
                segment = geom.segments[seg_idx]
                start_points.append(segment[0])
                end_points.append(segment[-1])

            if not start_points:
                return []

            # Convert to numpy arrays
            starts = np.array(start_points)
            ends = np.array(end_points)

            # Extract real and imaginary parts
            x0 = starts.real
            y0 = starts.imag
            x1 = ends.real
            y1 = ends.imag

            # Vectorized x-intercept calculation
            # For line from (x0,y0) to (x1,y1), x-intercept at y = scanline_y is:
            # x = x0 + (scanline_y - y0) * (x1 - x0) / (y1 - y0)

            with np.errstate(divide="ignore", invalid="ignore"):
                dy = y1 - y0
                dx = x1 - x0

                # Handle vertical lines (dy == 0)
                x_intercepts = np.where(
                    np.abs(dy) < 1e-10,  # Effectively zero
                    x0,  # Return x0 for horizontal lines
                    x0 + (scanline_y - y0) * dx / dy,
                )

            return x_intercepts.tolist()

    except Exception as e:
        # Log or handle the exception as needed
        log_message(f"Error in batch_x_intercepts: {e}")
        pass

    # Fallback to individual calculations
    x_intercepts = []
    for seg_idx in segments:
        try:
            x_int = geom.x_intercept(seg_idx, scanline_y)
            x_intercepts.append(x_int)
        except Exception:
            x_intercepts.append(float("nan"))

    return x_intercepts


def batch_scanline_intersections(segments, scanline_ys, geom):
    """
    Calculate intersections for multiple segments across multiple scanlines.

    This optimizes hatch operations by processing multiple scanlines at once.

    @param segments: List of segment indices
    @param scanline_ys: List of y-coordinates for scanlines
    @param geom: Geomstr object containing the segments
    @return: Dictionary mapping scanline_y to list of x-intercepts
    """
    try:
        if len(segments) > 5 and len(scanline_ys) > 5:
            # Extract segment data once
            start_points = []
            end_points = []

            for seg_idx in segments:
                if seg_idx < 0 or seg_idx >= geom.index:
                    continue
                segment = geom.segments[seg_idx]
                if len(segment) >= 2:  # Ensure we have start and end points
                    start_points.append(segment[0])
                    end_points.append(segment[-1])

            if not start_points:
                return {y: [] for y in scanline_ys}

            # Convert to numpy arrays
            starts = np.array(start_points)
            ends = np.array(end_points)
            scanlines = np.array(scanline_ys)

            # Extract coordinates
            x0 = starts.real
            y0 = starts.imag
            x1 = ends.real
            y1 = ends.imag

            # For each scanline, find intersections with all segments
            result = {}
            for y in scanline_ys:
                intercepts = []

                # Vectorized calculation for this scanline
                with np.errstate(divide="ignore", invalid="ignore"):
                    dy = y1 - y0
                    dx = x1 - x0

                    # Calculate x-intercepts: x = x0 + (y - y0) * (x1 - x0) / (y1 - y0)
                    # Only for segments that actually intersect this scanline
                    y_min = np.minimum(y0, y1)
                    y_max = np.maximum(y0, y1)

                    # Check which segments intersect this scanline
                    intersects = (y_min <= y) & (y <= y_max) & (np.abs(dy) > 1e-10)

                    if np.any(intersects):
                        # Calculate x-intercepts for intersecting segments
                        x_intercepts = (
                            x0[intersects]
                            + (y - y0[intersects]) * dx[intersects] / dy[intersects]
                        )

                        # Filter out NaN values and convert to list
                        valid_intercepts = x_intercepts[~np.isnan(x_intercepts)]
                        intercepts = valid_intercepts.tolist()

                result[y] = intercepts

            return result

    except Exception as e:
        log_message(f"Error in batch_scanline_intersections: {e}")
        pass

    # Fallback to individual calculations
    result = {}
    for y in scanline_ys:
        intercepts = []
        for seg_idx in segments:
            try:
                x_int = geom.x_intercept(seg_idx, y)
                if not math.isnan(x_int):
                    intercepts.append(x_int)
            except Exception:
                pass
        result[y] = intercepts

    return result


def batch_angle_calculations(x0_array, y0_array, x1_array, y1_array, angle_offset=0):
    """
    Calculate angles for multiple line segments efficiently.

    Args:
        x0_array, y0_array: Arrays of start point coordinates
        x1_array, y1_array: Arrays of end point coordinates
        angle_offset: Optional offset to add to all angles

    Returns:
        Array of angles in radians
    """
    dx = np.array(x1_array) - np.array(x0_array)
    dy = np.array(y1_array) - np.array(y0_array)
    angles = np.arctan2(dy, dx) + angle_offset
    return angles.tolist()


def stitch_geometries(geometry_list: list, tolerance: float = 0.0) -> list:
    """
    Stitches geometries within the given tolerance.

    Args:
        geometry_list: List of Geomstr objects to stitch.
        tolerance: Maximum distance between endpoints to consider a stitch.

    Returns:
        List of stitched Geomstr objects, or None if no stitches were made.
    """
    # def coord(point):
    #     return f"{point.real:.2f},{point.imag:.2f}"

    geometries = [g for g in geometry_list if g is not None]
    if not geometries:
        return []
    if tolerance == 0:
        tolerance = 1e-6
    # geometries.sort(key=lambda g: g.first_point)
    anystitches = 1
    pass_count = 0
    # for idx, g in enumerate(geometries):
    #     log_message (f"{idx}: {g.first_point} -> {g.last_point} ({g.index} segments)")

    while anystitches > 0:
        stitched_geometries = []
        anystitches = 0

        # Use vectorized approach for large numbers of geometries
        # Threshold was empirically determined for optimal performance
        if len(geometries) > THRESHOLD_STITCH_GEOMETRIES:
            try:
                anystitches, stitched_geometries = _stitch_geometries_vectorized(
                    geometries, tolerance
                )
                geometries = list(stitched_geometries) if anystitches > 0 else []
                pass_count += 1
                continue
            except Exception as e:
                # Fall back to original algorithm if vectorized fails
                log_message(f"Vectorized stitching failed: {e}")
                pass

        # Original algorithm for small numbers or fallback
        while geometries:
            candidate = geometries.pop(0)
            stitched = False
            cand_fp = candidate.first_point
            cand_lp = candidate.last_point
            if cand_fp is None or cand_lp is None:
                stitched_geometries.append(candidate)
                continue
            for i, target in enumerate(stitched_geometries):
                targ_fp = target.first_point
                targ_lp = target.last_point
                if targ_fp is None or targ_lp is None:
                    continue
                if abs(targ_lp - cand_fp) <= tolerance:
                    # Just append g1 to g2
                    if abs(targ_lp - cand_fp) > 0:
                        target.line(targ_lp, cand_fp)
                    target.append(candidate)
                    stitched_geometries[i] = target
                    stitched = True
                    break
                if abs(targ_fp - cand_lp) <= tolerance:
                    # Insert g1 at the start of g2
                    if abs(targ_fp - cand_lp) > 0:
                        candidate.line(cand_lp, targ_fp)
                    candidate.append(target)
                    stitched_geometries[i] = candidate
                    stitched = True
                    break
                if abs(targ_fp - cand_fp) <= tolerance:
                    # Insert the reverse of g1 at the start
                    candidate.reverse()
                    if abs(targ_fp - cand_fp) > 0:
                        candidate.line(cand_fp, targ_fp)
                    candidate.append(target)
                    stitched_geometries[i] = candidate
                    stitched = True
                    break
                if abs(targ_lp - cand_lp) <= tolerance:
                    if abs(targ_lp - cand_lp) > 0:
                        target.line(targ_lp, cand_lp)
                    candidate.reverse()
                    target.append(candidate)
                    stitched_geometries[i] = target
                    stitched = True
                    break

            if stitched:
                anystitches += 1
            else:
                stitched_geometries.append(candidate)

        # log_message (f"Stitch pass {pass_count}: {len(stitched_geometries)} geometries, {anystitches} stitches made, org= {len(geometry_list)}, tolerance={tolerance:.2f}")
        if anystitches > 0:
            # Stitches were made, so lets try again
            geometries = list(stitched_geometries)
            pass_count += 1

    # Use vectorized gap closing for multiple geometries
    # Threshold was empirically chosen for when vectorization is beneficial
    if len(stitched_geometries) > THRESHOLD_CLOSE_GAPS:
        try:
            stitched_geometries = _close_gaps_vectorized(stitched_geometries, tolerance)
        except Exception as e:
            # Fall back to original algorithm
            log_message(f"Vectorized gap closing failed: {e}")
            for g in stitched_geometries:
                if 0 < abs(g.last_point - g.first_point) <= tolerance:
                    g.line(g.last_point, g.first_point)
    else:
        # Close any remaining small gaps between start and end points.
        for g in stitched_geometries:
            if 0 < abs(g.last_point - g.first_point) <= tolerance:
                g.line(g.last_point, g.first_point)

    return stitched_geometries


class Simplifier:
    # Copyright (c) 2014 Elliot Hallmark
    # The MIT License (MIT)
    # Permission is hereby granted, free of charge, to any person obtaining a copy
    # of this software and associated documentation files (the "Software"), to deal
    # in the Software without restriction, including without limitation the rights
    # to use, copy, modify, merge, publish, distribute, sublicense, and/or sell
    # copies of the Software, and to permit persons to whom the Software is
    # furnished to do so, subject to the following conditions:

    # The above copyright notice and this permission notice shall be included in all
    # copies or substantial portions of the Software.

    # THE SOFTWARE IS PROVIDED "AS IS", WITHOUT WARRANTY OF ANY KIND, EXPRESS OR
    # IMPLIED, INCLUDING BUT NOT LIMITED TO THE WARRANTIES OF MERCHANTABILITY,
    # FITNESS FOR A PARTICULAR PURPOSE AND NONINFRINGEMENT. IN NO EVENT SHALL THE
    # AUTHORS OR COPYRIGHT HOLDERS BE LIABLE FOR ANY CLAIM, DAMAGES OR OTHER
    # LIABILITY, WHETHER IN AN ACTION OF CONTRACT, TORT OR OTHERWISE, ARISING FROM,
    # OUT OF OR IN CONNECTION WITH THE SOFTWARE OR THE USE OR OTHER DEALINGS IN THE
    # SOFTWARE.

    """
    Implementation of the Visvalingam-Wyatt line simplification algorithm
    Using the implementation from Elliot Hallmark
    https://github.com/fitnr/visvalingamwyatt
        Changes:
        - removed irrelevant (for us) parts
        - added the two PRs #8 and #11

    From the Wiki article https://en.wikipedia.org/wiki/Visvalingam%E2%80%93Whyatt_algorithm
    The Visvalingam–Whyatt algorithm, is an algorithm that decimates a curve composed
    of line segments to a similar curve with fewer points, primarily for usage in
    cartographic generalisation.

    Idea
    Given a polygonal chain (often called a polyline), the algorithm attempts
    to find a similar chain composed of fewer points.

    Points are assigned an importance based on local conditions, and points are
    removed from the least important to most important.

    In Visvalingam's algorithm, the importance is related to the triangular area added by each point.

    Advantages
    The algorithm is easy to understand and explain, but is often competitive with much more complex approaches.
    With the use of a priority queue, the algorithm is performant on large inputs, since the importance of each point can be computed using only its neighbors, and removing a point only requires recomputing the importance of two other points.
    It is simple to generalize to higher dimensions, since the area of the triangle between points has a consistent meaning.

    Disadvantages

    The algorithm does not differentiate between sharp spikes and shallow features, meaning that it will clean up sharp spikes that may be important.
    The algorithm simplifies the entire length of the curve evenly, meaning that curves with high and low detail areas will likely have their fine details eroded.

    """

    def __init__(self, pts):
        """Initialize with points. takes some time to build
        the thresholds but then all threshold filtering later
        is ultra fast"""
        self.pts_in = np.array(pts)
        self.pts = self.pts_in.astype(float)
        self.thresholds = self.build_thresholds()
        self.ordered_thresholds = sorted(self.thresholds, reverse=True)

    def build_thresholds(self):
        """compute the area value of each vertex, which one would
        use to mask an array of points for any threshold value.

        returns a numpy.array (length of pts)  of the areas.
        """
        nmax = len(self.pts)
        real_areas = triangle_areas_from_array(self.pts)
        real_indices = list(range(nmax))

        # destructable copies
        # ARG! areas=real_areas[:] doesn't make a copy!
        areas = np.copy(real_areas)
        i = real_indices[:]

        # pick first point and set up for loop
        min_vert = np.argmin(areas)
        this_area = areas[min_vert]
        #  areas and i are modified for each point finished
        remove(areas, min_vert)  # faster
        # areas = np.delete(areas,min_vert) #slower
        _ = i.pop(min_vert)

        # cntr = 3
        while this_area < np.inf:
            # min_vert was removed from areas and i.
            # Now, adjust the adjacent areas and remove the new min_vert.
            # Now that min_vert was filtered out, min_vert points
            # to the point after the deleted point.

            skip = False  # modified area may be the next minvert

            try:
                right_area = triangle_area(
                    self.pts[i[min_vert - 1]],
                    self.pts[i[min_vert]],
                    self.pts[i[min_vert + 1]],
                )
            except IndexError:
                # trying to update area of endpoint. Don't do it
                pass
            else:
                right_idx = i[min_vert]
                if right_area <= this_area:
                    # even if the point now has a smaller area,
                    # it ultimately is not more significant than
                    # the last point, which needs to be removed
                    # first to justify removing this point.
                    # Though this point is the next most significant
                    right_area = this_area

                    # min_vert refers to the point to the right of
                    # the previous min_vert, so we can leave it
                    # unchanged if it is still the min_vert
                    skip = min_vert

                # update both collections of areas
                real_areas[right_idx] = right_area
                areas[min_vert] = right_area

            if min_vert > 1:
                # can't try/except because 0-1=-1 is a valid index
                left_area = triangle_area(
                    self.pts[i[min_vert - 2]],
                    self.pts[i[min_vert - 1]],
                    self.pts[i[min_vert]],
                )
                if left_area <= this_area:
                    # same justification as above
                    left_area = this_area
                    skip = min_vert - 1
                real_areas[i[min_vert - 1]] = left_area
                areas[min_vert - 1] = left_area

            # only argmin if we have too.
            min_vert = skip or np.argmin(areas)

            _ = i.pop(min_vert)

            this_area = areas[min_vert]
            # areas = np.delete(areas,min_vert) #slower
            remove(areas, min_vert)  # faster

        return real_areas

    def simplify(self, number=None, ratio=None, threshold=None):
        if threshold is not None:
            return self.by_threshold(threshold)

        if number is not None:
            return self.by_number(number)

        ratio = ratio or 0.90
        return self.by_ratio(ratio)

    def by_threshold(self, threshold):
        return self.pts_in[self.thresholds >= threshold]

    def by_number(self, n):
        n = int(n)
        try:
            threshold = self.ordered_thresholds[n]
        except IndexError:
            return self.pts_in

        # return the first n points since by_threshold
        # could return more points if the threshold is the same
        # for some points
        # sort point indices by threshold
        idx = list(range(len(self.pts)))
        sorted_indices = sorted(
            zip(idx, self.thresholds), reverse=True, key=lambda x: x[1]
        )

        # grab first n indices
        sorted_indices = sorted_indices[:n]

        # re-sort by index
        final_indices = sorted([x[0] for x in sorted_indices])

        return self.pts[final_indices]

    def by_ratio(self, r):
        if r <= 0 or r > 1:
            raise ValueError(f"Ratio must be 0<r<=1. Got {r}")

        return self.by_number(r * len(self.thresholds))


class Clip:
    def __init__(self, shape):
        self.clipping_shape = shape
        self.bounds = shape.bbox()

    def _splits(self, subject, clip):
        """
        Calculate the splits in `subject` by the clip. This should return a list of t positions with the list being
        as long as the number of segments in subject. Finds all intersections between subject and clip and the given
        split positions (of subject) that would make the intersection list non-existant.

        @param subject:
        @param clip:
        @return:
        """
        cminx, cminy, cmaxx, cmaxy = clip.aabb()
        sminx, sminy, smaxx, smaxy = subject.aabb()
        x0, y0 = np.meshgrid(cmaxx, sminx)
        x1, y1 = np.meshgrid(cminx, smaxx)
        x2, y2 = np.meshgrid(cmaxy, sminy)
        x3, y3 = np.meshgrid(cminy, smaxy)

        checks = np.dstack(
            (
                x0 > y0,
                x1 < y1,
                x2 > y2,
                x3 < y3,
            )
        ).all(axis=2)
        splits = [[] for _ in range(len(subject))]
        for s0, s1 in sorted(np.argwhere(checks), key=lambda e: e[0], reverse=True):
            splits[s0].extend(
                [t for t, _ in subject.intersections(int(s0), clip.segments[s1])]
            )
        return splits

    def _splits_brute(self, subject, clip):
        """
        Find the subject clip splits by brute force (for debug testing).

        @param subject:
        @param clip:
        @return:
        """
        splits = [[] for _ in range(len(subject))]

        # Use vectorized approach for larger datasets
        if len(subject) > 20 and len(clip) > 20:
            # Extract line segments from subject and clip
            subject_lines = []
            subject_indices = []
            for s0 in range(len(subject)):
                if hasattr(subject, "segments") and len(subject.segments) > s0:
                    seg = subject.segments[s0]
                    if hasattr(seg, "__len__") and len(seg) >= 2:
                        subject_lines.append((seg[0], seg[-1]))
                        subject_indices.append(s0)

            clip_segments = []
            if hasattr(clip, "segments"):
                clip_segments = [
                    seg
                    for seg in clip.segments
                    if hasattr(seg, "__len__") and len(seg) >= 2
                ]

            # Batch process intersections for each subject line
            for i, (s0_idx, (start, end)) in enumerate(
                zip(subject_indices, subject_lines)
            ):
                if isinstance(start, complex) and isinstance(end, complex):
                    subject_line = [(start.real, start.imag, end.real, end.imag)]
                    clip_lines = []
                    for seg in clip_segments:
                        if isinstance(seg[0], complex) and isinstance(seg[-1], complex):
                            clip_lines.append(
                                (seg[0].real, seg[0].imag, seg[-1].real, seg[-1].imag)
                            )

                    if clip_lines:
                        batch_results = batch_line_intersections_fast(
                            subject_line, clip_lines
                        )
                        for j, (has_intersection, xi, yi, ta, tb) in enumerate(
                            batch_results
                        ):
                            if has_intersection and 0.0 <= ta <= 1.0:
                                splits[s0_idx].append(ta)
        else:
            # Use original algorithm for smaller datasets
            for s0 in range(len(subject)):
                for s1 in range(len(clip)):
                    for t0, t1 in subject.intersections(int(s0), clip.segments[s1]):
                        splits[s0].append(t0)

        return splits

    def inside(self, subject):
        """
        Modifies subject to only contain the segments found inside the given clip.
        @param subject:
        @return:
        """
        clip = self.clipping_shape
        c = Geomstr()
        # Pip currently only works with line segments
        for sp in clip.as_subpaths():
            for segs in sp.as_interpolated_segments(interpolate=100):
                c.polyline(segs)
                c.end()
        sb = Scanbeam(c)

        mid_points = subject.position(slice(subject.index), 0.5)
        r = np.where(sb.points_in_polygon(mid_points))

        subject.segments = subject.segments[r]
        subject.index = len(subject.segments)
        return subject

    def polycut(self, subject, breaks=False):
        """
        Performs polycut on the subject using the preset clipping shape. This only prevents intersections making all
        intersections into divided segments.

        @param subject:
        @param breaks: should the polycut insert overt breaks.
        @return:
        """
        clip = self.clipping_shape
        splits = self._splits(subject, clip)
        # splits2 = self._splits_brute(subject, clip)
        # for q1, q2 in zip(splits, splits2):
        #     assert(q1, q2)

        for s0 in range(len(splits) - 1, -1, -1):
            s = splits[s0]
            if not s:
                continue
            split_lines = list(subject.split(s0, s, breaks=breaks))
            subject.replace(s0, s0, split_lines)
        subject.validate()
        return subject

    def clip(self, subject, split=True):
        """
        Clip algorithm works in 3 steps. First find the splits between the subject and clip and split the subject at
        all positions where it intersects clip. Remove any subject line segment whose midpoint is not found within
        clip.

        @param subject:
        @param split:
        @return:
        """
        if split:
            subject = self.polycut(subject)
        return self.inside(subject)


class Pattern:
    def __init__(self, geomstr=None):
        if geomstr is None:
            geomstr = Geomstr()
        self.geomstr = geomstr
        x0, y0, x1, y1 = geomstr.bbox()
        self.offset_x = x0
        self.offset_y = x0
        self.cell_width = x1 - x0
        self.cell_height = y1 - y0
        self.padding_x = 0
        self.padding_y = 0

    def create_from_pattern(self, pattern, a=None, b=None, *args, **kwargs):
        """
        Write the pattern to the pattern in patterning format.

        @param pattern: generator of pattern format.
        @param a: pattern a value (differs)
        @param b: pattern b value (differs)
        @param args:
        @param kwargs:
        @return:
        """
        self.offset_x = 0
        self.offset_y = 0
        self.cell_width = 1
        self.cell_height = 1

        path = self.geomstr
        path.clear()
        current = 0j

        for entry in pattern(a, b, *args, **kwargs):
            if (
                not isinstance(entry, (list, tuple))
                or len(entry) < 3
                or np.isnan(entry[1])
                or np.isnan(entry[2])
            ):
                # If the entry is not a list or tuple, or if the first element is NaN, we just skip it.
                continue
            key = entry[0].lower()
            if key == "m":
                current = complex(entry[1], entry[2])
            elif key == "h":
                endpoint = complex(current.real + entry[1], current.imag)
                path.line(current, endpoint)
                current = endpoint
            elif key == "v":
                endpoint = complex(current.real, current.imag + entry[1])
                path.line(current, endpoint)
                current = endpoint
            elif key == "l":
                # Line to...
                endpoint = complex(entry[1], entry[2])
                path.line(current, endpoint)
                current = endpoint
            elif key == "a":
                control = complex(entry[1], entry[2])
                endpoint = complex(entry[3], entry[4])
                path.arc(current, control, endpoint)
                current = endpoint
            elif key == "c":
                control1 = complex(entry[1], entry[2])
                control2 = complex(entry[3], entry[4])
                endpoint = complex(entry[5], entry[6])
                path.cubic(current, control1, control2, endpoint)
                current = endpoint
            elif key == "q":
                control1 = complex(entry[1], entry[2])
                endpoint = complex(entry[3], entry[4])
                path.quad(current, control1, endpoint)
                current = endpoint
            else:
                raise ValueError("Unrecognized Pattern Element")

    def set_cell_dims_percent(self, percent_x, percent_y):
        # I dunno
        pass

    def set_cell_dims(self, width, height):
        self.cell_width, self.cell_height = width, height

    def set_cell_padding(self, pad_x, pad_y):
        self.padding_x, self.padding_y = pad_x, pad_y

    def generate(self, x0, y0, x1, y1):
        """
        Generates a geomstr pattern between x0, y0, x1 and y1. The pattern may exceed
        the given bounds. It is guaranteed, however, to include all the required pattern
        copies within space given.

        @param x0:
        @param y0:
        @param x1:
        @param y1:
        @return:
        """
        try:
            if np.isnan(x0) or np.isnan(y0) or np.isnan(x1) or np.isnan(y1):
                # If any of the coordinates are NaN, we cannot generate a pattern.
                return Geomstr()
        except TypeError:
            # If the coordinates are not numbers, we cannot generate a pattern.
            return Geomstr()
        cw = self.cell_width
        ch = self.cell_height
        px = self.padding_x
        py = self.padding_y
        if abs(cw + 2 * px) <= 1e-4:
            cols = 1
        else:
            cols = int(((x1 - x0) + cw) / (cw + 2 * px)) + 1
        if abs(ch + 2 * py) <= 1e-4:
            rows = 1
        else:
            rows = int(((y1 - y0) + ch) / (ch + 2 * py)) + 1

        cols = max(1, cols - 2)
        rows = max(1, rows - 2)

        start_value_x = 0
        col = 0
        x_offset = (col + start_value_x) * (cw + 2 * px)
        x = x0 + x_offset
        while x >= x0 - cw and x < x1:
            start_value_x -= 1
            x_offset = (col + start_value_x) * (cw + 2 * px)
            x = x0 + x_offset
            # log_message (f"X-lower bound: sx={start_value_x}, x={x:.2f}, x0={x0:.2f}, x1={x1:.2f}")

        end_value_x = 0
        col = cols - 1
        x_offset = (col + end_value_x) * (cw + 2 * px)
        x = x0 + x_offset
        while x >= x0 and x < x1:
            end_value_x += 1
            x_offset = (col + end_value_x) * (cw + 2 * px)
            x = x0 + x_offset
            # log_message (f"X-upper bound: ex={end_value_x}, x={x:.2f}, x0={x0:.2f}, x1={x1:.2f}")

        start_value_y = 0
        row = 0
        y_offset = (row + start_value_y) * (ch + 2 * py)
        y = y0 + y_offset
        while y >= y0 - ch and y < y1:
            start_value_y -= 1
            y_offset = (row + start_value_y) * (ch + 2 * py)
            y = y0 + y_offset
            # log_message (f"Y-lower bound: sy={start_value_y}, y={y:.2f}, y0={y0:.2f}, y1={y1:.2f}")

        end_value_y = 0
        row = rows - 1
        y_offset = (row + end_value_y) * (ch + 2 * py)
        y = y0 + y_offset
        while y >= y0 and y < y1:
            end_value_y += 1
            y_offset = (row + end_value_y) * (ch + 2 * py)
            y = y0 + y_offset
            # log_message (f"Y-upper bound: ey={end_value_y}, y={y:.2f}, y0={y0:.2f}, y1={y1:.2f}")

        # log_message (f"Cols={cols}, s_x={start_value_x}, e_x={end_value_x}")
        # log_message (f"Rows={rows}, s_y={start_value_y}, e_y={end_value_y}")

        # start_value_x -= 2
        # start_value_y -= 2
        # end_value_x += 1
        # end_value_y += 1

        top_left_x = x0
        # Scale once, translate often
        m = Matrix.scale(cw, ch)
        geom = self.geomstr.as_transformed(m)
        for col in range(start_value_x, cols + end_value_x):
            x_offset = col * (cw + 2 * px)
            x = top_left_x + x_offset

            top_left_y = y0
            for row in range(start_value_y, rows + end_value_y):
                y_offset = row * (ch + 2 * py)
                if col % 2:
                    y_offset += (ch + 2 * py) / 2
                y = top_left_y + y_offset

                g = Geomstr(geom)
                g.translate(x - self.offset_x, y - self.offset_y)
                yield g


class BeamTable:
    def __init__(self, geom):
        self.geometry = geom
        self._nb_events = None
        self._nb_scan = None
        self.intersections = Geomstr()

    def sort_key(self, e):
        return e[0].real, e[0].imag, ~e[1]

    def compute_beam(self):
        ok = self.compute_beam_bo()
        if not ok:
            # log_message("Failed. Fallback...")
            self.compute_beam_brute()

    def compute_beam_bo(self):
        g = self.geometry
        gs = g.segments
        events = []

        def bisect_events(a, pos, lo=0):
            """
            Brute iterate events to find the correct placement for the required events.
            @param a:
            @param pos:
            @return:
            """
            pos = pos.real, pos.imag
            hi = len(a)
            while lo < hi:
                mid = (lo + hi) // 2
                q = a[mid]
                x = pos[0] - q[0].real
                if x > 1e-8:
                    # x is still greater
                    lo = mid + 1
                    continue
                if x < -1e-8:
                    # x is now less than
                    hi = mid
                    continue
                # x is equal.
                y = pos[1] - q[0].imag
                if y > 1e-8:
                    lo = mid + 1
                    # y is still greater
                    continue
                if y < -1e-8:
                    # y is now less than.
                    hi = mid
                    continue
                # both x and y are equal.
                return mid
            return ~lo

        def get_or_insert_event(x):
            """
            Get event at position, x. Or create event at the given position.

            @param x:
            @return:
            """
            ip1 = bisect_events(events, x)

            if ip1 >= 0:
                evt = events[ip1]
            else:
                evt = (x, [], [], [])
                events.insert(~ip1, evt)
            return evt

        # Add start and end events.
        for i in range(g.index):
            if g._segtype(gs[i]) != TYPE_LINE:
                continue
            event1 = get_or_insert_event(g.segments[i][0])
            event2 = get_or_insert_event(g.segments[i][-1])

            if (gs[i][0].real, gs[i][0].imag) < (gs[i][-1].real, gs[i][-1].imag):
                event1[1].append(i)
                event2[2].append(i)
            else:
                event1[2].append(i)
                event2[1].append(i)

        wh, p, ta, tb = g.brute_line_intersections()
        for w, pos in zip(wh, p):
            event = get_or_insert_event(pos)
            event[3].extend(w)
            self.intersections.point(pos)

        def bisect_yint(a, x, scanline):
            """
            Bisect into the y-intersects of the list (a) to at position x, for scanline value scaneline.
            @param a:
            @param x:
            @param scanline:
            @return:
            """
            value = float(g.y_intercept(x, scanline.real, scanline.imag))
            lo = 0
            hi = len(a)
            while lo < hi:
                mid = (lo + hi) // 2
                x_test = float(g.y_intercept(a[mid], scanline.real, scanline.imag))
                if abs(value - x_test) < 1e-8:
                    x_slope = g.slope(x)
                    if np.isneginf(x_slope):
                        x_slope *= -1
                    t_slope = g.slope(a[mid])
                    if np.isneginf(t_slope):
                        t_slope *= -1
                    if x_slope < t_slope:
                        hi = mid
                    else:
                        lo = mid + 1
                elif value < x_test:
                    hi = mid
                else:
                    lo = mid + 1
            return lo

        checked_swaps = {}

        # def check_intersection(i, q, r, sl):
        #     if (q, r) in checked_swaps:
        #         return
        #     for t1, t2 in g.intersections(q, r):
        #         if t1 in (0, 1) and t2 in (0, 1):
        #             continue
        #         pt_intersect = g.position(q, t1)
        #         if (sl.real, sl.imag) >= (pt_intersect.real, pt_intersect.imag):
        #             continue
        #         checked_swaps[(q, r)] = True
        #         event_intersect = get_or_insert_event(pt_intersect)
        #         event_intersect[1].extend((q, r))
        #         event_intersect[2].extend((q, r))
        #         self.intersections.point(pt_intersect)

        actives = []

        # Store previously active segments
        active_lists = []
        real_events = []
        largest_actives = 0

        i = 0
        while i < len(events):
            event = events[i]
            pt, adds, removes, sorts = event
            try:
                next_idx, _, _, _ = events[i + 1]
            except IndexError:
                next_idx = complex(float("inf"), float("inf"))

            for index in removes:
                try:
                    rp = actives.index(index)
                    del actives[rp]
                except ValueError:
                    # hmm no longer available?!
                    # Not sure what happens here, but we can recreate this error with a welded linetext element
                    # Text= "Wit" and Font="AntPoldCond Bold" (https://www.ffonts.net/AntPoltCond-Bold.font.download)
                    # Reduce the charactergap and you will end up with an attempt to remove a non-existing index.
                    # We cover this, but it will lead then to a degenerate path
                    # Issue # 2595
                    # log_message(f"Would have crashed for {index}...\n\nAdds={adds}\nRemoves={removes}\nActives={actives}")
                    return False
                # if 0 < rp < len(actives):
                #     check_intersection(i, actives[rp - 1], actives[rp], pt)
            for index in adds:
                ip = bisect_yint(actives, index, pt)
                actives.insert(ip, index)
                # if ip > 0:
                #     check_intersection(i, actives[ip - 1], actives[ip], pt)
                # if ip < len(actives) - 1:
                #     check_intersection(i, actives[ip], actives[ip + 1], pt)
            for index in sorts:
                try:
                    rp = actives.index(index)
                    del actives[rp]
                    ip = bisect_yint(actives, index, pt)
                    actives.insert(ip, index)
                except ValueError:
                    # was removed
                    pass
            i += 1
            if pt == next_idx:
                continue
            if len(actives) > largest_actives:
                largest_actives = len(actives)
            real_events.append(pt)
            active_lists.append(list(actives))
        self._nb_events = real_events
        self._nb_scan = np.zeros((len(active_lists), largest_actives), dtype=int)
        self._nb_scan -= 1
        for i, active in enumerate(active_lists):
            self._nb_scan[i, 0 : len(active)] = active
        return True

    def compute_beam_brute(self):
        g = self.geometry
        gs = g.segments
        events = []
        # Add start and end events.
        for i in range(g.index):
            if g._segtype(gs[i]) != TYPE_LINE:
                continue
            if (gs[i][0].real, gs[i][0].imag) < (gs[i][-1].real, gs[i][-1].imag):
                events.append((g.segments[i][0], i, None))
                events.append((g.segments[i][-1], ~i, None))
            else:
                events.append((g.segments[i][0], ~i, None))
                events.append((g.segments[i][-1], i, None))

        wh, p, ta, tb = g.brute_line_intersections()
        for w, pos in zip(wh, p):
            events.append((pos, 0, w))
            self.intersections.point(pos)

        # Sort start, end, intersections events.
        events.sort(key=self.sort_key)

        # Store currently active segments.
        actives = []

        # scanline = None
        def bisect_yint(a, x, scanline):
            x = float(g.y_intercept(x, scanline.real, scanline.imag))
            lo = 0
            hi = len(a)
            while lo < hi:
                mid = (lo + hi) // 2
                if x < float(g.y_intercept(a[mid], scanline.real, scanline.imag)):
                    hi = mid
                else:
                    lo = mid + 1
            return lo

        # Store previously active segments
        active_lists = []
        real_events = []

        largest_actives = 0

        for i in range(len(events)):
            event = events[i]
            pt, index, swap = event

            try:
                next_idx, _, _ = events[i + 1]
                scanline = (pt + next_idx) / 2
            except IndexError:
                next_idx = complex(float("inf"), float("inf"))
                scanline = next_idx

            if swap is not None:
                s1 = actives.index(swap[0])
                s2 = actives.index(swap[1])
                actives[s1], actives[s2] = actives[s2], actives[s1]
            elif index >= 0:
                ip = bisect_yint(actives, index, scanline)
                actives.insert(ip, index)
            else:
                remove_index = actives.index(~index)
                del actives[remove_index]

            if pt != next_idx:
                if len(actives) > largest_actives:
                    largest_actives = len(actives)
                # actives.sort(key=y_ints)
                real_events.append(pt)
                active_lists.append(list(actives))

        self._nb_events = real_events
        self._nb_scan = np.zeros((len(active_lists), largest_actives), dtype=int)
        self._nb_scan -= 1
        for i, active in enumerate(active_lists):
            self._nb_scan[i, 0 : len(active)] = active

    def points_in_polygon(self, e):
        if self._nb_scan is None:
            self.compute_beam()

        idx = np.searchsorted(self._nb_events, e)
        actives = self._nb_scan[idx - 1]
        line = self.geometry.segments[actives]
        a = line[..., 0]
        b = line[..., -1]
        a = np.where(actives == -1, np.nan + np.nan * 1j, a)
        b = np.where(actives == -1, np.nan + np.nan * 1j, b)

        old_np_seterr = np.seterr(invalid="ignore", divide="ignore")
        try:
            # If vertical slope is undefined. All y-ints are at y since y0=y1
            m = (b.real - a.real) / (b.imag - a.imag)
            x0 = a.real - (m * a.imag)
            xs = np.reshape(np.repeat(np.real(e), x0.shape[1]), x0.shape)
            y_intercepts = np.where(~np.isinf(m), (xs - x0) / m, a.imag)
        finally:
            np.seterr(**old_np_seterr)
        ys = np.reshape(np.repeat(np.imag(e), x0.shape[1]), x0.shape)
        results = np.sum(y_intercepts <= ys, axis=1)
        results %= 2
        return results

    def actives_at(self, value):
        if self._nb_scan is None:
            self.compute_beam()
        idx = np.searchsorted(self._nb_events, value)
        actives = self._nb_scan[idx - 1]
        aw = np.argwhere(actives != -1)[:, 0]
        return actives[aw]

    def combine(self):
        """
        Returns all lines sliced at the events and merged.
        @return:
        """
        if self._nb_scan is None:
            self.compute_beam()
        g = Geomstr()
        actives = self._nb_scan[:-1]
        from_vals = self._nb_events[:-1]
        to_vals = self._nb_events[1:]
        y_start = self.geometry.y_intercept(
            actives, np.real(from_vals), np.imag(from_vals)
        )
        y_end = self.geometry.y_intercept(actives, np.real(to_vals), np.imag(to_vals))
        from_vals = np.reshape(np.repeat(from_vals, y_start.shape[1]), y_start.shape)
        to_vals = np.reshape(np.repeat(to_vals, y_end.shape[1]), y_end.shape)
        starts = np.ravel(np.real(from_vals) + y_start * 1j)
        ends = np.ravel(np.real(to_vals) + y_end * 1j)

        filtered = np.dstack((starts != ends, ~np.isnan(starts))).all(axis=2)[0]
        starts = starts[filtered]
        ends = ends[filtered]
        count = starts.shape[0]
        segments = np.dstack(
            (starts, [0] * count, [TYPE_LINE] * count, [0] * count, ends)
        )[0]
        g.append_lines(segments)
        return g

    def union(self, *args):
        return self.cag("union", *args)

    def intersection(self, *args):
        return self.cag("intersection", *args)

    def xor(self, *args):
        return self.cag("xor", *args)

    def difference(self, *args):
        return self.cag("difference", *args)

    def cag_org(self, cag_op, *args):
        if self.geometry.index == 0:
            return Geomstr()
        if self._nb_scan is None:
            self.compute_beam()
        g = Geomstr()
        actives = self._nb_scan[:-1]
        lines = self.geometry.segments[actives][..., 2]
        cc = None
        for v in args:
            s = np.dstack((np.imag(lines) == v, actives != -1)).all(axis=2)
            qq = np.cumsum(s, axis=1) % 2
            if cc is None:
                cc = qq
            else:
                if cag_op == "union":
                    cc = cc | qq
                elif cag_op == "intersection":
                    cc = cc & qq
                elif cag_op == "xor":
                    cc = cc ^ qq
                elif cag_op == "difference":
                    cc = cc & ~qq  # FIXED: A \ B = A & ~B (not ~A | B)
                elif cag_op == "eq":
                    cc = cc == qq
        yy = np.pad(cc, ((0, 0), (1, 0)), constant_values=0)
        hh = np.diff(yy, axis=1)
        from_vals = self._nb_events[:-1]
        to_vals = self._nb_events[1:]
        y_start = self.geometry.y_intercept(
            actives, np.real(from_vals), np.imag(from_vals)
        )
        y_end = self.geometry.y_intercept(actives, np.real(to_vals), np.imag(to_vals))
        from_vals = np.reshape(np.repeat(from_vals, y_start.shape[1]), y_start.shape)
        to_vals = np.reshape(np.repeat(to_vals, y_end.shape[1]), y_end.shape)
        starts = np.ravel(np.real(from_vals) + y_start * 1j)
        ends = np.ravel(np.real(to_vals) + y_end * 1j)
        hravel = np.ravel(hh)

        filter = np.dstack((starts != ends, ~np.isnan(starts), hravel != 0)).all(
            axis=2
        )[0]
        starts = starts[filter]
        ends = ends[filter]
        count = starts.shape[0]
        segments = np.dstack(
            (starts, [0] * count, [TYPE_LINE] * count, [0] * count, ends)
        )[0]
        g.append_lines(segments)
        return g

    def cag(self, cag_op, *args):
        """
        Smart CAG function with automatic algorithm selection for optimal performance.
        """
        if self.geometry.index == 0:
            return Geomstr()
        if self._nb_scan is None:
            self.compute_beam()

        # Early exit for empty args
        if len(args) == 0:
            if cag_op == "union":
                return Geomstr()  # Union of nothing = empty
            elif cag_op == "intersection":
                return Geomstr()  # Intersection of nothing = empty
            elif cag_op in ("xor", "difference", "eq"):
                return Geomstr()  # All others with no args = empty

        # Smart algorithm selection based on dataset size and complexity
        num_events = len(self._nb_events) if self._nb_events is not None else 0

        # For medium to large datasets, use optimized algorithm
        if num_events > 100 and len(args) <= 8:
            try:
                return self._cag_optimized(cag_op, *args)
            except Exception as e:
                log_message(
                    f"Optimized CAG failed: {e}. Falling back to standard algorithm."
                )
                # Fallback to standard algorithm if optimization fails
                pass

        # For very large datasets, try hierarchical approach
        if num_events > 500 and len(args) <= 5:
            try:
                return self._cag_hierarchical(cag_op, *args)
            except Exception as e:
                # Fallback to optimized or standard
                log_message(f"Hierarchical CAG failed: {e}. Trying optimized CAG.")
                try:
                    return self._cag_optimized(cag_op, *args)
                except Exception as e:
                    log_message(
                        f"Optimized CAG failed: {e}. Falling back to standard algorithm."
                    )
                    pass

        # Standard algorithm for small datasets or as final fallback
        return self._cag_standard(cag_op, *args)

    def _cag_optimized(self, cag_op, *args):
        """
        Optimized CAG implementation using vectorized operations and memory efficiency.
        This is essentially the standard algorithm but with optimizations for speed and memory.
        """
        g = Geomstr()
        actives = self._nb_scan[:-1]

        # Early exit for empty data
        if actives.size == 0:
            return g

        # Memory-efficient operations using smaller dtypes where possible
        args_array = np.array(args, dtype=np.float32)  # Use float32 instead of float64

        # Get segment settings
        lines = self.geometry.segments[actives, 2]
        lines_imag = np.imag(lines).astype(np.float32)

        # Vectorized mask computation with memory optimization
        valid_mask = actives != -1
        m = (lines_imag[None, :, :] == args_array[:, None, None]) & valid_mask

        # Use uint8 for cumsum to reduce memory usage (8x less than int64)
        qq = (np.cumsum(m, axis=2, dtype=np.uint8) & 1).astype(bool)

        # Apply CAG operation
        if cag_op == "union":
            cc = np.any(qq, axis=0)
        elif cag_op == "intersection":
            cc = np.all(qq, axis=0)
        elif cag_op == "xor":
            cc = (np.sum(qq, axis=0, dtype=np.uint8) & 1).astype(bool)
        elif cag_op == "difference":
            cc = qq[0].copy()
            if len(args) > 1:
                cc &= np.all(~qq[1:], axis=0)
        else:  # "eq"
            if len(args) == 1:
                cc = qq[0]
            else:
                cc = np.all(qq == qq[0], axis=0)

        # Efficient change detection using int8 for memory efficiency
        hshape = (cc.shape[0], cc.shape[1] + 1)
        yy = np.zeros(hshape, dtype=np.int8)
        yy[:, 1:] = cc.view(np.int8)
        hh = np.diff(yy, axis=1)

        # Pre-compute event coordinates
        ev0, ev1 = self._nb_events[:-1], self._nb_events[1:]
        r0, i0 = np.real(ev0), np.imag(ev0)
        r1, i1 = np.real(ev1), np.imag(ev1)

        # Compute intercepts only where needed
        y0 = self.geometry.y_intercept(actives, r0, i0)
        y1 = self.geometry.y_intercept(actives, r1, i1)

        starts = r0[:, None] + y0 * 1j
        ends = r1[:, None] + y1 * 1j

        # Filter valid segments
        nonzero_change = hh != 0
        valid_segments = (starts != ends) & ~np.isnan(starts) & nonzero_change

        if np.any(valid_segments):
            n_valid = np.count_nonzero(valid_segments)
            segs = np.empty((n_valid, 5), dtype=complex)

            segs[:, 0] = starts[valid_segments]
            segs[:, 1] = 0
            segs[:, 2] = TYPE_LINE
            segs[:, 3] = 0
            segs[:, 4] = ends[valid_segments]
            g.append_lines(segs)

        return g

    def _process_cell_cag(
        self, cag_op, args, cell_actives, cell_events, processed_segments
    ):
        """
        Process CAG operations for a spatial cell with optimized vectorization.
        """
        g = Geomstr()

        if len(cell_actives) == 0 or len(cell_events) < 2:
            return g

        # Convert to numpy arrays for efficient processing
        actives = np.array(cell_actives)
        events = np.array(cell_events[:-1])
        next_events = np.array(cell_events[1:])

        # Filter out invalid actives
        valid_mask = actives != -1
        if not np.any(valid_mask):
            return g

        # Get segment settings efficiently
        lines = self.geometry.segments[actives, 2]
        lines_imag = np.imag(lines)

        # Vectorized CAG logic (similar to original but optimized for cells)
        args_array = np.array(args, dtype=np.float64)

        # Create mask for arguments - using advanced indexing for speed
        m = (lines_imag[None, :, :] == args_array[:, None, None]) & valid_mask[
            None, :, :
        ]

        # Optimized cumsum with uint8 for memory efficiency
        qq = (np.cumsum(m, axis=2, dtype=np.uint8) & 1).astype(bool)

        # Apply CAG operation
        if cag_op == "union":
            cc = np.any(qq, axis=0)
        elif cag_op == "intersection":
            cc = np.all(qq, axis=0)
        elif cag_op == "xor":
            cc = (np.sum(qq, axis=0, dtype=np.uint8) & 1).astype(bool)
        elif cag_op == "difference":
            cc = qq[0].copy()
            if len(args) > 1:
                cc &= np.all(~qq[1:], axis=0)
        else:  # "eq"
            if len(args) == 1:
                cc = qq[0]
            else:
                cc = np.all(qq == qq[0], axis=0)

        # Efficient change detection
        padded_cc = np.zeros((cc.shape[0], cc.shape[1] + 1), dtype=np.int8)
        padded_cc[:, 1:] = cc.view(np.int8)
        changes = np.diff(padded_cc, axis=1)

        # Calculate intercepts only for changed regions
        if np.any(changes != 0):
            r0, i0 = np.real(events), np.imag(events)
            r1, i1 = np.real(next_events), np.imag(next_events)

            y0 = self.geometry.y_intercept(actives, r0, i0)
            y1 = self.geometry.y_intercept(actives, r1, i1)

            starts = r0[:, None] + y0 * 1j
            ends = r1[:, None] + y1 * 1j

            # Filter valid segments with change detection
            valid_segments = (starts != ends) & ~np.isnan(starts) & (changes != 0)

            if np.any(valid_segments):
                n_valid = np.count_nonzero(valid_segments)
                segs = np.empty((n_valid, 5), dtype=complex)

                segs[:, 0] = starts[valid_segments]
                segs[:, 1] = 0
                segs[:, 2] = TYPE_LINE
                segs[:, 3] = 0
                segs[:, 4] = ends[valid_segments]

                g.append_lines(segs)

        return g

    def _cag_standard(self, cag_op, *args):
        """
        Standard CAG implementation (fallback for edge cases).
        """
        g = Geomstr()
        actives = self._nb_scan[:-1]
        lines = self.geometry.segments[actives, 2]

        args_array = np.array(args, dtype=np.float64)
        lines_imag = np.imag(lines)

        m = (lines_imag[None, :, :] == args_array[:, None, None]) & (actives != -1)
        qq = (np.cumsum(m, axis=2, dtype=np.uint8) & 1).astype(bool)

        if cag_op == "union":
            cc = np.any(qq, axis=0)
        elif cag_op == "intersection":
            cc = np.all(qq, axis=0)
        elif cag_op == "xor":
            cc = (np.sum(qq, axis=0, dtype=np.uint8) & 1).astype(bool)
        elif cag_op == "difference":
            cc = qq[0].copy()
            if len(args) > 1:
                cc &= np.all(~qq[1:], axis=0)
        else:  # "eq"
            if len(args) == 1:
                cc = qq[0]
            else:
                cc = np.all(qq == qq[0], axis=0)

        hshape = (cc.shape[0], cc.shape[1] + 1)
        yy = np.zeros(hshape, dtype=np.int8)
        yy[:, 1:] = cc.view(np.int8)
        hh = np.diff(yy, axis=1)

        ev0, ev1 = self._nb_events[:-1], self._nb_events[1:]
        r0, i0 = np.real(ev0), np.imag(ev0)
        r1, i1 = np.real(ev1), np.imag(ev1)

        y0 = self.geometry.y_intercept(actives, r0, i0)
        y1 = self.geometry.y_intercept(actives, r1, i1)

        starts = r0[:, None] + y0 * 1j
        ends = r1[:, None] + y1 * 1j

        nonzero_change = hh != 0
        valid_segments = (starts != ends) & ~np.isnan(starts) & nonzero_change

        if np.any(valid_segments):
            n_valid = np.count_nonzero(valid_segments)
            segs = np.empty((n_valid, 5), dtype=complex)

            segs[:, 0] = starts[valid_segments]
            segs[:, 1] = 0
            segs[:, 2] = TYPE_LINE
            segs[:, 3] = 0
            segs[:, 4] = ends[valid_segments]
            g.append_lines(segs)

        return g

    def _cag_hierarchical(self, cag_op, *args):
        """
        Hierarchical CAG implementation for very large datasets.
        For very large datasets, fall back to the optimized algorithm as hierarchical
        processing can create boundary artifacts in scanline algorithms.
        """
        if self._nb_events is None or len(self._nb_events) < 10:
            return self._cag_standard(cag_op, *args)

        # For very large datasets, use the optimized algorithm instead of
        # true hierarchical processing to avoid scanline boundary issues
        return self._cag_optimized(cag_op, *args)


class Scanbeam:
    """
    Accepts a Geomstr operation and performs scanbeam operations.
    """

    def __init__(self, geom):
        self._geom = geom

        self.scanline = -float("inf")

        self._sorted_edge_list = []
        self._edge_index_of_high = -1

        self._active_edge_list = []
        self._dirty_actives_sort = False

        self._low = float("inf")
        self._high = -float("inf")

        self.valid_low = self._low
        self.valid_high = self._high

        for i in range(self._geom.index):
            if self._geom._segtype(self._geom.segments[i]) != TYPE_LINE:
                continue
            if (self._geom.segments[i][0].imag, self._geom.segments[i][0].real) < (
                self._geom.segments[i][-1].imag,
                self._geom.segments[i][-1].real,
            ):
                self._sorted_edge_list.append((self._geom.segments[i][0], i))
                self._sorted_edge_list.append((self._geom.segments[i][-1], ~i))
            else:
                self._sorted_edge_list.append((self._geom.segments[i][0], ~i))
                self._sorted_edge_list.append((self._geom.segments[i][-1], i))

        def sort_key(e):
            return e[0].imag, e[0].real, ~e[1]

        self._sorted_edge_list.sort(key=sort_key)

        self.increment_scanbeam()

        self._nb_events = None
        self._nb_scan = None

    def compute_beam(self):
        actives = []
        largest_actives = 0
        events = []
        while self._high != float("inf"):
            if self._high != self._low:
                if len(self.actives()) > largest_actives:
                    largest_actives = len(self.actives())
                actives.append(list(self.actives()))
                events.append(self._high)
            self.increment_scanbeam()
        actives.append([])
        self._nb_events = events
        self._nb_scan = np.zeros((len(actives), largest_actives), dtype=int)
        self._nb_scan -= 1
        for i, active in enumerate(actives):
            self._nb_scan[i, 0 : len(active)] = active

    def points_in_polygon(self, e):
        if self._nb_scan is None:
            self.compute_beam()
        idx = np.searchsorted(self._nb_events, np.imag(e))
        actives = self._nb_scan[idx]
        line = self._geom.segments[actives]
        a = line[..., 0]
        a = np.where(actives == -1, np.nan + np.nan * 1j, a)
        b = line[..., -1]
        b = np.where(actives == -1, np.nan + np.nan * 1j, b)

        old_np_seterr = np.seterr(invalid="ignore", divide="ignore")
        try:
            # If horizontal slope is undefined. But, all x-ints are at x since x0=x1
            m = (b.imag - a.imag) / (b.real - a.real)
            y0 = a.imag - (m * a.real)
            ys = np.reshape(np.repeat(np.imag(e), y0.shape[1]), y0.shape)
            x_intercepts = np.where(~np.isinf(m), (ys - y0) / m, a.real)
        finally:
            np.seterr(**old_np_seterr)
        xs = np.reshape(np.repeat(np.real(e), y0.shape[1]), y0.shape)
        results = np.sum(x_intercepts <= xs, axis=1)
        results %= 2
        return results

    def scanline_increment(self, delta):
        self.scanline_to(self.scanline + delta)
        return math.isinf(self._low) or math.isinf(self._high)

    def scanline_to(self, scan):
        """
        Move the scanline to the scan position.
        @param scan:
        @return:
        """
        self._dirty_actives_sort = True

        while self._below_scanbeam(scan):
            self.decrement_scanbeam()

        while self._above_scanbeam(scan):
            self.increment_scanbeam()

        self.scanline = scan
        self._sort_actives()

    def x_intercept(self, e):
        return self._geom.x_intercept(e, self.scanline)

    def is_point_inside(self, x, y, tolerance=0):
        """
        Determine if the x/y point is with the segments of a closed shape polygon.

        This assumes that add_polyline added a closed point class.
        @param x: x location of point
        @param y: y location of point
        @param tolerance: wiggle room, in favor of inside
        @return:
        """
        if tolerance == 0:
            tolerance == 1e-6
        self.scanline_to(y)
        for i in range(1, len(self._active_edge_list), 2):
            prior = self._active_edge_list[i - 1]
            after = self._active_edge_list[i]
            p_i = self.x_intercept(prior) - tolerance
            a_i = self.x_intercept(after) + tolerance
            if p_i <= x <= a_i:
                return True
        return False

    def actives(self):
        """
        Get the active list at the current scanline.

        @return:
        """
        self._sort_actives()
        return self._active_edge_list

    def event_range(self):
        """
        Returns the range of events from the lowest to the highest in y-value.

        @return:
        """
        if not self._sorted_edge_list:
            return self._low, self._low
        y_min, index_min = self._sorted_edge_list[0]
        y_max, index_max = self._sorted_edge_list[-1]
        return y_min.imag, y_max.imag

    def current_is_valid_range(self):
        return self.valid_high >= self.scanline >= self.valid_low

    def _sort_actives(self):
        if not self._dirty_actives_sort:
            return
        self._active_edge_list.sort(key=self.x_intercept)
        self._dirty_actives_sort = False

    def within_scanbeam(self, v):
        """
        Is the value within the current scanbeam?
        @param v:
        @return:
        """

        return not self._below_scanbeam(v) and not self._above_scanbeam(v)

    def _below_scanbeam(self, v):
        """
        Is the value below the current scanbeam?
        @param v:
        @return:
        """
        return v < self._low

    def _above_scanbeam(self, v):
        """
        Is the value above the current scanbeam?

        @param v:
        @return:
        """
        return v > self._high

    def increment_scanbeam(self):
        """
        Increment scanbeam the active edge events.

        @return:
        """
        leading_edge = self._edge_index_of_high
        if leading_edge >= 0:
            sb_value, sb_index = self._sorted_edge_list[leading_edge]
            if sb_index >= 0:
                self._active_edge_list.append(sb_index)
            else:
                self._active_edge_list.remove(~sb_index)

        self._edge_index_of_high += 1
        self._low = self._high
        if self._edge_index_of_high < len(self._sorted_edge_list):
            self._high, sb_index = self._sorted_edge_list[self._edge_index_of_high]
            self._high = self._high.imag
        else:
            self._high = float("inf")

    def decrement_scanbeam(self):
        """
        Decrement scanbeam the active edge events.

        @return:
        """
        leading_edge = self._edge_index_of_high - 1
        if leading_edge < len(self._sorted_edge_list):
            sb_value, sb_index = self._sorted_edge_list[leading_edge]
            if sb_index >= 0:
                self._active_edge_list.remove(sb_index)
            else:
                self._active_edge_list.append(~sb_index)

        self._edge_index_of_high -= 1
        self._high = self._low
        if self._edge_index_of_high > 0:
            self._low, sb_index = self._sorted_edge_list[self._edge_index_of_high - 1]
            self._low = self._low.imag
        else:
            self._low = float("-inf")


class MergeGraph:
    def __init__(self, geomstr):
        self.geomstr = geomstr

    def merge(self, other):
        """
        Merge other geomstr with this geomstr. Intersections meet at vertices.
        @param other:
        @return:
        """
        segments = self.geomstr.segments
        index = self.geomstr.index

        intersections = self.find_intersections(other)
        bisectors = {}

        for xi, yi, s, t, idx in intersections:
            bis = bisectors.get(s)
            if bis is None:
                bis = []
                bisectors[s] = bis
            bis.append((xi, yi, s, t, idx))
        original = segments
        total = index + other.index + len(intersections) * 4 + 1
        new_segments = np.zeros((total, 5), dtype="complex")

        itx = 0
        itx = self._bisect_segments(bisectors, original, index, new_segments, itx)
        new_segments[itx] = (
            np.nan,
            np.nan,
            complex(TYPE_END, -1),
            np.nan,
            np.nan,
        )
        itx += 1

        bisectors = {}
        for xi, yi, s, t, idx in intersections:
            bis = bisectors.get(t)
            if bis is None:
                bis = []
                bisectors[t] = bis
            bis.append((xi, yi, t, s, idx))
        original = other.segments
        itx = self._bisect_segments(bisectors, original, other.index, new_segments, itx)
        self.geomstr.segments = new_segments
        self.geomstr.index = itx
        self.geomstr.capacity = new_segments.shape[0]
        return self.geomstr

    def _bisect_segments(self, bisectors, original, index, new_segments, itx):
        def bisector_sort(e):
            """Sort by edge index, and distance from start."""
            return e[2], abs(complex(e[0], e[1]) - original[e[2], 0])

        for seg in range(index):
            bisector = bisectors.get(seg)
            if bisector is None:
                # Not bisected, copy over.
                new_segments[itx] = original[seg]
                itx += 1
                continue
            bisector.sort(key=bisector_sort)

            start = original[seg, 0]
            settype = original[seg, 2]
            for xi, yi, si, ti, idx in bisector:
                end = complex(xi, yi)

                new_segments[itx] = (
                    start,
                    start,
                    settype,
                    end,
                    end,
                )
                itx += 1

                new_segments[itx] = (
                    np.nan,
                    np.nan,
                    complex(TYPE_VERTEX, idx),
                    np.nan,
                    np.nan,
                )
                itx += 1

                start = end
            end = original[seg, -1]
            new_segments[itx] = (
                start,
                start,
                settype,
                end,
                end,
            )
            itx += 1
        return itx

    def find_intersections(self, other):
        """
        Finds intersections between line types through brute force.

        @param other:
        @return:
        """
        segments = self.geomstr.segments
        index = self.geomstr.index
        idx = 0
        intersections = []

        # Use vectorized approach for large datasets
        if index > 30 and other.index > 30:
            # Extract line segments only
            self_line_indices = []
            self_lines = []
            for s in range(index):
                if self.geomstr._segtype(segments[s]) == TYPE_LINE:
                    self_line_indices.append(s)
                    seg = segments[s]
                    self_lines.append(
                        (seg[0].real, seg[0].imag, seg[-1].real, seg[-1].imag)
                    )

            other_line_indices = []
            other_lines = []
            for t in range(other.index):
                if self.geomstr._segtype(other.segments[t]) == TYPE_LINE:
                    other_line_indices.append(t)
                    seg = other.segments[t]
                    other_lines.append(
                        (seg[0].real, seg[0].imag, seg[-1].real, seg[-1].imag)
                    )

            if self_lines and other_lines:
                # Use batch intersection calculation for all combinations
                for i, self_line in enumerate(self_lines):
                    batch_results = batch_line_intersections_fast(
                        [self_line], other_lines
                    )
                    for j, (has_intersection, xi, yi, ta, tb) in enumerate(
                        batch_results
                    ):
                        if has_intersection:
                            self_idx = self_line_indices[i]
                            other_idx = other_line_indices[j]
                            intersections.append((xi, yi, self_idx, other_idx, idx))
                            idx += 1
        else:
            # Use original algorithm for smaller datasets
            for s in range(index):
                if self.geomstr._segtype(segments[s]) != TYPE_LINE:
                    continue
                for t in range(other.index):
                    if self.geomstr._segtype(other.segments[t]) != TYPE_LINE:
                        continue
                    intersect = Geomstr.line_intersect(
                        segments[s, 0].real,
                        segments[s, 0].imag,
                        segments[s, -1].real,
                        segments[s, -1].imag,
                        other.segments[t, 0].real,
                        other.segments[t, 0].imag,
                        other.segments[t, -1].real,
                        other.segments[t, -1].imag,
                    )
                    if not intersect:
                        continue
                    xi, yi = intersect
                    intersections.append((xi, yi, s, t, idx))
                    idx += 1
        return intersections


def batch_interpolate_segments(segments, interpolate_values, geom_instance):
    """
    Batch interpolate multiple segments with vectorized operations.

    @param segments: List of segment data
    @param interpolate_values: Number of interpolation points per segment
    @param geom_instance: Geomstr instance for calling position methods
    @return: List of interpolated points for each segment
    """
    try:
        if len(segments) > 3:
            # Pre-calculate common interpolation values once
            t_values = np.linspace(0, 1, interpolate_values)

            # Process segments with shared t_values array
            results = []
            for segment in segments:
                seg_type = geom_instance._segtype(segment)
                if seg_type == TYPE_LINE:
                    points = geom_instance._line_position(segment, t_values)
                elif seg_type == TYPE_QUAD:
                    points = geom_instance._quad_position(segment, t_values)
                elif seg_type == TYPE_CUBIC:
                    points = geom_instance._cubic_position(segment, t_values)
                elif seg_type == TYPE_ARC:
                    points = geom_instance._arc_position(segment, t_values)
                else:
                    continue

                results.append(points[1:])  # Skip first point to avoid duplication

            return results
    except Exception as e:
        log_message(
            f"Batch interpolation failed: {e}. Falling back to individual processing."
        )
        pass

    # Fallback to individual processing
    results = []
    for segment in segments:
        try:
            t_values = np.linspace(0, 1, interpolate_values)
            seg_type = geom_instance._segtype(segment)
            if seg_type == TYPE_LINE:
                points = geom_instance._line_position(segment, t_values)
            elif seg_type == TYPE_QUAD:
                points = geom_instance._quad_position(segment, t_values)
            elif seg_type == TYPE_CUBIC:
                points = geom_instance._cubic_position(segment, t_values)
            elif seg_type == TYPE_ARC:
                points = geom_instance._arc_position(segment, t_values)
            else:
                continue
            results.append(points[1:])
        except Exception:
            results.append([])

    return results


def batch_equal_distance_interpolation(segments, geom_instance, distance=100):
    """
    Batch calculate equal-distance interpolation for multiple segments.

    @param segments: List of segment data
    @param geom_instance: Geomstr instance for calling position methods
    @param distance: Target distance between points
    @return: List of interpolated points for each segment
    """
    try:
        if len(segments) > 3:
            # Pre-calculate common sample array once
            ts = np.linspace(0, 1, 1000)

            results = []

            for segment in segments:
                seg_type = geom_instance._segtype(segment)

                if seg_type in [TYPE_QUAD, TYPE_CUBIC, TYPE_ARC]:
                    # Calculate points along curve using shared ts array
                    if seg_type == TYPE_QUAD:
                        pts = geom_instance._quad_position(segment, ts)
                    elif seg_type == TYPE_CUBIC:
                        pts = geom_instance._cubic_position(segment, ts)
                    elif seg_type == TYPE_ARC:
                        pts = geom_instance._arc_position(segment, ts)
                    else:
                        continue

                    # Vectorized distance calculation
                    distances = np.abs(pts[:-1] - pts[1:])
                    cumulative_distances = np.cumsum(distances)
                    max_distance = (
                        cumulative_distances[-1] if len(cumulative_distances) > 0 else 0
                    )

                    if max_distance > 0:
                        # Calculate interpolation points at equal distances
                        dist_values = np.linspace(
                            0,
                            max_distance,
                            int(np.ceil(max_distance / distance)),
                            endpoint=False,
                        )[1:]  # Skip first point

                        # Find nearest t-values for desired distances
                        near_t = np.searchsorted(
                            cumulative_distances, dist_values, side="right"
                        )
                        interpolated_pts = pts[near_t]
                        results.append(interpolated_pts.tolist())
                    else:
                        results.append([])
                else:
                    results.append([])

            return results
    except Exception as e:
        log_message(
            f"Batch equal-distance interpolation failed: {e}. Falling back to individual processing."
        )
        pass

    # Fallback to individual processing
    results = []
    for segment in segments:
        try:
            seg_type = geom_instance._segtype(segment)

            if seg_type in [TYPE_QUAD, TYPE_CUBIC, TYPE_ARC]:
                ts = np.linspace(0, 1, 1000)

                if seg_type == TYPE_QUAD:
                    pts = geom_instance._quad_position(segment, ts)
                elif seg_type == TYPE_CUBIC:
                    pts = geom_instance._cubic_position(segment, ts)
                elif seg_type == TYPE_ARC:
                    pts = geom_instance._arc_position(segment, ts)
                else:
                    results.append([])
                    continue

                distances = np.abs(pts[:-1] - pts[1:])
                cumulative_distances = np.cumsum(distances)
                max_distance = (
                    cumulative_distances[-1] if len(cumulative_distances) > 0 else 0
                )

                if max_distance > 0:
                    dist_values = np.linspace(
                        0,
                        max_distance,
                        int(np.ceil(max_distance / distance)),
                        endpoint=False,
                    )[1:]
                    near_t = np.searchsorted(
                        cumulative_distances, dist_values, side="right"
                    )
                    interpolated_pts = pts[near_t]
                    results.append(interpolated_pts.tolist())
                else:
                    results.append([])
            else:
                results.append([])
        except Exception:
            results.append([])

    return results


class Geomstr:
    """
    Geometry String Class
    """

    def __init__(self, segments=None):
        self._settings = {}
        if segments is not None:
            if isinstance(segments, Geomstr):
                self._settings.update(segments._settings)
                self.index = segments.index
                segments = segments.segments
            else:
                # Given raw segments, index is equal to count
                self.index = len(segments)
            self.segments = copy(segments)
            self.capacity = len(segments)
        else:
            self.index = 0
            self.capacity = 12
            self.segments = np.zeros((self.capacity, 5), dtype="complex")

    def __str__(self):
        return f"Geomstr({self.index} segments)"

    def __repr__(self):
        return f"Geomstr({repr(self.segments[: self.index])})"

    def __eq__(self, other):
        if not isinstance(other, Geomstr):
            return False
        if other.index != self.index:
            return False

        m = self.segments[: self.index] == other.segments[: other.index]
        return m.all()

    def __copy__(self):
        """
        Create a geomstr copy.

        @return: Copy of geomstr.
        """
        geomstr = Geomstr()
        geomstr.index = self.index
        geomstr.capacity = self.capacity
        geomstr.segments = np.copy(self.segments)
        return geomstr

    def __len__(self):
        """
        @return: length of the geomstr (note not the capacity).
        """
        return self.index

    def __iter__(self):
        return self.segments

    def __bool__(self):
        return bool(self.index != 0)

    @staticmethod
    def _segtype(info):
        # Index 2 of a segment does contain the segment-type in the lower nibble of the number
        return int(info[2].real) & 0xFF

    def debug_me(self):
        # Provides information about the Geometry.
        def cplx_info(num):
            return f"({num.real:.0f}, {num.imag:.0f})"

        log_message(f"Segments: {self.index}")
        for idx, seg in enumerate(self.segments[: self.index]):
            start = seg[0]
            c1 = seg[1]
            seg_type = int(seg[2].real)
            pure_seg_type = self._segtype(seg)
            c2 = seg[3]
            end = seg[4]
            seg_info = self.segment_type(idx)
            if pure_seg_type not in NON_GEOMETRY_TYPES:
                seg_info += f", Start: {cplx_info(start)}, End: {cplx_info(end)}"
            if pure_seg_type == TYPE_QUAD:
                seg_info += f", C: {cplx_info(c1)}"
            elif pure_seg_type == TYPE_CUBIC:
                seg_info += f", C1: {cplx_info(c1)}, C2: {cplx_info(c2)}"
            elif pure_seg_type == TYPE_ARC:
                seg_info += f", C1: {cplx_info(c1)}, C2: {cplx_info(c2)}"
            elif pure_seg_type == TYPE_UNTIL:
                loop_count = seg_type >> 8
                seg_info += f", loops: {loop_count}"
            elif pure_seg_type == TYPE_FUNCTION:
                defining_function = seg_type >> 8
                seg_info += f", function: {defining_function}"
            elif pure_seg_type == TYPE_CALL:
                executing_function = seg_type >> 8
                seg_info += f", function: {executing_function}"

            log_message(seg_info)
        svg = self.as_path()
        log_message(f"Path-equivalent: {svg.d()}")

    @classmethod
    def turtle(cls, turtle, n=4, d=1.0):
        PATTERN_COMMAWSP = r"[ ,\t\n\x09\x0A\x0C\x0D]+"
        PATTERN_FLOAT = r"[-+]?[0-9]*\.?[0-9]+(?:[eE][-+]?[0-9]+)?"
        num_parse = [
            ("DIST", r"[dD]" + PATTERN_FLOAT),
            ("N", "n" + PATTERN_FLOAT),
            ("COMMAND", r"[FfBb]"),
            ("TURN", r"[\+\-LR]"),
            ("SKIP", PATTERN_COMMAWSP),
        ]
        num_re = re.compile("|".join("(?P<%s>%s)" % pair for pair in num_parse))
        current_pt = 0j
        direction = 0
        if n <= 0:
            return cls()
        turn = math.tau / n
        g = cls()
        pos = 0
        limit = len(turtle)
        while pos < limit:
            match = num_re.match(turtle, pos)
            if match is None:
                break  # No more matches.
            kind = match.lastgroup
            pos = match.end()
            if kind == "SKIP":
                continue
            elif kind == "COMMAND":
                c = match.group()
                if c == "F":
                    next_pt = Geomstr.polar(None, current_pt, direction, d)
                    g.line(current_pt, next_pt, 0, a=0, b=0)
                    current_pt = next_pt
                elif c == "f":
                    next_pt = Geomstr.polar(None, current_pt, direction, d)
                    g.line(current_pt, next_pt, 0, a=2, b=2)
                    current_pt = next_pt
                elif c == "B":
                    next_pt = Geomstr.polar(None, current_pt, direction, d)
                    g.line(current_pt, next_pt, 0, a=1, b=1)
                    current_pt = next_pt
                elif c == "b":
                    next_pt = Geomstr.polar(None, current_pt, direction, d)
                    g.line(current_pt, next_pt, 0, a=3, b=3)
                    current_pt = next_pt
            elif kind == "TURN":
                c = match.group()
                if c in ("+", "R"):
                    direction += turn
                elif c in ("-", "L"):
                    direction -= turn
            elif kind == "DIST":
                value = match.group()
                d = float(value[1:])
                c = value[0]
                if c == "D":
                    d = math.sqrt(d)
            elif kind == "N":
                value = match.group()
                n = int(float(value[1:]))
                if n > 0:
                    turn = math.tau / n
        return g

    @classmethod
    def svg(cls, path_d):
        # Handle string input and basic validation
        if isinstance(path_d, str):
            try:
                path = Path(path_d)
            except ValueError:
                # Invalid or empty path
                return cls()
        else:
            path = path_d

        # Convert to list for processing
        segments = list(path) if path else []

        # Use optimization for larger paths where benefit is significant
        if len(segments) > 5:  # Threshold for optimization
            try:
                # Estimate capacity (2x for potential arc subdivisions)
                estimated_capacity = len(segments) * 2
                optimized_result = cls.batch_svg_optimized(segments, estimated_capacity)
                if optimized_result is not None:
                    return optimized_result
            except Exception as e:
                log_message(f"Exception in batch_svg_optimized fallback in svg: {e}")
                # Fall back to original implementation

        # Original implementation as fallback
        obj = cls()
        last_point = None
        for seg in segments:
            if isinstance(seg, Move):
                # If the move destination is identical to destination of the
                # last point then we need to introduce a subpath break
                if (
                    last_point is not None
                    and last_point.x == seg.end.x
                    and last_point.y == seg.end.y
                ):
                    # This is a deliberate subpath break
                    obj.end()
            elif (
                isinstance(seg, (Line, Close))
                and seg.start is not None
                and seg.end is not None
            ):
                # Convert numpy complex to Python complex to avoid deprecation warning
                start_pt = (
                    complex(seg.start.real, seg.start.imag)
                    if hasattr(seg.start, "real")
                    else complex(seg.start)
                )
                end_pt = (
                    complex(seg.end.real, seg.end.imag)
                    if hasattr(seg.end, "real")
                    else complex(seg.end)
                )
                obj.line(start_pt, end_pt)
            elif (
                isinstance(seg, QuadraticBezier)
                and seg.start is not None
                and seg.end is not None
                and seg.control is not None
            ):
                obj.quad(complex(seg.start), complex(seg.control), complex(seg.end))
            elif (
                isinstance(seg, CubicBezier)
                and seg.start is not None
                and seg.end is not None
                and seg.control1 is not None
                and seg.control2 is not None
            ):
                obj.cubic(
                    complex(seg.start),
                    complex(seg.control1),
                    complex(seg.control2),
                    complex(seg.end),
                )
            elif isinstance(seg, Arc) and seg.start is not None and seg.end is not None:
                if seg.is_circular():
                    obj.arc(
                        complex(seg.start), complex(seg.point(0.5)), complex(seg.end)
                    )
                else:
                    quads = seg.as_quad_curves(4)
                    for q in quads:
                        obj.quad(complex(q.start), complex(q.control), complex(q.end))
            last_point = seg.end
        return obj

    @classmethod
    def image(cls, pil_image, invert=False, vertical=False, bidirectional=True):
        g = cls()
        if pil_image.mode != "1":
            pil_image = pil_image.convert("1")
        im = np.array(pil_image)
        if not invert:
            # Invert is default, Black == 0 (False), White == 255 (True)
            im = ~im

        if vertical:
            im = np.swapaxes(im, 0, 1)

        a = np.pad(im, ((0, 0), (0, 1)), constant_values=0)
        b = np.pad(im, ((0, 0), (1, 0)), constant_values=0)
        starts = a & ~b
        ends = ~a & b
        sx, sy = np.nonzero(starts)
        ex, ey = np.nonzero(ends)
        if vertical:
            starts = sx + sy * 1j
            ends = ex + ey * 1j
        else:
            starts = sy + sx * 1j
            ends = ey + ex * 1j
        count = len(ex)
        segments = np.dstack(
            (starts, [0] * count, [TYPE_LINE] * count, [0] * count, ends)
        )[0]
        if bidirectional:
            Geomstr.bidirectional(segments, vertical=vertical)
        g.append_lines(segments)
        return g

    @staticmethod
    def bidirectional(segments, vertical=False):
        swap_start = 0
        last_row = -1
        rows = 0
        for i in range(len(segments) + 1):
            try:
                s, c1, info, c2, e = segments[i]
                if vertical:
                    current_row = s.imag
                else:
                    current_row = s.real
            except IndexError:
                current_row = -1
            if current_row == last_row:
                continue
            # Start of a new row.
            last_row = current_row
            rows += 1
            if rows % 2 == 0:
                segments[swap_start:i] = np.flip(segments[swap_start:i], (0, 1))
            swap_start = i
        return segments

    @classmethod
    def lines(cls, *points, settings=0):
        path = cls()
        if not points:
            return path
        first_point = points[0]
        if isinstance(first_point, (float, int)):
            if len(points) < 2:
                return path
            points = list(zip(*[iter(points)] * 2))
            first_point = points[0]
        if isinstance(first_point, numpy.ndarray):
            points = list(first_point)
            first_point = points[0]
        if isinstance(first_point, (list, tuple, numpy.ndarray)):
            points = [None if pts is None else pts[0] + pts[1] * 1j for pts in points]
            first_point = points[0]
        if isinstance(first_point, complex):
            on = False
            for i in range(1, len(points)):
                if points[i - 1] is not None and points[i] is not None:
                    on = True
                    path.line(points[i - 1], points[i], settings=settings)
                else:
                    if on:
                        path.end(settings=settings)
                    on = False
        return path

    @classmethod
    def ellipse(cls, rx, ry, cx, cy, rotation=0, slices=12):
        obj = cls()
        obj.arc_as_cubics(
            0,
            math.tau,
            rx=rx,
            ry=ry,
            cx=cx,
            cy=cy,
            rotation=rotation,
            slices=slices,
        )
        return obj

    @classmethod
    def circle(cls, r, cx, cy, slices=4):
        if slices <= 0:
            return cls()
        rx = r
        ry = r

        def point_at_t(t):
            return complex(cx + rx * math.cos(t), cy + ry * math.sin(t))

        obj = cls()
        step_size = math.tau / slices

        t_start = 0
        t_end = step_size
        for i in range(slices):
            obj.arc(
                point_at_t(t_start),
                point_at_t((t_start + t_end) / 2),
                point_at_t(t_end),
            )
            t_start = t_end
            t_end += step_size
        return obj

    @classmethod
    def rect(cls, x, y, width, height, rx=0, ry=0, settings=0):
        path = cls()
        if rx < 0 < width or ry < 0 < height:
            rx = abs(rx)
            ry = abs(ry)
        if rx == ry == 0:
            (path.line(complex(x, y), complex(x + width, y), settings=settings),)
            (
                path.line(
                    complex(x + width, y),
                    complex(x + width, y + height),
                    settings=settings,
                ),
            )
            (
                path.line(
                    complex(x + width, y + height),
                    complex(x, y + height),
                    settings=settings,
                ),
            )
            (path.line(complex(x, y + height), complex(x, y), settings=settings),)
        else:
            offset = 1 - (1.0 / math.sqrt(2))
            path.line(complex(x + rx, y), complex(x + width - rx, y), settings=settings)
            path.arc(
                complex(x + width - rx, y),
                complex(x + width - rx * offset, y + ry * offset),
                complex(x + width, y + ry),
                settings=settings,
            )
            path.line(
                complex(x + width, y + ry),
                complex(x + width, y + height - ry),
                settings=settings,
            )
            path.arc(
                complex(x + width, y + height - ry),
                complex(x + width - rx * offset, y + height - ry * offset),
                complex(x + width - rx, y + height),
                settings=settings,
            )
            path.line(
                complex(x + width - rx, y + height),
                complex(x + rx, y + height),
                settings=settings,
            )
            path.arc(
                complex(x + rx, y + height),
                complex(x + rx * offset, y + height - ry * offset),
                complex(x, y + height - ry),
                settings=settings,
            )
            path.line(
                complex(x, y + height - ry), complex(x, y + ry), settings=settings
            )
            path.arc(
                complex(x, y + ry),
                complex(x + rx * offset, y + ry * offset),
                complex(x + rx, y),
                settings=settings,
            )
            path.close()
            # path.line(complex(x + rx, y), complex(x + rx, y), settings=settings)
        return path

    @classmethod
    def hull(cls, geom, distance=50):
        ipts = list(geom.as_equal_interpolated_points(distance=distance))
        pts = list(Geomstr.convex_hull(None, ipts))
        if pts:
            pts.append(pts[0])
        return Geomstr.lines(*pts)

    @classmethod
    def regular_polygon(
        cls,
        number_of_vertex,
        point_center=0j,
        radius=0,
        radius_inner=0,
        alt_seq=1,
        density=1,
        start_angle=0,
    ):
        if number_of_vertex < 2:
            return cls()
        if alt_seq == 0 and radius_inner != 0:
            alt_seq = 1
        # Do we have to consider the radius value as the length of one corner?
        # if side_length:
        #     # Let's recalculate the radius then...
        #     # d_oc = s * csc( pi / n)
        #     radius = 0.5 * radius / math.sin(math.pi / number_of_vertex)
        # if inscribed and side_length is None:
        #     # Inscribed requires side_length be undefined.
        #     # You have as well provided the --side_length parameter, this takes precedence, so --inscribed is ignored
        #     radius = radius / math.cos(math.pi / number_of_vertex)

        if alt_seq < 1:
            radius_inner = radius

        i_angle = start_angle
        delta_angle = math.tau / number_of_vertex
        pts = []
        for j in range(number_of_vertex):
            r = radius if j % (2 * alt_seq) < alt_seq else radius_inner
            current = point_center + r * complex(math.cos(i_angle), math.sin(i_angle))
            i_angle += delta_angle
            pts.append(current)

        # Close the path
        pts.append(pts[0])
        if density <= 1 or number_of_vertex > density:
            return Geomstr.lines(*pts)

        # Process star-like qualities.
        star_points = [pts[0]]
        for i in range(number_of_vertex):
            idx = (density * i) % number_of_vertex
            star_points.append(pts[idx])
        star_points.append(star_points[0])
        return Geomstr.lines(*star_points)

    @classmethod
    def hatch(cls, outer, angle, distance, unidirectional=False):
        """
        Create a hatch geometry from an outer shape, an angle (in radians) and distance (in units).
        @param outer:
        @param angle:
        @param distance:
        @return:
        """
        outlines = outer.segmented()
        path = outlines
        path.rotate(angle)
        vm = Scanbeam(path)
        y_min, y_max = vm.event_range()
        vm.valid_low = y_min - distance
        vm.valid_high = y_max + distance
        vm.scanline_to(vm.valid_low)

        forward = True
        geometry = cls()
        if np.isinf(y_max):
            return geometry
        if distance == 0:
            return geometry
        while vm.current_is_valid_range():
            vm.scanline_to(vm.scanline + distance)
            y = vm.scanline
            actives = vm.actives()

            r = range(1, len(actives), 2) if forward else range(len(actives) - 1, 0, -2)
            for i in r:
                left_segment = actives[i - 1]
                right_segment = actives[i]
                left_segment_x = vm.x_intercept(left_segment)
                right_segment_x = vm.x_intercept(right_segment)
                if forward:
                    geometry.line(
                        complex(left_segment_x, y), complex(right_segment_x, y)
                    )
                else:
                    geometry.line(
                        complex(right_segment_x, y), complex(left_segment_x, y)
                    )
                geometry.end()
            if not unidirectional:
                forward = not forward
        geometry.rotate(-angle)
        return geometry

    @classmethod
    def wobble(cls, algorithm, outer, radius, interval, speed, unit_factor=1):
        from meerk40t.fill.fills import Wobble

        w = Wobble(algorithm, radius=radius, speed=speed, interval=interval)
        w.unit_factor = unit_factor
        w.total_length = outer.length()

        geometry = cls()
        for segments in outer.as_interpolated_segments(interpolate=50):
            points = []
            last = None
            for pt in segments:
                if last is not None:
                    for wx, wy in w(last.real, last.imag, pt.real, pt.imag):
                        if wx is None:
                            if len(points):
                                geometry.append(Geomstr.lines(*points))
                                geometry.end()
                            points = []
                        else:
                            points.append(complex(wx, wy))
                last = pt
            if (
                w.may_close_path
                and len(segments) > 1
                and abs(segments[0] - segments[-1]) < 1e-5
                and len(points) > 0
            ):
                if abs(points[0] - points[-1]) >= 1e-5:
                    points.append(points[0])
            geometry.append(Geomstr.lines(*points))
        return geometry

    @classmethod
    def wobble_slowtooth(cls, outer, radius, interval, speed):
        from meerk40t.fill.fills import slowtooth as algorithm

        return cls.wobble(algorithm, outer, radius, interval, speed)

    @classmethod
    def wobble_gear(cls, outer, radius, interval, speed):
        from meerk40t.fill.fills import gear as algorithm

        return cls.wobble(algorithm, outer, radius, interval, speed)

    @classmethod
    def wobble_jigsaw(cls, outer, radius, interval, speed):
        from meerk40t.fill.fills import jigsaw as algorithm

        return cls.wobble(algorithm, outer, radius, interval, speed)

    @classmethod
    def wobble_sawtooth(cls, outer, radius, interval, speed):
        from meerk40t.fill.fills import sawtooth as algorithm

        return cls.wobble(algorithm, outer, radius, interval, speed)

    @classmethod
    def wobble_sinewave(cls, outer, radius, interval, speed):
        from meerk40t.fill.fills import sinewave as algorithm

        return cls.wobble(algorithm, outer, radius, interval, speed)

    @classmethod
    def wobble_circle_left(cls, outer, radius, interval, speed):
        from meerk40t.fill.fills import circle_left as algorithm

        return cls.wobble(algorithm, outer, radius, interval, speed)

    @classmethod
    def wobble_circle_right(cls, outer, radius, interval, speed):
        from meerk40t.fill.fills import circle_right as algorithm

        return cls.wobble(algorithm, outer, radius, interval, speed)

    @classmethod
    def wobble_circle(cls, outer, radius, interval, speed):
        from meerk40t.fill.fills import circle as algorithm

        return cls.wobble(algorithm, outer, radius, interval, speed)

    @classmethod
    def wobble_meander_1(cls, outer, radius, interval, speed):
        from meerk40t.fill.fills import meander_1 as algorithm

        return cls.wobble(algorithm, outer, radius, interval, speed)

    @classmethod
    def wobble_meander_2(cls, outer, radius, interval, speed):
        from meerk40t.fill.fills import meander_2 as algorithm

        return cls.wobble(algorithm, outer, radius, interval, speed)

    @classmethod
    def wobble_meander_3(cls, outer, radius, interval, speed):
        from meerk40t.fill.fills import meander_3 as algorithm

        return cls.wobble(algorithm, outer, radius, interval, speed)

    @classmethod
    def wobble_dash(cls, outer, dashlength, interval, irrelevant, unit_factor=1):
        from meerk40t.fill.fills import dashed_line as algorithm

        return cls.wobble(
            algorithm,
            outer,
            dashlength,
            interval * unit_factor,
            irrelevant,
            unit_factor=unit_factor,
        )

    @classmethod
    def wobble_tab(cls, outer, tablength, interval, tabpositions, unit_factor=1):
        from meerk40t.fill.fills import tabbed_path as algorithm

        return cls.wobble(
            algorithm,
            outer,
            tablength,
            interval * unit_factor,
            tabpositions,
            unit_factor=unit_factor,
        )

    @classmethod
    def from_float_segments(cls, float_segments):
        sa = np.ndarray((len(float_segments), 5, 2))
        sa[:] = float_segments
        float_segments = sa[..., 0] + 1j * sa[..., 1]
        return cls(float_segments)

    def as_float_segments(self):
        return [
            (
                (start.real, start.imag),
                (c1.real, c1.imag),
                (info.real, info.imag),
                (c2.real, c2.imag),
                (end.real, end.imag),
            )
            for start, c1, info, c2, end in self.segments[: self.index]
        ]

    def flag_settings(self, flag=None, start=0, end=None):
        if end is None:
            end = self.index
        for i in range(start, end):
            info = self.segments[i][2]
            if flag is None:
                self.segments[i][2] = complex(info.real, i)
            else:
                self.segments[i][2] = complex(info.real, flag)

    def copies(self, n):
        segs = self.segments[: self.index]
        self.segments = np.vstack([segs] * n)
        self.capacity = len(self.segments)
        self.index = self.capacity

    def as_contiguous_segments(self, start_pos=0, end_pos=None):
        """
        Interpolated segments gives interpolated points as a generator of lists.

        At points of disjoint, the list is yielded.
        @param end_pos:
        @param start_pos:
        """
        segments = []
        for point in self.as_contiguous_points(start_pos=start_pos, end_pos=end_pos):
            if isinstance(point, tuple):
                point, settings = point
                if segments:
                    yield segments, settings
                    segments = []
            else:
                segments.append(point)

    def as_contiguous_points(self, start_pos=0, end_pos=None):
        """
        Yields points between the given positions where the lines are connected and the settings are the same.
        Gaps are caused by settings being unequal, segment_type changing, or disjointed segments.
        Gaps yield a None, followed by a setting value.

        @param start_pos: position to start
        @param end_pos:  position to end.
        @return:
        """
        if end_pos is None:
            end_pos = self.index
        at_start = True
        end = None
        settings = None
        for e in self.segments[start_pos:end_pos]:
            seg_type = self._segtype(e)
            set_type = int(e[2].imag)
            if seg_type in META_TYPES:
                continue
            start = e[0]
            if not at_start and (set_type != settings or abs(start - end) > 1e-8):
                # Start point does not equal previous end point, or settings changed
                yield None, settings
                at_start = True
                if seg_type == TYPE_END:
                    # End segments, flag new start but should not be returned.
                    continue
            end = e[4]
            settings = set_type
            if at_start:
                yield start
                at_start = False
            if seg_type == TYPE_END:
                at_start = True
                continue
            yield end
        yield None, settings

    def as_points(self):
        at_start = True
        for seg in self.segments[: self.index]:
            start = seg[0]
            end = seg[4]
            segtype = self._segtype(seg)
            if segtype in NON_GEOMETRY_TYPES:
                continue
            if at_start:
                yield start
            yield end
            at_start = False

    def as_equal_interpolated_segments(self, distance=100):
        """
        Interpolated segments gives interpolated points as a generator of lists.

        At points of disjoint, the list is yielded.
        @param distance:
        @return:
        """
        segments = []
        for point in self.as_equal_interpolated_points(distance=distance):
            if point is None:
                if segments:
                    yield segments
                    segments = []
            else:
                segments.append(point)
        if segments:
            yield segments

    def as_equal_interpolated_points(self, distance=100, expand_lines=False):
        """
        Regardless of specified distance this will always give the start and end points of each node within the
        geometry. It will not duplicate the nodes if the start of one is the end of another. If the start and end
        values do not line up, it will yield a None value to denote there is a broken path.

        @param distance:
        @return:
        """
        # Optimization threshold - use batch processing for larger geometries
        OPTIMIZATION_THRESHOLD = 50

        if self.index > OPTIMIZATION_THRESHOLD:
            try:
                # Try optimized batch processing
                segments = self.segments[: self.index]
                segment_types = np.array(
                    [self._segtype(seg) for seg in segments], dtype=np.uint8
                )

                optimized_points = self.batch_equal_distance_interpolation(
                    segments, segment_types, distance, expand_lines
                )

                if optimized_points is not None:
                    yield from optimized_points
                    return
            except Exception as e:
                log_message(f"Exception in as_equal_interpolated_points: {e}")
                # Fall back to original implementation on any error
                pass

        # Original implementation as fallback
        at_start = True
        end = None
        for e in self.segments[: self.index]:
            seg_type = self._segtype(e)
            if seg_type in META_TYPES:
                continue
            start = e[0]
            if end != start and not at_start:
                # Start point does not equal previous end point.
                yield None
                at_start = True
            end = e[4]
            if at_start:
                if seg_type == TYPE_END:
                    # End segments, flag new start but should not be returned.
                    continue
                yield start
                at_start = False

            if seg_type == TYPE_END:
                at_start = True
                continue
            elif seg_type == TYPE_LINE:
                if expand_lines:
                    ts = np.linspace(0, 1, 1000)
                    pts = self._line_position(e, ts)
                    distances = np.abs(pts[:-1] - pts[1:])
                    distances = np.cumsum(distances)
                    max_distance = distances[-1]
                    dist_values = np.linspace(
                        0,
                        max_distance,
                        int(np.ceil(max_distance / distance)),
                        endpoint=False,
                    )[1:]
                    near_t = np.searchsorted(distances, dist_values, side="right")
                    pts = pts[near_t]
                    yield from pts
            elif seg_type == TYPE_QUAD:
                ts = np.linspace(0, 1, 1000)
                pts = self._quad_position(e, ts)
                distances = np.abs(pts[:-1] - pts[1:])
                distances = np.cumsum(distances)
                max_distance = distances[-1]
                dist_values = np.linspace(
                    0,
                    max_distance,
                    int(np.ceil(max_distance / distance)),
                    endpoint=False,
                )[1:]
                near_t = np.searchsorted(distances, dist_values, side="right")
                pts = pts[near_t]
                yield from pts
            elif seg_type == TYPE_CUBIC:
                ts = np.linspace(0, 1, 1000)
                pts = self._cubic_position(e, ts)
                distances = np.abs(pts[:-1] - pts[1:])
                distances = np.cumsum(distances)
                max_distance = distances[-1]
                dist_values = np.linspace(
                    0,
                    max_distance,
                    int(np.ceil(max_distance / distance)),
                    endpoint=False,
                )[1:]
                near_t = np.searchsorted(distances, dist_values, side="right")
                pts = pts[near_t]
                yield from pts
            elif seg_type == TYPE_ARC:
                ts = np.linspace(0, 1, 1000)
                pts = self._arc_position(e, ts)
                distances = np.abs(pts[:-1] - pts[1:])
                distances = np.cumsum(distances)
                max_distance = distances[-1]
                dist_values = np.linspace(
                    0,
                    max_distance,
                    int(np.ceil(max_distance / distance)),
                    endpoint=False,
                )[1:]
                near_t = np.searchsorted(distances, dist_values, side="right")
                pts = pts[near_t]
                yield from pts
            yield end

    def as_interpolated_segments(self, interpolate=100):
        """
        Interpolated segments gives interpolated points as a generator of lists.

        At points of disjoint, the list is yielded.
        @param interpolate:
        @return:
        """
        segments = []
        for point in self.as_interpolated_points(interpolate=interpolate):
            if point is None:
                if segments:
                    yield segments
                    segments = []
            else:
                segments.append(point)
        if segments:
            yield segments

    def as_interpolated_points(self, interpolate=100):
        """
        Interpolated points gives all the points for the geomstr data. The arc, quad, and cubic are interpolated.

        Non-connected data yields a None object.

        Points are not connected to either side.

        @param interpolate:
        @return:
        """
        at_start = True
        end = None
        for e in self.segments[: self.index]:
            seg_type = self._segtype(e)
            if seg_type in META_TYPES:
                continue
            start = e[0]
            if end != start and not at_start:
                # Start point does not equal previous end point.
                yield None
                at_start = True
                if seg_type == TYPE_END:
                    # End segments, flag new start but should not be returned.
                    continue
            end = e[4]
            # Multiple consecutive ends or an end at start ?
            if at_start and seg_type == TYPE_END:
                continue
            if at_start:
                yield start
            at_start = False
            if seg_type == TYPE_LINE:
                yield end
                continue
            if seg_type == TYPE_QUAD:
                quads = self._quad_position(e, np.linspace(0, 1, interpolate))
                yield from quads[1:]
            elif seg_type == TYPE_CUBIC:
                cubics = self._cubic_position(e, np.linspace(0, 1, interpolate))
                yield from cubics[1:]
            elif seg_type == TYPE_ARC:
                arcs = self._arc_position(e, np.linspace(0, 1, interpolate))
                yield from arcs[1:]
            elif seg_type == TYPE_END:
                at_start = True

    def segmented(self, distance=50):
        return Geomstr.lines(*self.as_equal_interpolated_points(distance=distance))

    def _ensure_capacity(self, capacity):
        if self.capacity > capacity:
            return
        self.capacity = max(self.capacity << 1, capacity)
        new_segments = np.zeros((self.capacity, 5), dtype="complex")
        new_segments[0 : self.index] = self.segments[0 : self.index]
        self.segments = new_segments

    def _trim(self):
        if self.index != self.capacity:
            self.capacity = self.index
            self.segments = self.segments[0 : self.index]

    def settings(self, key, settings):
        """
        Set settings object for given key.

        @param key:
        @param settings:
        @return:
        """
        self._settings[key] = settings

    def clear(self):
        self.index = 0

    def allocate_at_position(self, e, space=1):
        """
        Creates space within the array, at position e.

        If space is negative this will delete space.
        @param e:
        @param space:
        @return:
        """
        self._ensure_capacity(self.index + space)
        self.segments[e + space : self.index + space] = self.segments[e : self.index]
        self.index += space

    def replace(self, e0, e1, lines):
        space = len(lines) - (e1 - e0) - 1
        self.allocate_at_position(e1, space)
        if len(lines):
            self.segments[e0 : e0 + len(lines)] = lines

    def insert(self, e, lines):
        space = len(lines)
        self.allocate_at_position(e, space)
        self.segments[e : e + space] = lines

    def append_segment(self, start, control, info, control2, end):
        self._ensure_capacity(self.index + 1)
        self.segments[self.index] = (start, control, info, control2, end)
        self.index += 1

    def append_lines(self, lines):
        self._ensure_capacity(self.index + len(lines))
        self.segments[self.index : self.index + len(lines)] = lines
        self.index += len(lines)

    def append(self, other, end=True):
        self._ensure_capacity(self.index + other.index + 1)
        if self.index != 0 and end:
            self.end()
        self.segments[self.index : self.index + other.index] = other.segments[
            : other.index
        ]
        self.index += other.index

    def validate(self):
        infos = self.segments[: self.index, 2]

        starts = self.segments[: self.index, 0]
        q = np.where(np.real(infos).astype(int) & 0b1000)
        assert not np.any(np.isnan(starts[q]))

        ends = self.segments[: self.index, 4]
        q = np.where(np.real(infos).astype(int) & 0b0001)
        assert not np.any(np.isnan(ends[q]))

        c1 = self.segments[: self.index, 1]
        q = np.where(np.real(infos).astype(int) & 0b0100)
        assert not np.any(np.isnan(c1[q]))

        c2 = self.segments[: self.index, 3]
        q = np.where(np.real(infos).astype(int) & 0b0010)
        assert not np.any(np.isnan(c2[q]))

    #######################
    # Geometric Primitives
    #######################

    def line(self, start, end, settings=0, a=None, b=None):
        """
        Add a line between start and end points at the given settings level

        @param start: complex: start point
        @param end: complex: end point
        @param settings: settings level to assign this particular line.
        @param a: unused control1 value
        @param b: unused control2 value
        @return:
        """
        if a is None:
            a = 0
        if b is None:
            b = 0
        self.append_segment(
            start,
            a,
            complex(TYPE_LINE, settings),
            b,
            end,
        )

    def quad(self, start, control, end, settings=0):
        """
        Add a quadratic bezier curve.
        @param start: (complex) start point
        @param control: (complex) control point
        @param end: (complex) end point
        @param settings: optional settings level for the quadratic bezier curve
        @return:
        """
        self.append_segment(
            start,
            control,
            complex(TYPE_QUAD, settings),
            control,
            end,
        )

    def cubic(self, start, control0, control1, end, settings=0):
        """
        Add in a cubic Bézier curve
        @param start: (complex) start point
        @param control0: (complex) first control point
        @param control1: (complex) second control point
        @param end: (complex) end point
        @param settings: optional settings level for the cubic Bézier curve
        @return:
        """
        self.append_segment(
            start,
            control0,
            complex(TYPE_CUBIC, settings),
            control1,
            end,
        )

    def arc(self, start, control, end, settings=0):
        """
        Add in a circular arc curve
        @param start: (complex) start point
        @param control:(complex) control point
        @param end: (complex) end point
        @param settings: optional settings level for the arc
        @return:
        """
        self.append_segment(
            start,
            control,
            complex(TYPE_ARC, settings),
            control,
            end,
        )

    def point(self, position, settings=0, a=None, b=None):
        """
        Add in point 1D geometry object.

        @param position: Position at which add point
        @param settings: optional settings level for the point
        @param a: unused control1 value
        @param b: unused control2 value
        @return:
        """
        if a is None:
            a = 0
        if b is None:
            b = 0
        self.append_segment(
            position,
            a,
            complex(TYPE_POINT, settings),
            b,
            position,
        )

    def end(self, settings=0):
        """
        Adds a structural break in the current path. Two structural breaks are assumed to be a new path.
        @param settings: Unused settings value for break.
        @return:
        """
        if self.index and self._segtype(self.segments[self.index - 1]) == TYPE_END:
            # No two consecutive ends
            return
        self.append_segment(
            np.nan,
            np.nan,
            complex(TYPE_END, settings),
            np.nan,
            np.nan,
        )

    def vertex(self, vertex=0):
        """
        Add a vertex, a vertex is assumed to be the same point always. Any run that hits a
        vertex is said to have hit a graph-node. If there are two vertexes there is a loop
        if there's more than segments that goto a vertex that is a graph.
        @param vertex: Vertex index of vertex being added
        @return:
        """
        self.append_segment(
            np.nan,
            np.nan,
            complex(TYPE_VERTEX, vertex),
            np.nan,
            np.nan,
        )

    def close(self, settings=0):
        """
        Close the current path if possible. This merely connects the end of the current path to the original point of
        the current path. (After any TYPE_BREAK commands).

        @param settings:
        @return:
        """
        if self.index == 0:
            raise ValueError("Empty path cannot close")
        self._ensure_capacity(self.index + 1)
        types = self.segments[: self.index, 2]
        q = np.where(np.real(types) == TYPE_END)[0]
        if len(q):
            last = q[-1] + 1
            if self.index <= last:
                raise ValueError("Empty path cannot close")
        else:
            last = 0
        start_segment = self.segments[last][0]
        end_segment = self.segments[self.index - 1][-1]
        if start_segment != end_segment:
            self.line(end_segment, start_segment, settings=settings)

    @contextmanager
    def function(self, function_index=None, placement=None, settings=0, loops=0):
        if function_index is None:
            if hasattr(self, "_function"):
                self._function += 1
            else:
                self._function = 1
            function_index = self._function
        g = Geomstr()
        yield g
        if not g:
            # Nothing was added to function.
            return

        self._ensure_capacity(self.index + 2 + len(g))
        if placement is None:
            nx, ny, mx, my = g.bbox()
            placement = (
                complex(nx, ny),
                complex(mx, ny),
                complex(mx, my),
                complex(nx, my),
            )

        self.segments[self.index] = (
            placement[0],
            placement[1],
            complex(TYPE_FUNCTION | (function_index << 8), settings),
            placement[2],
            placement[3],
        )
        self.index += 1
        self.append(g, end=False)
        self.segments[self.index] = (
            0,
            0,
            complex(TYPE_UNTIL | (loops << 8), settings),
            0,
            0,
        )
        self.index += 1

    def call(self, function_index, placement=None, settings=0):
        self._ensure_capacity(self.index + 1)
        if placement is None:
            self.segments[self.index] = (
                np.nan,
                np.nan,
                complex(TYPE_CALL | (function_index << 8), settings),
                np.nan,
                np.nan,
            )
        else:
            self.segments[self.index] = (
                placement[0],
                placement[1],
                complex(TYPE_CALL | (function_index << 8), settings),
                placement[2],
                placement[3],
            )
        self.index += 1

    def is_closed(self):
        if self.index == 0:
            return True
        # Even if the last and first segment stitch to each other,
        # they could still belong to different subpaths!
        # So a geomstr that has more than one subpath will not be considered closed!
        for p in self.segments[: self.index]:
            if self._segtype(p) == TYPE_END:
                return False
        return abs(self.segments[0][0] - self.segments[self.index - 1][-1]) < 1e-5

    #######################
    # Geometric Helpers
    #######################

    def arc_as_quads(
        self, start_t, end_t, rx, ry, cx, cy, rotation=0, slices=None, settings=0
    ):
        """
        Creates a rotated elliptical arc using quads. This is a helper for creating a more complex arc-like shape from
        out of approximate quads.

        @param start_t: start_t for the arc
        @param end_t: end_t for the arc
        @param rx: rx of the ellipse
        @param ry: ry of the ellipse
        @param cx: center_x of the ellipse
        @param cy: center_y of the ellipse
        @param rotation: rotation of the ellipse
        @param slices: number of quads to use in the approximation.
        @param settings: index of settings for these segments
        @return:
        """
        sweep = start_t - end_t
        if slices is None:
            # A full ellipse can be properly represented with 12 slices - we err on the side of caution here...
            slices = int(1.5 * 12 * sweep / math.tau)
            slices = max(2, slices)
        t_slice = sweep / float(slices)
        alpha_mid = (4.0 - math.cos(t_slice)) / 3.0
        current_t = start_t
        theta = rotation

        cos_theta = math.cos(theta)
        sin_theta = math.sin(theta)
        a = rx
        b = ry

        def point_at_t(t, alpha=1.0):
            cos_t = math.cos(t)
            sin_t = math.sin(t)
            px = cx + alpha * (a * cos_t * cos_theta - b * sin_t * sin_theta)
            py = cy + alpha * (a * cos_t * sin_theta + b * sin_t * cos_theta)
            return complex(px, py)

        p_start = point_at_t(current_t)

        for i in range(slices):
            next_t = current_t + t_slice
            mid_t = (next_t + current_t) / 2

            if i == slices - 1:
                next_t = end_t
            # Calculate p_end.
            p_end = point_at_t(next_t)

            # Calculate p_mid
            p_mid = point_at_t(mid_t, alpha_mid)

            self.quad(p_start, p_mid, p_end, settings=settings)
            p_start = p_end
            current_t = next_t

    def arc_as_cubics(
        self, start_t, end_t, rx, ry, cx, cy, rotation=0, slices=None, settings=0
    ):
        """
        Creates a rotated elliptical arc using quads. This is a helper for creating a more complex arc-like shape from
        out of approximate quads.

        @param start_t: start_t for the arc
        @param end_t: end_t for the arc
        @param rx: rx of the ellipse
        @param ry: ry of the ellipse
        @param cx: center_x of the ellipse
        @param cy: center_y of the ellipse
        @param rotation: rotation of the ellipse
        @param slices: number of quads to use in the approximation.
        @param settings: index of settings for these segments

        @return:
        """
        sweep = end_t - start_t
        if slices is None:
            # A full ellipse can be properly represented with 12 slices - we err on the side of caution here...
            slices = int(1.5 * 12 * sweep / math.tau)
            slices = max(2, slices)
        t_slice = sweep / float(slices)
        alpha = (
            math.sin(t_slice)
            * (math.sqrt(4 + 3 * pow(math.tan(t_slice / 2.0), 2)) - 1)
            / 3.0
        )

        theta = rotation
        current_t = start_t
        cos_theta = math.cos(theta)
        sin_theta = math.sin(theta)

        def point_at_t(t, alpha=1.0):
            cos_t = math.cos(t)
            sin_t = math.sin(t)
            px = cx + alpha * (rx * cos_t * cos_theta - ry * sin_t * sin_theta)
            py = cy + alpha * (rx * cos_t * sin_theta + ry * sin_t * cos_theta)
            return complex(px, py)

        p_start = point_at_t(current_t)

        for i in range(slices):
            next_t = current_t + t_slice
            if i == slices - 1:
                next_t = end_t

            cos_start_t = math.cos(current_t)
            sin_start_t = math.sin(current_t)

            ePrimen1x = -rx * cos_theta * sin_start_t - ry * sin_theta * cos_start_t
            ePrimen1y = -rx * sin_theta * sin_start_t + ry * cos_theta * cos_start_t

            cos_end_t = math.cos(next_t)
            sin_end_t = math.sin(next_t)

            p2En2x = cx + rx * cos_end_t * cos_theta - ry * sin_end_t * sin_theta
            p2En2y = cy + rx * cos_end_t * sin_theta + ry * sin_end_t * cos_theta
            p_end = complex(p2En2x, p2En2y)

            ePrimen2x = -rx * cos_theta * sin_end_t - ry * sin_theta * cos_end_t
            ePrimen2y = -rx * sin_theta * sin_end_t + ry * cos_theta * cos_end_t

            p_c1 = complex(
                p_start.real + alpha * ePrimen1x, p_start.imag + alpha * ePrimen1y
            )
            p_c2 = complex(
                p_end.real - alpha * ePrimen2x, p_end.imag - alpha * ePrimen2y
            )
            self.cubic(p_start, p_c1, p_c2, p_end)
            p_start = p_end
            current_t = next_t

    def polyline(self, points, settings=0):
        """
        Add a series of polyline points
        @param points:
        @param settings:
        @return:
        """
        for i in range(1, len(points)):
            self.line(points[i - 1], points[i], settings=settings)

    def reverse(self):
        """
        Reverses geomstr paths. Flipping each segment and the order of the segments.

        This results in a contiguous path going back to front.

        @return: None
        """
        self.segments[: self.index] = np.flip(self.segments[: self.index], (0, 1))

    @staticmethod
    def fit_to_points(replacement, p1, p2, flags=0):
        r = Geomstr(replacement)
        if flags:
            if flags & 0b01:
                # Flip x (reverse order)
                r.reverse()
            if flags & 0b10:
                # Flip y (top-to-bottom)
                r.transform(Matrix.scale(1, -1))
            geoms = r.segments
            infos = np.real(geoms[:, 2]).astype(int)
            q = np.where(infos == TYPE_LINE)
            c1 = np.real(geoms[q][:, 1]).astype(int) ^ (flags & 0b11)
            c2 = np.real(geoms[q][:, 3]).astype(int) ^ (flags & 0b11)
            r.segments[q, 1] = c1
            r.segments[q, 3] = c2
        # Get r points.
        first_point = r.first_point
        last_point = r.last_point

        # Map first point to 0.
        r.translate(-first_point.real, -first_point.imag)

        # Scale distance first->last to distance of p1,p2
        scaled = abs(p1 - p2) / abs(first_point - last_point)
        r.uscale(scaled)

        # rotate angle first->last to the angle of p1-P2
        delta_angle = Geomstr.angle(None, p1, p2) - Geomstr.angle(
            None, first_point, last_point
        )
        r.rotate(delta_angle)

        # Map 0 to position of p1
        r.translate(p1.real, p1.imag)
        return r

    def divide(self, other):
        """
        Divide the current closed point shape by the other.

        This should probably use the other part doing to splitting to create a proper divide. So if cut with a bezier
        we would get a bezier segment making the connection on both sides of the shape.

        @param other:
        @return:
        """
        closed = self.is_closed()
        c = Clip(other)
        polycut = c.polycut(self, breaks=True)

        geoms = []
        g = Geomstr()
        geoms.append(g)
        for e in polycut.segments[: self.index]:
            if self._segtype(e) == TYPE_END:
                g = Geomstr()
                geoms.append(g)
            else:
                g.append_lines([e])
        if closed and len(geoms) >= 2:
            first = geoms[0]
            last = geoms[-1]
            del geoms[-1]
            first.insert(0, last.segments[: last.index])
        return geoms

    def round_corners(self, amount=0.2):
        """
        Round segment corners.

        @return:
        """
        for i in range(self.index - 1, 0, -1):
            previous = self.segments[i - 1]
            current = self.segments[i]
            start0, control0, info0, control20, end0 = previous
            start1, control1, info1, control21, end1 = current
            if (
                self._segtype(previous) != TYPE_LINE
                or self._segtype(current) != TYPE_LINE
            ):
                continue
            towards0 = Geomstr.towards(None, start0, end0, 1 - amount)
            towards1 = Geomstr.towards(None, start1, end1, amount)
            self.segments[i - 1][4] = towards0
            self.segments[i][0] = towards1
            self.insert(i, [[towards0, control0, info0, control20, towards1]])

    def bezier_corners(self, amount=0.2):
        """
        Round segment corners.

        @return:
        """
        for i in range(self.index - 1, 0, -1):
            previous = self.segments[i - 1]
            current = self.segments[i]
            start0, control0, info0, control20, end0 = previous
            start1, control1, info1, control21, end1 = current
            if (
                self._segtype(previous) != TYPE_LINE
                or self._segtype(current) != TYPE_LINE
            ):
                continue
            towards0 = Geomstr.towards(None, start0, end0, 1 - amount)
            towards1 = Geomstr.towards(None, start1, end1, amount)
            self.segments[i - 1][4] = towards0
            self.segments[i][0] = towards1
            self.insert(i, [[towards0, end0, TYPE_QUAD, start1, towards1]])

    def fractal(self, replacement):
        """
        Perform line-segment fractal replacement according to the ventrella system.

        http://www.fractalcurves.com/

        Only line segments will be replaced. The start and end points of the geomstr data will
        be scaled to the correct size and inserted to replace the current line segments.

        These replacements come in 4 flavors according to the values of extra info values of 'a'. If we perform
        horizontal swaps the positions of a and b will be swapped as well, so `a` and `b` should probably equal each
        other. The values are [0-3], straight/flat, straight/flipped, backwards/flat, backwards/flipped.

        The replacement data will be applied to every line segment, other segment types will not be affected. The
        scale distance and angle will be solely based on the start-and-end points of the replacement non-contiguous
        parts will also be replaced in situ.

        @param replacement: geomstr replacement data for each line segment.
        @return:
        """
        for i in range(self.index - 1, -1, -1):
            segment = self.segments[i]
            start, control, info, control2, end = segment
            if self._segtype(segment) != TYPE_LINE:
                continue
            fit = Geomstr.fit_to_points(
                replacement, start, end, flags=int(np.real(control))
            )
            self.replace(i, i, fit.segments[: fit.index])

    #######################
    # Query Properties
    #######################
    def segment_type(self, e=None, line=None):
        if line is None:
            line = self.segments[e]

        infor = self._segtype(line)
        if infor == TYPE_LINE:
            return "line"
        if infor == TYPE_QUAD:
            return "quad"
        if infor == TYPE_CUBIC:
            return "cubic"
        if infor == TYPE_ARC:
            return "arc"
        if infor == TYPE_POINT:
            return "point"
        if infor == TYPE_VERTEX:
            return "vertex"
        if infor == TYPE_END:
            return "end"
        if infor == TYPE_NOP:
            return "nop"
        if infor == TYPE_FUNCTION:
            return "function"
        if infor == TYPE_UNTIL:
            return "until"
        if infor == TYPE_CALL:
            return "call"

    @property
    def first_point(self):
        """
        First point within the path if said point exists
        @return:
        """
        for i in range(self.index):
            segment = self.segments[i]
            if int(segment[2].real) & 0b1000:
                return segment[0]
        return None

    @property
    def last_point(self):
        """
        Last point within the path if said point exists

        @return:
        """
        for i in range(self.index - 1, -1, -1):
            segment = self.segments[i]
            if int(segment[2].real) & 0b0001:
                return segment[4]
        return None

    #######################
    # Universal Functions
    #######################

    def aabb(self):
        """
        Calculate the per-segment `Axis Aligned Bounding Box` of each individual segment

        @return:
        """
        c = self.segments[: self.index]
        infos = np.real(c[:, 2]).astype(int)

        xs = np.dstack(
            (
                np.real(c[:, 0]),
                np.real(c[:, 4]),
                np.where(infos & 0b0100, np.real(c[:, 1]), np.real(c[:, 0])),
                np.where(infos & 0b0010, np.real(c[:, 3]), np.real(c[:, 4])),
            )
        )
        ys = np.dstack(
            (
                np.imag(c[:, 0]),
                np.imag(c[:, 4]),
                np.where(infos & 0b0100, np.imag(c[:, 1]), np.imag(c[:, 0])),
                np.where(infos & 0b0010, np.imag(c[:, 3]), np.imag(c[:, 4])),
            )
        )
        return xs.min(axis=2), ys.min(axis=2), xs.max(axis=2), ys.max(axis=2)

    def bbox(self, mx=None, e=None):
        """
        Get the bounds of the given geom primitive

        @param mx:
        @param e:
        @return:
        """
        if e is None:
            segments = self.segments
            index = self.index

            # Optimization: Use vectorized bbox calculation for better performance
            # Threshold was empirically determined for optimal performance
            if index > THRESHOLD_BBOX:  # Use optimization for larger geometries
                try:
                    return self._bbox_optimized(segments[:index])
                except Exception as e:
                    # Fall back to original implementation on any error
                    log_message(f"Error in bbox_optimized: {e}")
                    pass

            bounds = self.bbox(mx=mx, e=segments[0:index])
            min_x, min_y, max_x, max_y = bounds
            min_x = min_x[np.where(~np.isnan(min_x))]
            min_y = min_y[np.where(~np.isnan(min_y))]
            max_x = max_x[np.where(~np.isnan(max_x))]
            max_y = max_y[np.where(~np.isnan(max_y))]
            if len(min_x) == 0:
                return np.nan, np.nan, np.nan, np.nan
            return np.min(min_x), np.min(min_y), np.max(max_x), np.max(max_y)
        if isinstance(e, np.ndarray):
            bboxes = np.zeros((4, len(e)), dtype=float)
            for i, line in enumerate(e):
                bboxes[:, i] = self._bbox_segment(line)
            return bboxes
        line = self.segments[e]
        return self._bbox_segment(line)

    def _bbox_optimized(self, segments):
        """
        Optimized bbox calculation using vectorized operations for better performance.

        Processes multiple segments with minimal Python loops and maximum NumPy usage.

        Args:
            segments: numpy array of segments to calculate bbox for

        Returns:
            tuple: (min_x, min_y, max_x, max_y) bounding box
        """
        if len(segments) == 0:
            return np.nan, np.nan, np.nan, np.nan

        # Get segment types in vectorized manner
        segment_types = np.real(segments[:, 2]).astype(int)

        # Pre-filter non-meta segments for efficiency
        META_TYPES_SET = {
            0,
            159,
            112,
            160,
            191,
        }  # TYPE_NOP, TYPE_FUNCTION, TYPE_VERTEX, TYPE_UNTIL, TYPE_CALL
        valid_mask = ~np.isin(segment_types, list(META_TYPES_SET))

        if not np.any(valid_mask):
            return np.nan, np.nan, np.nan, np.nan

        valid_segments = segments[valid_mask]
        valid_types = segment_types[valid_mask]

        # Separate processing for different segment types for vectorization
        line_mask = valid_types == 41  # TYPE_LINE

        min_x_vals = []
        min_y_vals = []
        max_x_vals = []
        max_y_vals = []

        # Vectorized processing for lines (most common case)
        if np.any(line_mask):
            line_segments = valid_segments[line_mask]
            start_points = line_segments[:, 0]  # Start points
            end_points = line_segments[:, 4]  # End points

            # Vectorized min/max for lines
            x_coords = np.array([start_points.real, end_points.real])
            y_coords = np.array([start_points.imag, end_points.imag])

            min_x_vals.append(np.min(x_coords, axis=0))
            max_x_vals.append(np.max(x_coords, axis=0))
            min_y_vals.append(np.min(y_coords, axis=0))
            max_y_vals.append(np.max(y_coords, axis=0))

        # Optimized curve processing using vectorized calculations
        quad_mask = valid_types == 63  # TYPE_QUAD
        cubic_mask = valid_types == 79  # TYPE_CUBIC
        arc_mask = valid_types == 95  # TYPE_ARC

        # Vectorized quadratic curve bbox calculation
        if np.any(quad_mask):
            quad_segments = valid_segments[quad_mask]
            quad_bboxes = self._bbox_quads_vectorized(quad_segments)
            if len(quad_bboxes) > 0:
                min_x_vals.append(quad_bboxes[:, 0])
                min_y_vals.append(quad_bboxes[:, 1])
                max_x_vals.append(quad_bboxes[:, 2])
                max_y_vals.append(quad_bboxes[:, 3])

        # Vectorized cubic curve bbox calculation
        if np.any(cubic_mask):
            cubic_segments = valid_segments[cubic_mask]
            cubic_bboxes = self._bbox_cubics_vectorized(cubic_segments)
            if len(cubic_bboxes) > 0:
                min_x_vals.append(cubic_bboxes[:, 0])
                min_y_vals.append(cubic_bboxes[:, 1])
                max_x_vals.append(cubic_bboxes[:, 2])
                max_y_vals.append(cubic_bboxes[:, 3])

        # Process arcs individually (complex geometry, less common)
        if np.any(arc_mask):
            arc_segments = valid_segments[arc_mask]
            for segment in arc_segments:
                bbox = self._bbox_segment(segment)
                if not any(np.isnan(bbox)):
                    min_x_vals.append(bbox[0])
                    min_y_vals.append(bbox[1])
                    max_x_vals.append(bbox[2])
                    max_y_vals.append(bbox[3])

        # Combine all results
        if not min_x_vals:
            return np.nan, np.nan, np.nan, np.nan

        all_min_x = np.concatenate([np.atleast_1d(x) for x in min_x_vals])
        all_min_y = np.concatenate([np.atleast_1d(y) for y in min_y_vals])
        all_max_x = np.concatenate([np.atleast_1d(x) for x in max_x_vals])
        all_max_y = np.concatenate([np.atleast_1d(y) for y in max_y_vals])

        # Filter out NaN values and compute final bounds
        valid_min_x = all_min_x[~np.isnan(all_min_x)]
        valid_min_y = all_min_y[~np.isnan(all_min_y)]
        valid_max_x = all_max_x[~np.isnan(all_max_x)]
        valid_max_y = all_max_y[~np.isnan(all_max_y)]

        if len(valid_min_x) == 0:
            return np.nan, np.nan, np.nan, np.nan

        return (
            np.min(valid_min_x),
            np.min(valid_min_y),
            np.max(valid_max_x),
            np.max(valid_max_y),
        )

    def _bbox_quads_vectorized(self, quad_segments):
        """
        Vectorized bbox calculation for quadratic Bezier curves.

        Calculates extrema for both X and Y simultaneously using vectorized operations.
        Much faster than individual processing for multiple quads.

        Args:
            quad_segments: numpy array of quadratic curve segments

        Returns:
            numpy array of shape (n, 4) with [min_x, min_y, max_x, max_y] for each quad
        """
        if len(quad_segments) == 0:
            return np.array([]).reshape(0, 4)

        # Extract control points
        p0 = quad_segments[:, 0]  # Start points
        p1 = quad_segments[:, 1]  # Control points
        p2 = quad_segments[:, 4]  # End points

        # Separate real and imaginary parts for vectorized calculation
        x0, y0 = p0.real, p0.imag
        x1, y1 = p1.real, p1.imag
        x2, y2 = p2.real, p2.imag

        # Calculate extrema points for X coordinates
        # For quadratic: derivative = 2(1-t)(P1-P0) + 2t(P2-P1) = 0
        # Solve: t = (P0-P1)/(P0-2*P1+P2)
        x_denom = x0 - 2 * x1 + x2
        # Use numpy errstate to suppress warnings and handle division by zero safely
        with np.errstate(divide="ignore", invalid="ignore"):
            x_t = np.where(np.abs(x_denom) > 1e-10, (x0 - x1) / x_denom, 0.5)
        x_t = np.clip(x_t, 0, 1)  # Clamp to valid range

        # Calculate extrema points for Y coordinates
        y_denom = y0 - 2 * y1 + y2
        # Use numpy errstate to suppress warnings and handle division by zero safely
        with np.errstate(divide="ignore", invalid="ignore"):
            y_t = np.where(np.abs(y_denom) > 1e-10, (y0 - y1) / y_denom, 0.5)
        y_t = np.clip(y_t, 0, 1)  # Clamp to valid range

        # Evaluate quadratic Bezier at extrema points
        # B(t) = (1-t)²P0 + 2t(1-t)P1 + t²P2
        def eval_quad_at_t(p0_coord, p1_coord, p2_coord, t):
            t_comp = 1 - t
            return (
                t_comp * t_comp * p0_coord
                + 2 * t * t_comp * p1_coord
                + t * t * p2_coord
            )

        x_extrema = eval_quad_at_t(x0, x1, x2, x_t)
        y_extrema = eval_quad_at_t(y0, y1, y2, y_t)

        # Calculate bounding boxes including start/end points and extrema
        x_candidates = np.column_stack([x0, x2, x_extrema])
        y_candidates = np.column_stack([y0, y2, y_extrema])

        min_x = np.min(x_candidates, axis=1)
        max_x = np.max(x_candidates, axis=1)
        min_y = np.min(y_candidates, axis=1)
        max_y = np.max(y_candidates, axis=1)

        return np.column_stack([min_x, min_y, max_x, max_y])

    def _bbox_cubics_vectorized(self, cubic_segments):
        """
        Vectorized bbox calculation for cubic Bezier curves.

        Calculates extrema for both X and Y simultaneously using vectorized operations.
        Much faster than individual processing for multiple cubics.

        Args:
            cubic_segments: numpy array of cubic curve segments

        Returns:
            numpy array of shape (n, 4) with [min_x, min_y, max_x, max_y] for each cubic
        """
        if len(cubic_segments) == 0:
            return np.array([]).reshape(0, 4)

        # Extract control points
        p0 = cubic_segments[:, 0]  # Start points
        p1 = cubic_segments[:, 1]  # Control point 1
        p2 = cubic_segments[:, 3]  # Control point 2
        p3 = cubic_segments[:, 4]  # End points

        # Separate real and imaginary parts
        x0, y0 = p0.real, p0.imag
        x1, y1 = p1.real, p1.imag
        x2, y2 = p2.real, p2.imag
        x3, y3 = p3.real, p3.imag

        def find_cubic_extrema(coord0, coord1, coord2, coord3):
            """Find extrema for cubic Bezier in one dimension"""
            # Derivative coefficients: 3(P1-P0), 6(P0-2P1+P2), 3(P1-2P2+P3)
            a = 3 * (coord3 - 3 * coord2 + 3 * coord1 - coord0)  # t² coefficient
            b = 6 * (coord0 - 2 * coord1 + coord2)  # t coefficient
            c = 3 * (coord1 - coord0)  # constant

            extrema_points = []

            # Handle quadratic case (a ≈ 0)
            linear_mask = np.abs(a) < 1e-10
            if np.any(linear_mask):
                # Linear case: bt + c = 0 -> t = -c/b
                b_linear = b[linear_mask]
                c_linear = c[linear_mask]
                with np.errstate(divide="ignore", invalid="ignore"):
                    t_linear = np.where(
                        np.abs(b_linear) > 1e-10, -c_linear / b_linear, 0.5
                    )
                t_linear_valid = t_linear[
                    (t_linear > 0) & (t_linear < 1) & np.isfinite(t_linear)
                ]
                if len(t_linear_valid) > 0:
                    extrema_points.append(t_linear_valid)

            # Quadratic case (a ≠ 0)
            quad_mask = ~linear_mask
            if np.any(quad_mask):
                a_quad = a[quad_mask]
                b_quad = b[quad_mask]
                c_quad = c[quad_mask]

                # Discriminant for quadratic formula
                discriminant = b_quad * b_quad - 4 * a_quad * c_quad
                valid_disc = discriminant >= 0

                if np.any(valid_disc):
                    sqrt_disc = np.sqrt(discriminant[valid_disc])
                    a_valid = a_quad[valid_disc]
                    b_valid = b_quad[valid_disc]

                    # Additional protection against divide by zero for 2*a_valid
                    denominator = 2 * a_valid
                    nonzero_mask = np.abs(denominator) > 1e-12

                    if np.any(nonzero_mask):
                        # Only process non-zero denominators to avoid warnings
                        denom_safe = denominator[nonzero_mask]
                        b_safe = b_valid[nonzero_mask]
                        sqrt_safe = sqrt_disc[nonzero_mask]

                        # Use numpy error handling to suppress warnings during division
<<<<<<< HEAD
                        with np.errstate(divide="ignore", invalid="ignore"):
                            t1_candidates = (-b_safe + sqrt_safe) / denom_safe
                            t2_candidates = (-b_safe - sqrt_safe) / denom_safe
=======
                        with np.errstate(
                            divide="ignore", invalid="ignore", over="ignore"
                        ):
                            # Safe division with additional checks
                            denom_nonzero = np.abs(denom_safe) > 1e-15
                            if np.any(denom_nonzero):
                                denom_final = denom_safe[denom_nonzero]
                                b_final = b_safe[denom_nonzero]
                                sqrt_final = sqrt_safe[denom_nonzero]

                                t1_candidates = np.full_like(b_safe, 0.5)
                                t2_candidates = np.full_like(b_safe, 0.5)

                                t1_candidates[denom_nonzero] = (
                                    -b_final + sqrt_final
                                ) / denom_final
                                t2_candidates[denom_nonzero] = (
                                    -b_final - sqrt_final
                                ) / denom_final
                            else:
                                t1_candidates = np.full_like(b_safe, 0.5)
                                t2_candidates = np.full_like(b_safe, 0.5)
>>>>>>> 1567143a

                        # Filter for finite values
                        t1 = t1_candidates[np.isfinite(t1_candidates)]
                        t2 = t2_candidates[np.isfinite(t2_candidates)]
                    else:
                        t1 = np.array([])
                        t2 = np.array([])

                    # Filter valid t values (0 < t < 1)
                    t1_valid = t1[(t1 > 0) & (t1 < 1)]
                    t2_valid = t2[(t2 > 0) & (t2 < 1)]

                    if len(t1_valid) > 0:
                        extrema_points.append(t1_valid)
                    if len(t2_valid) > 0:
                        extrema_points.append(t2_valid)

            return np.concatenate(extrema_points) if extrema_points else np.array([])

        # Find extrema for X and Y coordinates
        x_extrema_t = find_cubic_extrema(x0, x1, x2, x3)
        y_extrema_t = find_cubic_extrema(y0, y1, y2, y3)

        # For simplicity, evaluate at a few sample points including extrema
        # This is a compromise between accuracy and performance
        sample_t = np.array([0.0, 0.25, 0.5, 0.75, 1.0])
        all_t = np.unique(np.concatenate([sample_t, x_extrema_t, y_extrema_t]))
        all_t = all_t[(all_t >= 0) & (all_t <= 1)]

        if len(all_t) == 0:
            all_t = np.array([0.0, 1.0])

        # Evaluate cubic Bezier at all sample points
        # B(t) = (1-t)³P0 + 3t(1-t)²P1 + 3t²(1-t)P2 + t³P3
        def eval_cubic_batch(coord0, coord1, coord2, coord3, t_vals):
            t_vals = t_vals[:, np.newaxis]  # Shape for broadcasting
            t_comp = 1 - t_vals
            t2 = t_vals * t_vals
            t3 = t2 * t_vals
            t_comp2 = t_comp * t_comp
            t_comp3 = t_comp2 * t_comp

            return (
                t_comp3 * coord0
                + 3 * t_vals * t_comp2 * coord1
                + 3 * t2 * t_comp * coord2
                + t3 * coord3
            )

        x_samples = eval_cubic_batch(x0, x1, x2, x3, all_t)
        y_samples = eval_cubic_batch(y0, y1, y2, y3, all_t)

        # Find min/max across all sample points
        min_x = np.min(x_samples, axis=0)
        max_x = np.max(x_samples, axis=0)
        min_y = np.min(y_samples, axis=0)
        max_y = np.max(y_samples, axis=0)

        return np.column_stack([min_x, min_y, max_x, max_y])

    def _bbox_segment(self, line):
        segtype = self._segtype(line)
        if segtype == TYPE_LINE:
            return (
                min(line[0].real, line[-1].real),
                min(line[0].imag, line[-1].imag),
                max(line[0].real, line[-1].real),
                max(line[0].imag, line[-1].imag),
            )
        elif segtype == TYPE_QUAD:
            local_extremizers = list(self._quad_local_extremes(0, line))
            extreme_points = self._quad_position(line, local_extremizers)
            local_extrema = extreme_points.real
            xmin = min(local_extrema)
            xmax = max(local_extrema)

            local_extremizers = list(self._quad_local_extremes(1, line))
            extreme_points = self._quad_position(line, local_extremizers)
            local_extrema = extreme_points.imag
            ymin = min(local_extrema)
            ymax = max(local_extrema)

            return xmin, ymin, xmax, ymax
        elif segtype == TYPE_CUBIC:
            local_extremizers = list(self._cubic_local_extremes(0, line))
            extreme_points = self._cubic_position(line, local_extremizers)
            local_extrema = extreme_points.real
            xmin = min(local_extrema)
            xmax = max(local_extrema)

            local_extremizers = list(self._cubic_local_extremes(1, line))
            extreme_points = self._cubic_position(line, local_extremizers)
            local_extrema = extreme_points.imag
            ymin = min(local_extrema)
            ymax = max(local_extrema)

            return xmin, ymin, xmax, ymax
        elif segtype == TYPE_ARC:
            local_extremizers = list(self._arc_local_extremes(0, line))
            extreme_points = self._arc_position(line, local_extremizers)
            local_extrema = extreme_points.real
            xmin = min(local_extrema)
            xmax = max(local_extrema)

            local_extremizers = list(self._arc_local_extremes(1, line))
            extreme_points = self._arc_position(line, local_extremizers)
            local_extrema = extreme_points.imag
            ymin = min(local_extrema)
            ymax = max(local_extrema)

            return xmin, ymin, xmax, ymax

    def position(self, e, t):
        """
        Get the position t [0-1] within the geom.

        @param e:
        @param t:
        @return:
        """
        if isinstance(e, int):
            line = self.segments[e]
            segtype = self._segtype(line)
            if segtype == TYPE_LINE:
                point = self._line_position(line, [t])
                return complex(*point)
            if segtype == TYPE_QUAD:
                point = self._quad_position(line, [t])
                return complex(*point)
            if segtype == TYPE_CUBIC:
                point = self._cubic_position(line, [t])
                return complex(*point)
            if segtype == TYPE_ARC:
                point = self._arc_position(line, [t])
                return complex(*point)
            return
        geoms = self.segments[e]
        results = np.zeros(geoms.shape[0], dtype="complex")
        results[:] = complex(np.nan, np.nan)

        infos = np.real(geoms[:, 2]).astype(int)
        q = np.where(infos == TYPE_LINE)
        pts = self._line_position(geoms[q], [t])
        results[q] = pts
        q = np.where(infos == TYPE_QUAD)
        pts = self._quad_position(geoms[q], [t])
        results[q] = pts
        q = np.where(infos == TYPE_CUBIC)
        pts = self._cubic_position(geoms[q], [t])
        results[q] = pts
        q = np.where(infos == TYPE_ARC)
        pts = self._arc_position(geoms[q], [t])
        results[q] = pts
        q = np.where(infos == TYPE_POINT)
        pts = self._line_position(geoms[q], [t])
        results[q] = pts
        return results

    def _line_position(self, line, positions):
        if len(line.shape) != 1:
            # If there's 2d to this, then axis 1 is lines.
            return self.towards(line[:, 0], line[:, -1], positions[0])
        x0, y0 = line[0].real, line[0].imag
        x1, y1 = line[-1].real, line[-1].imag
        return (
            np.interp(positions, [0, 1], [x0, x1])
            + np.interp(positions, [0, 1], [y0, y1]) * 1j
        )

    def _quad_position(self, line, positions):
        """Calculate the x,y position at a certain position of the path. `pos` may be a
        float or a NumPy array."""
        if len(line.shape) != 1:
            # 2d means axis 1 is lines:
            position = positions[0]
            n_pos = 1 - position
            pos_2 = position * position
            n_pos_2 = n_pos * n_pos
            n_pos_pos = n_pos * position
            x0, y0 = line[:, 0].real, line[:, 0].imag
            x1, y1 = line[:, 1].real, line[:, 1].imag
            x2, y2 = line[:, -1].real, line[:, -1].imag
            return (n_pos_2 * x0 + 2 * n_pos_pos * x1 + pos_2 * x2) + (
                n_pos_2 * y0 + 2 * n_pos_pos * y1 + pos_2 * y2
            ) * 1j
        x0, y0 = line[0].real, line[0].imag
        x1, y1 = line[1].real, line[1].imag
        # line[3] is identical to line[1]
        x2, y2 = line[4].real, line[4].imag

        def _compute_point(position):
            # compute factors
            n_pos = 1 - position
            pos_2 = position * position
            n_pos_2 = n_pos * n_pos
            n_pos_pos = n_pos * position

            return (n_pos_2 * x0 + 2 * n_pos_pos * x1 + pos_2 * x2) + (
                n_pos_2 * y0 + 2 * n_pos_pos * y1 + pos_2 * y2
            ) * 1j

        return _compute_point(np.array(positions))

    def _quad_local_extremes(self, v, e):
        yield 0
        yield 1
        if v == 0:
            a = e[0].real, e[1].real, e[4].real
        else:
            a = e[0].imag, e[1].imag, e[4].imag

        n = a[0] - a[1]
        d = a[0] - 2 * a[1] + a[2]
        if d != 0:
            t = n / float(d)
            if 0 < t < 1:
                yield t
        else:
            yield 0.5

    def _cubic_position(self, line, positions):
        if len(line.shape) != 1:
            # 2d means axis 1 is lines:
            position = positions[0]
            pos_3 = position * position * position
            n_pos = 1 - position
            n_pos_3 = n_pos * n_pos * n_pos
            pos_2_n_pos = position * position * n_pos
            n_pos_2_pos = n_pos * n_pos * position
            x0, y0 = line[:, 0].real, line[:, 0].imag
            x1, y1 = line[:, 1].real, line[:, 1].imag
            x2, y2 = line[:, 3].real, line[:, 3].imag
            x3, y3 = line[:, -1].real, line[:, -1].imag
            return (
                n_pos_3 * x0 + 3 * (n_pos_2_pos * x1 + pos_2_n_pos * x2) + pos_3 * x3
            ) + (
                n_pos_3 * y0 + 3 * (n_pos_2_pos * y1 + pos_2_n_pos * y2) + pos_3 * y3
            ) * 1j

        x0, y0 = line[0].real, line[0].imag
        x1, y1 = line[1].real, line[1].imag
        x2, y2 = line[3].real, line[3].imag
        x3, y3 = line[4].real, line[4].imag

        def _compute_point(position):
            # compute factors
            pos_3 = position * position * position
            n_pos = 1 - position
            n_pos_3 = n_pos * n_pos * n_pos
            pos_2_n_pos = position * position * n_pos
            n_pos_2_pos = n_pos * n_pos * position
            return (
                n_pos_3 * x0 + 3 * (n_pos_2_pos * x1 + pos_2_n_pos * x2) + pos_3 * x3
            ) + (
                n_pos_3 * y0 + 3 * (n_pos_2_pos * y1 + pos_2_n_pos * y2) + pos_3 * y3
            ) * 1j

        return _compute_point(np.array(positions))

    def _cubic_local_extremes(self, v, e):
        """
        returns the extreme t values for a cubic Bézier curve, with a non-zero denom
        """
        yield 0
        yield 1
        if v == 0:
            a = e[0].real, e[1].real, e[3].real, e[4].real
        else:
            a = e[0].imag, e[1].imag, e[3].imag, e[4].imag

        denom = a[0] - 3 * a[1] + 3 * a[2] - a[3]
        if abs(denom) >= 1e-12:
            delta = (
                a[1] * a[1] - (a[0] + a[1]) * a[2] + a[2] * a[2] + (a[0] - a[1]) * a[3]
            )
            if delta >= 0:  # otherwise no local extrema
                sqdelta = math.sqrt(delta)
                tau = a[0] - 2 * a[1] + a[2]
                r1 = (tau + sqdelta) / denom
                r2 = (tau - sqdelta) / denom
                if 0 < r1 < 1:
                    yield r1
                if 0 < r2 < 1:
                    yield r2
        else:
            yield 0.5

    def _arc_position(self, line, positions):
        if len(line.shape) != 1:
            # 2d means axis 1 is lines:
            results = np.zeros(line.shape[0], dtype=complex)
            for i, _line in enumerate(line):
                results[i] = self._arc_position(line, positions)
            return results
        start, control, info, control2, end = line

        xy = np.empty((len(positions), 2), dtype=float)
        center = self.arc_center(line=line)
        theta = self.angle(center, start)
        sweep = self.arc_sweep(line=line, center=center)

        if start == end and sweep == 0:
            xy[:, 0], xy[:, 1] = start
        else:
            positions = np.array(positions)
            t = theta + positions * sweep
            r = abs(center - start)

            cx = center.real
            cy = center.imag
            cos_t = np.cos(t)
            sin_t = np.sin(t)
            xy[:, 0] = cx + r * cos_t
            xy[:, 1] = cy + r * sin_t

            # ensure clean endings
            xy[positions == 0, :] = list([start.real, start.imag])
            xy[positions == 1, :] = list([end.real, end.imag])

        return xy[:, 0] + xy[:, 1] * 1j

    def _arc_local_extremes(self, v, e):
        """
        returns the extreme t values for an arc curve
        """
        yield 0.0
        yield 1.0

        start, control, info, control2, end = e
        t = np.array([float(k) * math.tau / 4.0 for k in range(-4 + v, 5, 2)])

        center = self.arc_center(line=e)
        start_t = self.angle(center, start)
        sweep = self.arc_sweep(line=e, center=center)
        candidates = t - start_t
        candidates /= sweep
        q = np.dstack(
            (
                0.0 < candidates,
                1.0 > candidates,
            )
        ).all(axis=2)
        yield from candidates[q[0]]

    def length(self, e=None):
        """
        Returns the length of geom e.

        @param e:
        @return:
        """
        if e is None:
            # Optimized vectorized length calculation for entire geometry
            # Threshold was empirically determined for optimal performance
            if self.index > THRESHOLD_LENGTH:  # Use optimization for larger geometries
                try:
                    return self._length_vectorized()
                except Exception as e:
                    # Fall back to original implementation on any error
                    log_message(
                        f"Error in vectorized length calculation: {e} flagging as fallback"
                    )
                    pass

            # Original implementation as fallback
            total = 0
            for i in range(self.index):
                total += self.length(i)
            return total

        line = self.segments[e]
        start, control1, info, control2, end = line
        segtype = self._segtype(line)
        if segtype in NON_GEOMETRY_TYPES:
            return 0
        if segtype == TYPE_POINT:
            return 0
        if segtype == TYPE_LINE:
            return abs(start - end)
        if segtype == TYPE_QUAD:
            a = start - 2 * control1 + end
            b = 2 * (control1 - start)
            # For an explanation of this case, see
            # http://www.malczak.info/blog/quadratic-bezier-curve-length/
            A = 4 * (a.real * a.real + a.imag * a.imag)
            B = 4 * (a.real * b.real + a.imag * b.imag)
            C = b.real * b.real + b.imag * b.imag

            Sabc = 2 * math.sqrt(A + B + C)
            A2 = math.sqrt(A)
            A32 = 2 * A * A2
            C2 = 2 * math.sqrt(C)
            if abs(A2) <= 1e-11:
                # a_dot_b = a.real * b.real + a.imag * b.imag
                if abs(a) < 1e-10:
                    s = abs(b)
                else:
                    k = abs(b) / abs(a)
                    if k >= 2:
                        s = abs(b) - abs(a)
                    else:
                        s = abs(a) * (k * k / 2 - k + 1)
                return s
            BA = B / A2
            return (
                A32 * Sabc
                + A2 * B * (Sabc - C2)
                + (4 * C * A - B * B) * math.log((2 * A2 + BA + Sabc) / (BA + C2))
            ) / (4 * A32)
        if segtype == TYPE_CUBIC:
            try:
                return self._cubic_length_via_quad(line)
            except Exception:
                # Absolute fallback - most probably caused by Scipy not being
                # installed, so we use a geometric approximation.
                pass
            positions = self._cubic_position(line, np.linspace(0, 1))
            q = np.arange(0, len(positions) - 1)
            pen_downs = positions[q]  # values 0-49
            pen_ups = positions[q + 1]  # values 1-50
            return np.sum(np.abs(pen_ups - pen_downs))
        if segtype == TYPE_ARC:
            """The length of an elliptical arc segment requires numerical
            integration, and in that case it's simpler to just do a geometric
            approximation, as for cubic Bézier curves.
            """
            positions = self._arc_position(line, np.linspace(0, 1))
            q = np.arange(0, len(positions) - 1)
            pen_downs = positions[q]  # values 0-49
            pen_ups = positions[q + 1]  # values 1-50
            res = np.sum(np.abs(pen_ups - pen_downs))
            # log_message (f"Calculated for an arc: {res}")
            return res

        # log_message (f"And now I have no idea how to deal with type {info.real}")
        return 0

    def _length_vectorized(self):
        """
        Optimized vectorized length calculation for entire geometry.

        Processes multiple segments using vectorized operations where possible,
        falling back to individual calculation only for complex segment types.

        Returns:
            float: Total length of all segments
        """
        if self.index == 0:
            return 0.0

        segments = self.segments[: self.index]
        segment_types = np.real(segments[:, 2]).astype(int)

        # Filter out non-geometry types
        NON_GEOM_SET = {0, 159, 112, 160, 191, 16}  # Include TYPE_POINT
        valid_mask = ~np.isin(segment_types, list(NON_GEOM_SET))

        if not np.any(valid_mask):
            return 0.0

        valid_segments = segments[valid_mask]
        valid_types = segment_types[valid_mask]

        total_length = 0.0

        # Vectorized processing for lines (most common and fastest)
        line_mask = valid_types == 41  # TYPE_LINE
        if np.any(line_mask):
            line_segments = valid_segments[line_mask]
            start_points = line_segments[:, 0]
            end_points = line_segments[:, 4]
            line_lengths = np.abs(end_points - start_points)
            total_length += np.sum(line_lengths)

        # Process other types individually (quads, cubics, arcs have complex math)
        other_mask = valid_types != 41
        if np.any(other_mask):
            other_segments = valid_segments[other_mask]
            other_indices = np.where(valid_mask)[0][other_mask]  # Original indices

            for orig_idx in other_indices:
                total_length += self.length(orig_idx)

        return total_length

    def area(self, density=None):
        """
        Gives the area of a particular geometry.

        @param density: the interpolation density
        @return:
        """
        if density is None:
            density = 100

        # Optimized area calculation using vectorized operations
        # No threshold needed, as we handle small geometries directly
        try:
            return self._area_vectorized(density)
        except Exception as e:
            # Fall back to original implementation on any error
            log_message(
                f"Error in vectorized area calculation: {e} flagging as fallback"
            )
            pass

        # Original implementation as fallback
        area = 0
        for poly in self.as_interpolated_segments(interpolate=density):
            p_array = np.array(poly)
            original = len(p_array)
            indexes0 = np.arange(0, original - 1)
            indexes1 = indexes0 + 1
            starts = p_array[indexes0]
            ends = p_array[indexes1]
            # use the numpy multiplication of all columns with n-1 of the previous
            area_xy = np.sum(np.real(ends) * np.imag(starts))
            area_yx = np.sum(np.imag(ends) * np.real(starts))
            area += 0.5 * abs(area_xy - area_yx)
        return area

    def _area_vectorized(self, density):
        """
        Optimized vectorized area calculation using shoelace formula.

        Processes all polygon segments efficiently using NumPy operations
        instead of Python loops, significantly improving performance.

        Args:
            density: interpolation density for curves

        Returns:
            float: Total area of all polygons
        """
        total_area = 0.0

        # Get all interpolated segments
        interpolated_segments = list(self.as_interpolated_segments(interpolate=density))

        if not interpolated_segments:
            return 0.0

        # Process each polygon using vectorized shoelace formula
        for poly in interpolated_segments:
            if len(poly) < 3:  # Need at least 3 points for area
                continue

            # Convert to numpy array for vectorized operations
            points = np.array(poly, dtype=complex)
            n = len(points)

            if n < 3:
                continue

            # Vectorized shoelace formula: Area = 0.5 * |Σ(x_i * y_{i+1} - x_{i+1} * y_i)|
            # Using complex numbers: real parts are x, imaginary parts are y
            x_coords = points.real
            y_coords = points.imag

            # Shift arrays for vectorized calculation
            x_next = np.roll(x_coords, -1)  # x_{i+1}
            y_next = np.roll(y_coords, -1)  # y_{i+1}

            # Shoelace formula in vectorized form
            cross_products = x_coords * y_next - x_next * y_coords
            polygon_area = 0.5 * abs(np.sum(cross_products))

            total_area += polygon_area

        return total_area

    def _cubic_length_via_quad(self, line):
        """
        If we have scipy.integrate available, use quad from that to solve this.

        @param line:
        @return:
        """
        from scipy.integrate import quad

        start, control1, info, control2, end = line

        p0 = start
        p1 = control1
        p2 = control2
        p3 = end

        def _abs_derivative(t):
            return abs(
                3 * (p1 - p0) * (1 - t) ** 2
                + 6 * (p2 - p1) * (1 - t) * t
                + 3 * (p3 - p2) * t**2
            )

        return quad(_abs_derivative, 0.0, 1.0, epsabs=1e-12, limit=1000)[0]

    def split(self, e, t, breaks=False):
        """
        Splits individual geom e at position t [0-1]

        @param e:
        @param t: position(s) to split at (numpy ok)
        @param breaks: include breaks/ends between contours
        @return:
        """
        line = self.segments[e]
        start, control, info, control2, end = line
        segtype = self._segtype(line)
        if segtype == TYPE_LINE:
            try:
                if len(t):
                    # If this is an array the cuts must be in order.
                    t = np.sort(t)
            except TypeError:
                pass
            mid = self.towards(start, end, t)
            if isinstance(mid, complex):
                yield start, control, info, control2, mid
                if breaks:
                    yield mid, mid, complex(TYPE_END, info.imag), mid, mid
                yield mid, control, info, control2, end
            else:
                # Mid is an array of complexes
                yield start, control, info, control2, mid[0]
                for i in range(1, len(mid)):
                    if breaks:
                        yield (
                            mid[i - 1],
                            mid[i - 1],
                            complex(TYPE_END, info.imag),
                            mid[i - 1],
                            mid[i - 1],
                        )
                    yield mid[i - 1], control, info, control2, mid[i]
                if breaks:
                    yield mid[-1], 0, complex(TYPE_END, info.imag), 0, mid[-1]
                yield mid[-1], control, info, control2, end
        if segtype == TYPE_QUAD:
            yield from self._split_quad(e, t, breaks=breaks)
        if segtype == TYPE_CUBIC:
            yield from self._split_cubic(e, t, breaks=breaks)

    def _split_quad(self, e, t, breaks):
        """
        Performs deCasteljau's algorithm unrolled.
        """
        if (
            not isinstance(e, (np.ndarray, tuple, list))
            or len(e) == 0
            or not isinstance(e[0], complex)
        ):
            e = self.segments[e]
        if isinstance(t, (np.ndarray, tuple, list)):
            if len(t) == 1:
                t = t[0]
            else:
                t = np.sort(t)
                last = 0.0
                for t0 in sorted(t):
                    # Thanks tiger.
                    splits = list(
                        self._split_quad(e, (t0 - last) / (1 - last), breaks=breaks)
                    )
                    last = t0
                    yield splits[0]
                    e = splits[1]
                yield e
                return
        start, control, info, control2, end = e
        r1_0 = t * (control - start) + start
        r1_1 = t * (end - control) + control
        r2 = t * (r1_1 - r1_0) + r1_0
        yield start, r1_0, info, r1_0, r2
        # yield r2, 0, complex(TYPE_END, info.imag), 0, r2
        yield r2, r1_1, info, r1_1, end

    def _split_cubic(self, e, t, breaks=False):
        if (
            not isinstance(e, (np.ndarray, tuple, list))
            or len(e) == 0
            or not isinstance(e[0], complex)
        ):
            e = self.segments[e]
        if isinstance(t, (np.ndarray, tuple, list)):
            if len(t) == 1:
                t = t[0]
            else:
                t = np.sort(t)
                last = 0.0
                for t0 in sorted(t):
                    splits = list(
                        self._split_cubic(e, (t0 - last) / (1 - last), breaks=breaks)
                    )
                    last = t0
                    yield splits[0]
                    e = splits[1]
                yield e
                return
        start, control, info, control2, end = e
        r1_0 = t * (control - start) + start
        r1_1 = t * (control2 - control) + control
        r1_2 = t * (end - control2) + control2
        r2_0 = t * (r1_1 - r1_0) + r1_0
        r2_1 = t * (r1_2 - r1_1) + r1_1
        r3 = t * (r2_1 - r2_0) + r2_0
        yield start, r1_0, info, r2_0, r3
        # yield r3, 0, complex(TYPE_END, info.imag), 0, r3
        yield r3, r2_1, info, r1_2, end

    def normal(self, e, t):
        """
        return the unit-normal (right hand rule) vector to this at t.

        @param e:
        @param t:
        @return:
        """
        return -1j * self.tangent(e, t)

    def tangent(self, e, t):
        """
        returns the tangent vector of the geom at t (centered at origin).

        @param e:
        @param t:
        @return:
        """
        start, control1, info, control2, end = self.segments[e]
        segtype = self._segtype(self.segments[e])
        if segtype == TYPE_LINE:
            dseg = end - start
            return dseg / abs(dseg)

        if segtype in (TYPE_QUAD, TYPE_CUBIC):
            dseg = self.derivative(e, t)

            # Note: dseg might be numpy value, use np.seterr(invalid='raise')
            try:
                unit_tangent = dseg / abs(dseg)
            except (ZeroDivisionError, FloatingPointError):
                # This may be a removable singularity, if so we just need to compute
                # the limit.
                # Note: limit{{dseg / abs(dseg)} = sqrt(limit{dseg**2 / abs(dseg)**2})
                dseg_poly = self.poly(e).deriv()
                dseg_abs_squared_poly = (
                    self._real(dseg_poly) ** 2 + self._imag(dseg_poly) ** 2
                )
                try:
                    unit_tangent = np.sqrt(
                        self._rational_limit(dseg_poly**2, dseg_abs_squared_poly, t)
                    )
                except ValueError:
                    bef = self.poly(e).deriv()(t - 1e-4)
                    aft = self.poly(e).deriv()(t + 1e-4)
                    mes = (
                        f"Unit tangent appears to not be well-defined at t = {t},\n"
                        f"seg.poly().deriv()(t - 1e-4) = {bef}\n"
                        f"seg.poly().deriv()(t + 1e-4) = {aft}"
                    )
                    raise ValueError(mes)
            return unit_tangent

        if segtype == TYPE_ARC:
            dseg = self.derivative(e, t)
            return dseg / abs(dseg)

    def _rational_limit(self, f, g, t0):
        """Computes the limit of the rational function (f/g)(t)
        as t approaches t0."""
        assert isinstance(f, np.poly1d) and isinstance(g, np.poly1d)
        assert g != np.poly1d([0])
        if g(t0) != 0:
            return f(t0) / g(t0)
        elif f(t0) == 0:
            return self._rational_limit(f.deriv(), g.deriv(), t0)
        else:
            raise ValueError("Limit does not exist.")

    def _real(self, z):
        try:
            return np.poly1d(z.coeffs.real)
        except AttributeError:
            return z.real

    def _imag(self, z):
        try:
            return np.poly1d(z.coeffs.imag)
        except AttributeError:
            return z.imag

    def curvature(self, e, t):
        """
        returns the curvature of the geom at t

        @param e:
        @param t:
        @return:
        """
        start, control1, info, control2, end = self.segments[e]
        segtype = self._segtype(self.segments[e])
        if segtype == TYPE_LINE:
            return 0
        if segtype in (TYPE_QUAD, TYPE_CUBIC, TYPE_ARC):
            dz = self.derivative(e, t)
            ddz = self.derivative(e, t, n=2)
            dx, dy = dz.real, dz.imag
            ddx, ddy = ddz.real, ddz.imag
            old_np_seterr = np.seterr(invalid="raise")
            try:
                kappa = abs(dx * ddy - dy * ddx) / math.sqrt(dx * dx + dy * dy) ** 3
            except (ZeroDivisionError, FloatingPointError):
                # tangent vector is zero at t, use polytools to find limit
                p = self.poly(e)
                dp = p.deriv()
                ddp = dp.deriv()
                dx, dy = self._real(dp), self._imag(dp)
                ddx, ddy = self._real(ddp), self._imag(ddp)
                f2 = (dx * ddy - dy * ddx) ** 2
                g2 = (dx * dx + dy * dy) ** 3
                lim2 = self._rational_limit(f2, g2, t)
                if lim2 < 0:  # impossible, must be numerical error
                    return 0
                kappa = np.sqrt(lim2)
            finally:
                np.seterr(**old_np_seterr)
            return kappa

    def _line_coeffs(self, p):
        return [p[4] - p[0], p[0]]

    def _quad_coeffs(self, p):
        return p[0] - 2 * p[1] + p[4], 2 * (p[1] - p[0]), p[0]

    def _cubic_coeffs(self, p):
        return (
            -p[0] + 3 * (p[1] - p[3]) + p[4],
            3 * (p[0] - 2 * p[1] + p[3]),
            3 * (-p[0] + p[1]),
            p[0],
        )

    def poly(self, e):
        """
        Returns segment as polynomial object

        @param e:
        @return:
        """
        line = self.segments[e]
        segtype = self._segtype(line)
        if segtype == TYPE_CUBIC:
            return np.poly1d(self._cubic_coeffs(line))
        if segtype == TYPE_QUAD:
            return np.poly1d(self._quad_coeffs(line))
        if segtype == TYPE_LINE:
            return np.poly1d(self._line_coeffs(line))

    def derivative(self, e, t, n=1):
        """
        return the nth dervative of the segment e at position t

        @param e:
        @param t:
        @param n:
        @return:
        """
        line = self.segments[e]
        start, control, info, control2, end = line
        segtype = self._segtype(line)

        if segtype == TYPE_LINE:
            if n == 1:
                return end - start
            return 0

        if segtype == TYPE_QUAD:
            if n == 1:
                return 2 * ((control - start) * (1 - t) + (end - control) * t)
            elif n == 2:
                return 2 * (end - 2 * control + start)
            return 0

        if segtype == TYPE_CUBIC:
            if n == 1:
                return (
                    3 * (control - start) * (1 - t) ** 2
                    + 6 * (control2 - control) * (1 - t) * t
                    + 3 * (end - control2) * t**2
                )
            elif n == 2:
                return 6 * (
                    (1 - t) * (control2 - 2 * control + start)
                    + t * (end - 2 * control2 + control)
                )
            elif n == 3:
                return 6 * (end - 3 * (control2 - control) - start)
            return 0
        if segtype == TYPE_ARC:
            # Delta is angular distance of the arc.
            # Theta is the angle between x-axis and start_point
            center = self.arc_center(e)
            theta = self.angle(center, start)
            sweep = self.arc_sweep(e, center=center)
            angle = theta + t * sweep
            r = abs(center - start)
            k = (sweep * math.tau / 360) ** n  # ((d/dt)angle)**n

            if n % 4 == 0 and n > 0:
                return r * math.cos(angle) + 1j * (r * math.sin(angle))
            elif n % 4 == 1:
                return k * (-r * math.sin(angle) + 1j * (r * math.cos(angle)))
            elif n % 4 == 2:
                return k * (-r * math.cos(angle) + 1j * (-r * math.sin(angle)))
            elif n % 4 == 3:
                return k * (r * math.sin(angle) + 1j * (-r * math.cos(angle)))
            else:
                raise ValueError("n should be a positive integer.")

    def intersections(self, e, other):
        line1 = self.segments[e] if isinstance(e, int) else e
        line2 = self.segments[other] if isinstance(other, int) else other
        segtype1 = self._segtype(line1)
        segtype2 = self._segtype(line2)
        start, control1, info, control2, end = line1
        ostart, ocontrol1, oinfo, ocontrol2, oend = line2
        if segtype1 in (TYPE_LINE, TYPE_QUAD, TYPE_CUBIC) and segtype2 in (
            TYPE_LINE,
            TYPE_QUAD,
            TYPE_CUBIC,
        ):
            # Fast fail
            if int(info.real) & 0b0110:
                sa = start.real, control1.real, control2.real, end.real
                sb = start.imag, control1.imag, control2.imag, end.imag
            else:
                sa = start.real, end.real
                sb = start.imag, end.imag
            if int(oinfo.real) & 0b0110:
                oa = ostart.real, ocontrol1.real, ocontrol2.real, oend.real
                ob = ostart.imag, ocontrol1.imag, ocontrol2.imag, oend.imag
            else:
                oa = start.real, end.real
                ob = start.imag, end.imag
            if (
                min(oa) > max(sa)
                or max(oa) < min(sa)
                or min(ob) > max(sb)
                or max(ob) < min(sb)
            ):
                return  # There can't be any intersections
        if segtype1 in NON_GEOMETRY_TYPES:
            return
        if segtype2 in NON_GEOMETRY_TYPES:
            return
        if segtype1 == TYPE_LINE and segtype2 == TYPE_LINE:
            yield from self._line_line_intersections(line1, line2)
            return
        #     if oinfo.real == TYPE_QUAD:
        #         yield from self._line_quad_intersections(line1, line2)
        #         return
        #     if oinfo.real == TYPE_CUBIC:
        #         yield from self._line_cubic_intersections(line1, line2)
        #         return
        #
        # if info.real == TYPE_QUAD:
        #     if oinfo.real == TYPE_LINE:
        #         yield from self._line_quad_intersections(line2, line1)
        #         return
        #
        # if info.real == TYPE_CUBIC:
        #     if oinfo.real == TYPE_LINE:
        #         yield from self._line_cubic_intersections(line2, line1)
        #         return
        yield from self._find_intersections(line1, line2)

    def _line_line_intersections(self, line1, line2):
        start, control1, info, control2, end = line1
        ostart, ocontrol1, oinfo, ocontrol2, oend = line2

        a = (start.real, end.real)
        b = (start.imag, end.imag)
        c = (ostart.real, oend.real)
        d = (ostart.imag, oend.imag)
        denom = (a[1] - a[0]) * (d[0] - d[1]) - (b[1] - b[0]) * (c[0] - c[1])
        if np.isclose(denom, 0):
            return
        t1 = (
            c[0] * (b[0] - d[1]) - c[1] * (b[0] - d[0]) - a[0] * (d[0] - d[1])
        ) / denom
        t2 = (
            -(a[1] * (b[0] - d[0]) - a[0] * (b[1] - d[0]) - c[0] * (b[0] - b[1]))
            / denom
        )
        if 0 <= t1 <= 1 and 0 <= t2 <= 1:
            yield t1, t2

    def _polyroots(self, p, realroots=False, condition=lambda r: True):
        """
        Returns the roots of a polynomial with coefficients given in p.
          p[0] * x**n + p[1] * x**(n-1) + ... + p[n-1]*x + p[n]
        INPUT:
        p - Rank-1 array-like object of polynomial coefficients.
        realroots - a boolean.  If true, only real roots will be returned  and the
            condition function can be written assuming all roots are real.
        condition - a boolean-valued function.  Only roots satisfying this will be
            returned.  If realroots==True, these conditions should assume the roots
            are real.
        OUTPUT:
        A list containing the roots of the polynomial.
        NOTE:  This uses np.isclose and np.roots"""
        from itertools import combinations

        roots = np.roots(p)
        if realroots:
            roots = [r.real for r in roots if np.isclose(r.imag, 0)]
        roots = [r for r in roots if condition(r)]

        duplicates = []
        for idx, (r1, r2) in enumerate(combinations(roots, 2)):
            if np.isclose(r1, r2):
                duplicates.append(idx)
        return [r for idx, r in enumerate(roots) if idx not in duplicates]

    def _line_quad_intersections(self, line, bezier):
        line = line[0], line[4]
        bezier = bezier[0], bezier[1], bezier[4]
        # First let's shift the complex plane so that line starts at the origin

        shifted_bezier = batch_complex_shifts(bezier, line[0])
        shifted_line_end = line[1] - line[0]
        line_length = abs(shifted_line_end)

        # Now let's rotate the complex plane so that line falls on the x-axis
        rotation_matrix = line_length / shifted_line_end
        transformed_bezier = batch_complex_transformations(
            shifted_bezier, rotation_matrix
        )

        # Now all intersections should be roots of the imaginary component of
        # the transformed bezier
        transformed_bezier_imag = [p.imag for p in transformed_bezier]
        p = transformed_bezier_imag
        # Quad coeffs
        coeffs_y = (p[0] - 2 * p[1] + p[2], 2 * (p[1] - p[0]), p[0])
        # returns real roots 0 <= r <= 1
        roots_y = list(
            self._polyroots(
                coeffs_y, realroots=True, condition=lambda tval: 0 <= tval <= 1
            )
        )

        transformed_bezier_real = [p.real for p in transformed_bezier]
        p = transformed_bezier_real
        for bez_t in set(roots_y):
            # Quad xvalues
            xval = p[0] + bez_t * (2 * (p[1] - p[0]) + bez_t * (p[0] - 2 * p[1] + p[2]))
            if 0 <= xval <= line_length:
                line_t = xval / line_length
                yield bez_t, line_t

    def _line_cubic_intersections(self, line, bezier):
        line = line[0], line[4]
        bezier = bezier[0], bezier[1], bezier[3], bezier[4]
        # First let's shift the complex plane so that line starts at the origin

        shifted_bezier = batch_complex_shifts(bezier, line[0])
        shifted_line_end = line[1] - line[0]
        line_length = abs(shifted_line_end)

        # Now let's rotate the complex plane so that line falls on the x-axis
        rotation_matrix = line_length / shifted_line_end
        transformed_bezier = batch_complex_transformations(
            shifted_bezier, rotation_matrix
        )

        # Now all intersections should be roots of the imaginary component of
        # the transformed bezier
        transformed_bezier_imag = [p.imag for p in transformed_bezier]
        p = transformed_bezier_imag
        # Cubic coeffs
        coeffs_y = (
            -p[0] + 3 * (p[1] - p[2]) + p[3],
            3 * (p[0] - 2 * p[1] + p[2]),
            3 * (p[1] - p[0]),
            p[0],
        )
        # returns real roots 0 <= r <= 1
        roots_y = list(
            self._polyroots(
                coeffs_y, realroots=True, condition=lambda tval: 0 <= tval <= 1
            )
        )
        transformed_bezier_real = [p.real for p in transformed_bezier]

        for bez_t in set(roots_y):
            # Cubic xvalue
            xval = p[0] + bez_t * (
                3 * (p[1] - p[0])
                + bez_t
                * (
                    3 * (p[0] + p[2])
                    - 6 * p[1]
                    + bez_t * (-p[0] + 3 * (p[1] - p[2]) + p[3])
                )
            )
            if 0 <= xval <= line_length:
                line_t = xval / line_length
                yield bez_t, line_t

    def _get_segment_function(self, infor):
        if infor == TYPE_LINE:
            return self._line_position
        if infor == TYPE_QUAD:
            return self._quad_position
        if infor == TYPE_CUBIC:
            return self._cubic_position
        if infor == TYPE_ARC:
            return self._arc_position

    def _find_intersections(self, segment1, segment2):
        segtype1 = self._segtype(segment1)
        segtype2 = self._segtype(segment2)

        fun1 = self._get_segment_function(segtype1)
        fun2 = self._get_segment_function(segtype2)
        if fun1 is None or fun2 is None:
            return  # Only shapes can intersect. We don't do point x point.
        yield from self._find_intersections_intercept(segment1, segment2, fun1, fun2)

    def _find_intersections_intercept(
        self,
        segment1,
        segment2,
        fun1,
        fun2,
        samples=50,
        ta=(0.0, 1.0, None),
        tb=(0.0, 1.0, None),
        depth=0,
        enhancements=2,
        enhance_samples=50,
    ):
        """
        Calculate intersections by linearized polyline intersections with enhancements.
        We calculate probable intersections by linearizing our segment into `sample` polylines
        we then find those intersecting segments and the range of t where those intersections
        could have occurred and then subdivide those segments in a series of enhancements to
        find their intersections with increased precision.

        This code is fast, but it could fail by both finding a rare phantom intersection (if there
        is a low or no enhancements) or by failing to find a real intersection. Because the polylines
        approximation did not intersect in the base case.

        At a resolution of about 1e-15 the intersection calculations become unstable and intersection
        candidates can duplicate or become lost. We terminate at that point and give the last best
        guess.

        :param segment1:
        :param segment2:
        :param samples:
        :param ta:
        :param tb:
        :param depth:
        :param enhancements:
        :param enhance_samples:
        :return:
        """
        assert samples >= 2
        a = np.linspace(ta[0], ta[1], num=samples)
        b = np.linspace(tb[0], tb[1], num=samples)
        step_a = a[1] - a[0]
        step_b = b[1] - b[0]
        j = fun1(segment1, a)
        k = fun2(segment2, b)

        ax1, bx1 = np.meshgrid(np.real(j[:-1]), np.real(k[:-1]))
        ax2, bx2 = np.meshgrid(np.real(j[1:]), np.real(k[1:]))
        ay1, by1 = np.meshgrid(np.imag(j[:-1]), np.imag(k[:-1]))
        ay2, by2 = np.meshgrid(np.imag(j[1:]), np.imag(k[1:]))

        denom = (by2 - by1) * (ax2 - ax1) - (bx2 - bx1) * (ay2 - ay1)
        qa = (bx2 - bx1) * (ay1 - by1) - (by2 - by1) * (ax1 - bx1)
        qb = (ax2 - ax1) * (ay1 - by1) - (ay2 - ay1) * (ax1 - bx1)
        hits = np.dstack(
            (
                denom != 0,  # Cannot be parallel.
                np.sign(denom) == np.sign(qa),  # D and Qa must have same sign.
                np.sign(denom) == np.sign(qb),  # D and Qb must have same sign.
                abs(denom) >= abs(qa),  # D >= Qa (else not between 0 - 1)
                abs(denom) >= abs(qb),  # D >= Qb (else not between 0 - 1)
            )
        ).all(axis=2)
        where_hit = np.argwhere(hits)
        if len(where_hit) != 1 and step_a < 1e-10:
            # We're hits are becoming unstable give last best value.
            if ta[2] is not None and tb[2] is not None:
                yield ta[2], tb[2]
            return

        # Calculate the t values for the intersections
        ta_hit = qa[hits] / denom[hits]
        tb_hit = qb[hits] / denom[hits]

        for i, hit in enumerate(where_hit):
            # Zoomed min+segment intersected.
            # Fractional guess within intersected segment
            at_guess = ta[0] + (hit[1] + ta_hit[i]) * step_a
            bt_guess = tb[0] + (hit[0] + tb_hit[i]) * step_b

            if depth == enhancements:
                # We've enhanced as best as we can, yield the current + segment t-value to our answer
                yield at_guess, bt_guess
            else:
                yield from self._find_intersections_intercept(
                    segment1,
                    segment2,
                    fun1,
                    fun2,
                    ta=(at_guess - step_a / 2, at_guess + step_a / 2, at_guess),
                    tb=(bt_guess - step_b / 2, bt_guess + step_b / 2, bt_guess),
                    samples=enhance_samples,
                    depth=depth + 1,
                    enhancements=enhancements,
                    enhance_samples=enhance_samples,
                )

    def _find_intersections_kross(
        self,
        segment1,
        segment2,
        fun1,
        fun2,
        samples=50,
        ta=(0.0, 1.0, None),
        tb=(0.0, 1.0, None),
        depth=0,
        enhancements=2,
        enhance_samples=50,
    ):
        """
        Calculate intersections by linearized polyline intersections with enhancements.
        We calculate probable intersections by linearizing our segment into `sample` polylines
        we then find those intersecting segments and the range of t where those intersections
        could have occurred and then subdivide those segments in a series of enhancements to
        find their intersections with increased precision.

        This code is fast, but it could fail by both finding a rare phantom intersection (if there
        is a low or no enhancements) or by failing to find a real intersection. Because the polylines
        approximation did not intersect in the base case.

        At a resolution of about 1e-15 the intersection calculations become unstable and intersection
        candidates can duplicate or become lost. We terminate at that point and give the last best
        guess.

        :param segment1:
        :param segment2:
        :param samples:
        :param ta:
        :param tb:
        :param depth:
        :param enhancements:
        :param enhance_samples:
        :return:
        """
        assert samples >= 2
        a = np.linspace(ta[0], ta[1], num=samples)
        b = np.linspace(tb[0], tb[1], num=samples)
        step_a = a[1] - a[0]
        step_b = b[1] - b[0]
        j = fun1(segment1, a)
        k = fun2(segment2, b)

        p0 = j[:-1]
        d0 = j[1:] - j[:-1]
        p1 = k[:-1]
        d1 = k[1:] - k[:-1]

        ap0, ap1 = np.meshgrid(p0, p1)
        ad0, ad1 = np.meshgrid(d0, d1)
        e = ap1 - ap0
        ex = np.real(e)
        ey = np.imag(e)
        d0x = np.real(ad0)
        d0y = np.imag(ad0)
        d1x = np.real(ad1)
        d1y = np.imag(ad1)

        kross = (d0x * d1y) - (d0y * d1x)
        # sqkross = kross * kross
        # sqLen0 = np.real(ad0) * np.real(ad0) + np.imag(ad0) * np.imag(ad0)
        # sqLen1 = np.real(ad1) * np.real(ad1) + np.imag(ad1) * np.imag(ad1)
        s = ((ex * d1y) - (ey * d1x)) / kross
        t = ((ex * d0y) - (ey * d0x)) / kross
        hits = np.dstack(
            (
                # sqkross > 0.01 * sqLen0 * sqLen1,
                s >= 0,
                s <= 1,
                t >= 0,
                t <= 1,
            )
        ).all(axis=2)
        where_hit = np.argwhere(hits)

        # pos = ap0[hits] + s[hits] * ad0[hits]
        if len(where_hit) != 1 and step_a < 1e-10:
            # We're hits are becoming unstable give last best value.
            if ta[2] is not None and tb[2] is not None:
                yield ta[2], tb[2]
            return

        # Calculate the t values for the intersections
        ta_hit = s[hits]
        tb_hit = t[hits]

        for i, hit in enumerate(where_hit):
            # Zoomed min+segment intersected.
            # Fractional guess within intersected segment
            at_guess = ta[0] + (hit[1] + ta_hit[i]) * step_a
            bt_guess = tb[0] + (hit[0] + tb_hit[i]) * step_b

            if depth == enhancements:
                # We've enhanced as best as we can, yield the current + segment t-value to our answer
                yield at_guess, bt_guess
            else:
                yield from self._find_intersections_kross(
                    segment1,
                    segment2,
                    fun1,
                    fun2,
                    ta=(at_guess - step_a / 2, at_guess + step_a / 2, at_guess),
                    tb=(bt_guess - step_b / 2, bt_guess + step_b / 2, bt_guess),
                    samples=enhance_samples,
                    depth=depth + 1,
                    enhancements=enhancements,
                    enhance_samples=enhance_samples,
                )

    def _find_polyline_intersections(self, a, b):
        """
        Find all intersections between complex-array polylines a and b

        @param a:
        @param b:
        @return:
        """
        old_np_seterr = np.seterr(divide="ignore", invalid="ignore")
        try:
            ax1, bx1 = np.meshgrid(np.real(a[:-1]), np.real(b[:-1]))
            ax2, bx2 = np.meshgrid(np.real(a[1:]), np.real(b[1:]))
            ay1, by1 = np.meshgrid(np.imag(a[:-1]), np.imag(b[:-1]))
            ay2, by2 = np.meshgrid(np.imag(a[1:]), np.imag(b[1:]))

            # Note if denom is zero these are parallel lines.
            denom = (by2 - by1) * (ax2 - ax1) - (bx2 - bx1) * (ay2 - ay1)

            ua = ((bx2 - bx1) * (ay1 - by1) - (by2 - by1) * (ax1 - bx1)) / denom
            ub = ((ax2 - ax1) * (ay1 - by1) - (ay2 - ay1) * (ax1 - bx1)) / denom
            hit = np.dstack((0.0 <= ua, ua <= 1.0, 0.0 <= ub, ub <= 1.0)).all(axis=2)
            ax1 = ax1[hit]
            ay1 = ay1[hit]
            x_vals = ax1 + ua[hit] * (ax2[hit] - ax1)
            y_vals = ay1 + ua[hit] * (ay2[hit] - ay1)
            return x_vals + y_vals * 1j
        finally:
            np.seterr(**old_np_seterr)

    def brute_line_intersections(self):
        """
        Brute line intersections finds all the intersections of all the lines in the geomstr with brute force.

        @return: intersection-indexes, position, t-values
        """
        geoms = self.segments[: self.index]
        infos = np.real(geoms[:, 2]).astype(int)
        q = np.where(infos == TYPE_LINE)
        starts = geoms[q][:, 0]
        ends = geoms[q][:, -1]
        lines = np.dstack((starts, ends))[0]
        x, y = np.triu_indices(len(starts), 1)
        j = lines[x]
        k = lines[y]
        a1 = j[:, 0]
        ax1 = np.real(a1)
        ay1 = np.imag(a1)
        b1 = k[:, 0]
        bx1 = np.real(b1)
        by1 = np.imag(b1)
        a2 = j[:, 1]
        ax2 = np.real(a2)
        ay2 = np.imag(a2)
        b2 = k[:, 1]
        bx2 = np.real(b2)
        by2 = np.imag(b2)

        denom = (by2 - by1) * (ax2 - ax1) - (bx2 - bx1) * (ay2 - ay1)
        qa = (bx2 - bx1) * (ay1 - by1) - (by2 - by1) * (ax1 - bx1)
        qb = (ax2 - ax1) * (ay1 - by1) - (ay2 - ay1) * (ax1 - bx1)
        hits = np.dstack(
            (
                denom != 0,  # Cannot be parallel.
                np.sign(denom) == np.sign(qa),  # D and Qa must have same sign.
                np.sign(denom) == np.sign(qb),  # D and Qb must have same sign.
                abs(denom) >= abs(qa),  # D >= Qa (else not between 0 - 1)
                abs(denom) >= abs(qb),  # D >= Qb (else not between 0 - 1)
            )
        )
        hits = hits.all(axis=2)[0]

        where_hits = np.dstack((x[hits], y[hits]))[0]
        ta_hit = qa[hits] / denom[hits]
        tb_hit = qb[hits] / denom[hits]

        x_vals = ax1[hits] + ta_hit * (ax2[hits] - ax1[hits])
        y_vals = ay1[hits] + ta_hit * (ay2[hits] - ay1[hits])
        wh = q[0][where_hits]
        return wh, x_vals + y_vals * 1j, ta_hit, tb_hit

    #######################
    # Geom Transformations
    #######################

    def transform(self, mx, e=None):
        """
        Affine Transformation by an arbitrary matrix.
        @param mx: Matrix to transform by
        @param e: index, line values
        @return:
        """
        if e is not None:
            geoms = self.segments[e]

            geoms[0] = (
                np.real(geoms[0]) * mx.a + np.imag(geoms[0]) * mx.c + 1 * mx.e
            ) + (np.real(geoms[0]) * mx.b + np.imag(geoms[0]) * mx.d + 1 * mx.f) * 1j
            geoms[4] = (
                np.real(geoms[4]) * mx.a + np.imag(geoms[4]) * mx.c + 1 * mx.e
            ) + (np.real(geoms[4]) * mx.b + np.imag(geoms[4]) * mx.d + 1 * mx.f) * 1j

            infos = geoms[2]
            q = np.where(infos.astype(int) & 0b0110)
            geoms = self.segments[q]

            geoms[1] = (
                np.real(geoms[1]) * mx.a + np.imag(geoms[1]) * mx.c + 1 * mx.e
            ) + (np.real(geoms[1]) * mx.b + np.imag(geoms[1]) * mx.d + 1 * mx.f) * 1j
            geoms[3] = (
                np.real(geoms[3]) * mx.a + np.imag(geoms[3]) * mx.c + 1 * mx.e
            ) + (np.real(geoms[3]) * mx.b + np.imag(geoms[3]) * mx.d + 1 * mx.f) * 1j
            return
        segments = self.segments
        index = self.index
        starts = segments[:index, 0]
        reals = starts.real * mx.a + starts.imag * mx.c + 1 * mx.e
        imags = starts.real * mx.b + starts.imag * mx.d + 1 * mx.f
        segments[:index, 0] = reals + 1j * imags
        ends = segments[:index, 4]
        reals = ends.real * mx.a + ends.imag * mx.c + 1 * mx.e
        imags = ends.real * mx.b + ends.imag * mx.d + 1 * mx.f
        segments[:index, 4] = reals + 1j * imags

        infos = segments[:index, 2]
        q = np.where(np.real(infos).astype(int) & 0b0110)

        c0s = segments[q, 1]
        reals = c0s.real * mx.a + c0s.imag * mx.c + 1 * mx.e
        imags = c0s.real * mx.b + c0s.imag * mx.d + 1 * mx.f
        segments[q, 1] = reals + 1j * imags
        c1s = segments[q, 3]
        reals = c1s.real * mx.a + c1s.imag * mx.c + 1 * mx.e
        imags = c1s.real * mx.b + c1s.imag * mx.d + 1 * mx.f
        segments[q, 3] = reals + 1j * imags

    def transform3x3(self, mx, e=None):
        """
        Perspective Transformation by an arbitrary 3x3 matrix.
        @param mx: Matrix to transform by (3x3)
        @param e: index, line values
        @return:
        """
        if e is None:
            i0 = 0
            i1 = self.index
            e = self.segments[i0:i1]

        def value(x, y):
            m = mx.mx
            count = len(x)
            pts = np.vstack((x, y, np.ones(count)))
            result = np.dot(m, pts)
            return result[0] / result[2] + 1j * result[1] / result[2]

        starts = e[..., 0]
        e[..., 0] = value(starts.real, starts.imag)

        ends = e[..., 4]
        e[..., 4] = value(ends.real, ends.imag)

        infos = e[..., 2]
        q = np.where(np.real(infos).astype(int) & 0b0110)[0]

        c0s = e[q, 1]
        e[q, 1] = value(c0s.real, c0s.imag)

        c1s = e[q, 3]
        e[q, 3] = value(c1s.real, c1s.imag)

    def translate(self, dx, dy, e=None):
        """
        Translate the location within the path.

        @param dx: change in x
        @param dy: change in y
        @param e: index, line values
        @return:
        """
        if e is None:
            segments = self.segments
            index = self.index
            segments[:index, 0] += complex(dx, dy)
            segments[:index, 4] += complex(dx, dy)
            infos = segments[:index, 2]
            q = np.where(np.real(infos).astype(int) & 0b0110)
            segments[q, 1] += complex(dx, dy)
            segments[q, 3] += complex(dx, dy)
            return
        geoms = self.segments[e]
        offset = complex(dx, dy)
        geoms[0] += offset
        geoms[4] += offset
        infos = geoms[2]
        q = np.where(infos.astype(int) & 0b0110)
        geoms = self.segments[q]
        geoms[1] += offset
        geoms[3] += offset

    def uscale(self, scale, e=None):
        """
        Uniform scaling operation

        @param scale: uniform scaling factor
        @param e: index, line values
        @return:
        """
        if e is None:
            segments = self.segments
            index = self.index
            segments[:index, 0] *= scale
            segments[:index, 4] *= scale
            infos = segments[:index, 2]
            q = np.where(np.real(infos).astype(int) & 0b0110)
            segments[q, 1] *= scale
            segments[q, 3] *= scale
            return
        geoms = self.segments[e]
        geoms[0] *= scale
        geoms[4] *= scale

        infos = geoms[2]
        q = np.where(infos.astype(int) & 0b0110)
        geoms = self.segments[q]
        geoms[1] *= scale
        geoms[3] *= scale

    def rotate(self, angle, e=None):
        """
        Rotate segments around the origin.
        @param angle: angle in radians
        @param e: index, line values
        @return:
        """
        rotation = complex(math.cos(angle), math.sin(angle))
        self.uscale(rotation, e=e)

    def as_transformed(self, mx):
        g = copy(self)
        g.transform(mx)
        return g

    #######################
    # Arc Functions
    #######################

    def arc_radius(self, e=None, line=None):
        if line is None:
            line = self.segments[e]
        start = line[0]
        center = Geomstr.arc_center(self, line=line)
        return abs(start - center)

    def arc_center(self, e=None, line=None):
        if line is None:
            line = self.segments[e]
        start = line[0]
        control = line[1]
        end = line[4]

        delta_a = control - start
        delta_b = end - control
        ab_mid = (start + control) / 2.0
        bc_mid = (control + end) / 2.0
        if start == end:
            return ab_mid

        if abs(delta_a.real) > 1e-12:
            slope_a = delta_a.imag / delta_a.real
        else:
            slope_a = np.inf

        if abs(delta_b.real) > 1e-12:
            slope_b = delta_b.imag / delta_b.real
        else:
            slope_b = np.inf

        if abs(delta_a.imag) < 1e-12:  # slope_a == 0
            cx = ab_mid.real
            if abs(delta_b.real) < 1e-12:  # slope_b == inf
                return complex(cx, bc_mid.imag)
            if abs(slope_b) > 1e-12:
                return complex(cx, bc_mid.imag + (bc_mid.real - cx) / slope_b)
            return complex(cx, np.inf)
        elif abs(delta_b.imag) < 1e-12:  # slope_b == 0
            cx = bc_mid.real
            if abs(delta_a.imag) < 1e-12:  # slope_a == inf
                return complex(cx, ab_mid.imag)
            return complex(cx, ab_mid.imag + (ab_mid.real - cx) / slope_a)
        elif abs(delta_a.real) < 1e-12:  # slope_a == inf
            cy = ab_mid.imag
            return complex(slope_b * (bc_mid.imag - cy) + bc_mid.real, cy)
        elif abs(delta_b.real) < 1e-12:  # slope_b == inf
            cy = bc_mid.imag
            return complex(slope_a * (ab_mid.imag - cy) + ab_mid.real, cy)
        elif abs(slope_a - slope_b) < 1e-12:
            return ab_mid
        cx = (
            slope_a * slope_b * (ab_mid.imag - bc_mid.imag)
            - slope_a * bc_mid.real
            + slope_b * ab_mid.real
        ) / (slope_b - slope_a)
        cy = ab_mid.imag - (cx - ab_mid.real) / slope_a
        return complex(cx, cy)

    def arc_sweep(self, e=None, line=None, center=None):
        if line is None:
            line = self.segments[e]
        start, control, info, control2, end = line
        if start == end:
            # If start and end are coincident then our sweep is a full cw circle
            return math.tau
        if center is None:
            center = self.arc_center(e)
        start_t = self.angle(center, start)
        end_t = self.angle(center, end)
        sweep = end_t - start_t
        if sweep < 0:
            # sweep is the now the positive value from start to reach end going clockwise.
            sweep += math.tau
        if self.orientation(start, control, end) != "cw":
            # sweep is the negative value from start to reach end going counter-clockwise
            return sweep - math.tau
        return sweep

    def arc_t_at_point(self, point, e=None, line=None, center=None):
        if line is None:
            line = self.segments[e]
        start, control, info, control2, end = line
        if center is None:
            center = self.arc_center(line=line)
        start_t = self.angle(center, start)
        sweep = self.arc_sweep(line=line, center=center)
        angle_at_point = self.angle(center, point) - start_t

        w = np.where(angle_at_point < 0)
        angle_at_point[w] += math.tau  # ranged 0, tau
        t_at_point = angle_at_point / sweep

        return t_at_point

    #######################
    # Point/Endpoint Functions
    #######################

    def convex_hull(self, pts):
        """
        Generate points of the convex hull around the given points.

        If a point refers to a non-point with differing start/end values then
        ~index refers to the endpoint and index refers to the start point.

        Also accepts complex number coordinates, as well as (x,y) coordinate, instead of geom endpoint.

        @param pts:

        @return:
        Uses a fast quickhull implementation found here: https://gist.github.com/marmakoide/549d925fa55b4d24dad9a0dedc33ae11
        Quickhull algorithm: https://en.wikipedia.org/wiki/Quickhull
        """

        def process(S, P, a, b):
            signed_dist = np.cross(S[P] - S[a], S[b] - S[a])
            K = [i for s, i in zip(signed_dist, P) if s > 0 and i != a and i != b]

            if len(K) == 0:
                return (a, b)

            c = max(zip(signed_dist, P))[1]
            return process(S, K, a, c)[:-1] + process(S, K, c, b)

        def quickhull_2d(S: np.ndarray) -> np.ndarray:
            a, b = np.argmin(S[:, 0]), np.argmax(S[:, 0])
            max_index = np.argmax(S[:, 0])
            # max_element = S[max_index]
            return (
                process(S, np.arange(S.shape[0]), a, max_index)[:-1]
                + process(S, np.arange(S.shape[0]), max_index, a)[:-1]
            )

        if len(pts) == 0:
            return
        points = []
        for i in range(len(pts)):
            p = pts[i]
            if p is None or (isinstance(p, complex) and np.isnan(p.real)):
                continue
            if isinstance(p, int):
                if p < 0:
                    p = self.segments[~p][-1]
                else:
                    p = self.segments[p][0]
            if isinstance(p, complex):
                points.append((p.real, p.imag))
            else:
                points.append(p)

        c_points = np.array(points)
        hull = quickhull_2d(c_points)
        if hull:
            res_pts = c_points[np.array(hull)]
            for p in res_pts:
                yield complex(p[0], p[1])

    def _convex_hull_original(self, pts):
        """
        Generate points of the convex hull around the given points.

        If a point refers to a non-point with differing start/end values then
        ~index refers to the endpoint and index refers to the start point.

        Also accepts complex number coordinates, instead of geom endpoint.

        @param pts:
        @return:
        """
        if len(pts) == 0:
            return
        points = []
        for i in range(len(pts)):
            p = pts[i]
            if p is None or np.isnan(p.real):
                continue
            if isinstance(p, int):
                if p < 0:
                    p = self.segments[~p][-1]
                else:
                    p = self.segments[p][0]
            points.append(p)
        points = sorted(set(points), key=lambda p: p.real)
        first_point_on_hull = points[0]
        point_on_hull = first_point_on_hull
        while True:
            yield point_on_hull
            endpoint = point_on_hull
            for t in points:
                if (
                    point_on_hull is endpoint
                    or Geomstr.orientation(None, point_on_hull, t, endpoint) == "ccw"
                ):
                    endpoint = t
            point_on_hull = endpoint
            if first_point_on_hull is point_on_hull:
                break

    def orientation(self, p, q, r):
        """
        Determine the clockwise, linear, or counterclockwise orientation of the given
        points.

        If p, q, r refers to a non-point with differing start/end values then
        ~index refers to the endpoint and index refers to the start point.

        Also accepts complex number coordinates, instead of geom endpoint.
        """
        if isinstance(p, int):
            if p < 0:
                p = self.segments[~p][-1]
            else:
                p = self.segments[p][0]
        if isinstance(q, int):
            if q < 0:
                q = self.segments[~q][-1]
            else:
                q = self.segments[q][0]
        if isinstance(r, int):
            if r < 0:
                r = self.segments[~r][-1]
            else:
                r = self.segments[r][0]
        # I think tats math is wrong, so here's my orientation calculation
        # but that will let multiple unit tests fail
        # val = (q.real - p.real) * (r.imag - p.imag) - (q.imag - p.imag) * (r.real - p.real)

        val = (q.imag - p.imag) * (r.real - q.real) - (q.real - p.real) * (
            r.imag - q.imag
        )
        if val == 0:
            return "linear"
        elif val > 0:
            return "ccw"
        else:
            return "cw"

    def polar(self, p, angle, r):
        """
        polar position from p at angle and distance r.

        If p refers to a non-point with differing start/end values then ~index
        refers to the endpoint and index refers to the start point.

        Also accepts complex number coordinates, instead of geom endpoint.

        @param p:
        @param angle:
        @param r:
        @return:
        """
        if isinstance(p, int):
            if p < 0:
                p = self.segments[~p][-1]
            else:
                p = self.segments[p][0]
        dx = math.cos(angle) * r
        dy = math.sin(angle) * r
        return p + complex(dx, dy)

    def reflected(self, p1, p2):
        """
        p1 reflected across p2

        If p1 or p2 refers to a non-point with differing start/end values then
        ~index refers to the endpoint and index refers to the start point.

        Also accepts complex number coordinates, instead of geom endpoint.

        @param p1:
        @param p2:
        @return:
        """
        if isinstance(p1, int):
            if p1 < 0:
                p1 = self.segments[~p1][-1]
            else:
                p1 = self.segments[p1][0]
        if isinstance(p2, int):
            if p2 < 0:
                p2 = self.segments[~p2][-1]
            else:
                p2 = self.segments[p2][0]
        return p2 + (p2 - p1)

    def angle(self, p1, p2):
        """
        Angle from p1 to p2

        If p1 or p2 refers to a non-point with differing start/end values then
        ~index refers to the endpoint and index refers to the start point.

        Also accepts complex number coordinates, instead of geom endpoint.

        @param p1:
        @param p2:
        @return:
        """
        if isinstance(p1, int):
            if p1 < 0:
                p1 = self.segments[~p1][-1]
            else:
                p1 = self.segments[p1][0]
        if isinstance(p2, int):
            if p2 < 0:
                p2 = self.segments[~p2][-1]
            else:
                p2 = self.segments[p2][0]
        d = p2 - p1
        return np.arctan2(d.imag, d.real)

    def towards(self, p1, p2, amount):
        """
        Position from p1 towards p2 by amount.

        If p1 or p2 refers to a non-point with differing start/end values then
        ~index refers to the endpoint and index refers to the start point.

        Also accepts complex number coordinates, instead of geom endpoint.

        @param p1:
        @param p2:
        @param amount: value (numpy array accepted)
        @return:
        """
        if isinstance(p1, int):
            if p1 < 0:
                p1 = self.segments[~p1][-1]
            else:
                p1 = self.segments[p1][0]
        if isinstance(p2, int):
            if p2 < 0:
                p2 = self.segments[~p2][-1]
            else:
                p2 = self.segments[p2][0]
        return amount * (p2 - p1) + p1

    def distance(self, p1, p2):
        """
        Distance between points.
        If p1 or p2 refers to a non-point with differing start/end values then
        ~index refers to the endpoint and index refers to the start point.

        Also accepts complex number coordinates, instead of geom endpoint.

        @param p1:
        @param p2:
        @return:
        """
        if isinstance(p1, int):
            if p1 < 0:
                p1 = self.segments[~p1][-1]
            else:
                p1 = self.segments[p1][0]
        if isinstance(p2, int):
            if p2 < 0:
                p2 = self.segments[~p2][-1]
            else:
                p2 = self.segments[p2][0]
        return abs(p1 - p2)

    def near(self, p, distance):
        """
        Find the points in the geometry which are within distance units of p.

        @param p:
        @param distance:
        @return:
        """
        geoms = self.segments[: self.index]
        infos = geoms[:, 2]
        a = np.real(infos).astype(int) & 0b1000 != 0
        b = np.real(infos).astype(int) & 0b0100 != 0
        c = np.real(infos).astype(int) | 0b1111 == 0  # False
        d = np.real(infos).astype(int) & 0b0010 != 0
        e = np.real(infos).astype(int) & 0b0001 != 0
        v = np.dstack((a, b, c, d, e))[0]
        q = abs(geoms - p) <= distance
        return np.argwhere(q & v)

    #######################
    # Line-Like Functions
    #######################

    def slope(self, e):
        """
        Slope of line between start and end points.

        @param e:
        @return:
        """
        line = self.segments[e]
        if len(line.shape) == 2:
            a = line[:, 0]
            b = line[:, -1]
        else:
            a = line[0]
            b = line[-1]
        old_np_seterr = np.seterr(invalid="ignore", divide="ignore")
        try:
            m = (b.imag - a.imag) / (b.real - a.real)
        finally:
            np.seterr(**old_np_seterr)
        return m

    def y_at_axis(self, e):
        """
        y_intercept of the lines (e) at x-axis (x=0)

        @param e:
        @return:
        """
        line = self.segments[e]
        if len(line.shape) == 2:
            a = line[:, 0]
            b = line[:, -1]
        else:
            a = line[0]
            b = line[-1]
        old_np_seterr = np.seterr(invalid="ignore", divide="ignore")
        try:
            im = (b.imag - a.imag) / (b.real - a.real)
            return a.imag - (im * a.real)
        finally:
            np.seterr(**old_np_seterr)

    def endpoint_min_y(self, e):
        """
        returns which endpoint has a larger value for y.

        @param e:
        @return:
        """
        line = self.segments[e]
        a = line[0]
        b = line[-1]
        if a.imag < b.imag:
            return a
        else:
            return b

    def endpoint_max_y(self, e):
        """
        returns which endpoint has a smaller value for y.

        @param e:
        @return:
        """
        line = self.segments[e]
        a = line[0]
        b = line[-1]
        if a.imag > b.imag:
            return a
        else:
            return b

    def endpoint_min_x(self, e):
        """
        returns which endpoint has a larger value for x.

        @param e:
        @return:
        """
        line = self.segments[e]
        a = line[0]
        b = line[-1]
        if a.real < b.real:
            return a
        else:
            return b

    def endpoint_max_x(self, e):
        """
        returns which endpoint has a smaller value for x.

        @param e:
        @return:
        """
        line = self.segments[e]
        a = line[0]
        b = line[-1]
        if a.real > b.real:
            return a
        else:
            return b

    def x_intercept(self, e, y, default=np.nan):
        """
        Gives the x_intercept of a line at a specific value of y.

        @param e: Segment line numbers to solve.
        @param y: y value at which to find corresponding x value.
        @param default: default value if answer is otherwise undefined.
        @return:
        """
        line = self.segments[e]
        a = line[..., 0]
        b = line[..., -1]
        old_np_seterr = np.seterr(invalid="ignore", divide="ignore")
        try:
            # If horizontal slope is undefined. But, all x-ints are at x since x0=x1
            m = (b.imag - a.imag) / (b.real - a.real)
            y0 = a.imag - (m * a.real)
            pts = np.where(~np.isinf(m), (y - y0) / m, np.real(a))
            pts[m == 0] = default
            return pts
        finally:
            np.seterr(**old_np_seterr)

    def y_intercept(self, e, x, default=np.nan):
        """
        Gives the y_intercept of a line at a specific value of x, if undefined returns default.

        @param e: Segment line numbers to solve.
        @param x: x value at which to find corresponding y values.
        @param default: default value if answer is otherwise undefined.
        @return:
        """
        line = self.segments[e]
        a = line[..., 0]
        b = line[..., -1]
        old_np_seterr = np.seterr(invalid="ignore", divide="ignore")
        try:
            # If vertical slope is undefined. But, all y-ints are at y since y0=y1
            m = (b.real - a.real) / (b.imag - a.imag)
            x0 = a.real - (m * a.imag)
            if len(x0.shape) >= 2:
                x = np.reshape(np.repeat(x, x0.shape[1]), x0.shape)
                default = np.reshape(np.repeat(default, x0.shape[1]), x0.shape)
            pts = np.where(~np.isinf(m), (x - x0) / m, np.imag(a))
            pts = np.where(m == 0, default, pts)
            # pts[m == 0] = default
            return pts
        finally:
            np.seterr(**old_np_seterr)

    #######################
    # Batch Processing Helpers for equal distance interpolation optimization
    #######################

    @staticmethod
    def batch_equal_distance_interpolation(
        segments, segment_types, distance, expand_lines=False
    ):
        """
        Optimized batch processing for equal distance interpolation.

        This function processes multiple segments with shared distance calculation
        and optimized memory usage. Now handles arcs, lines, quads, and cubics.

        Args:
            segments: numpy array of Geomstr segments
            segment_types: numpy array of segment type values
            distance: target distance between interpolated points
            expand_lines: whether to expand lines with full interpolation

        Returns:
            list of interpolated points, or None if optimization fails
        """
        try:
            # No longer fall back for arcs - we now handle them optimally

            all_points = []

            # Pre-allocate reusable arrays for better memory efficiency
            t_array = np.linspace(0, 1, 1000)  # Reuse across segments

            # Cache type constants (use values directly to avoid circular import)
            TYPE_LINE_VAL = 41
            TYPE_QUAD_VAL = 63
            TYPE_CUBIC_VAL = 79
            TYPE_END_VAL = 128
            META_TYPES_SET = {
                0,
                159,
                112,
                160,
                191,
            }  # TYPE_NOP, TYPE_FUNCTION, TYPE_VERTEX, TYPE_UNTIL, TYPE_CALL

            at_start = True
            end = None

            for i, seg in enumerate(segments):
                seg_type = segment_types[i]

                # Skip meta types (matching original logic)
                if seg_type in META_TYPES_SET:
                    continue

                start = seg[0]
                if end != start and not at_start:
                    # Path break - yield None marker
                    all_points.append(None)
                    at_start = True

                end = seg[4]
                if at_start:
                    if seg_type == TYPE_END_VAL:
                        # End segments, flag new start but should not be returned.
                        continue
                    all_points.append(start)
                    at_start = False

                if seg_type == TYPE_END_VAL:
                    at_start = True
                    continue
                elif seg_type == TYPE_LINE_VAL:
                    if expand_lines:
                        points = Geomstr._batch_line_equal_distance_expanded(
                            seg, distance, t_array
                        )
                        all_points.extend(points)
                    # For regular lines, don't add intermediate points
                elif seg_type == TYPE_QUAD_VAL:
                    points = Geomstr._batch_quad_equal_distance(seg, distance, t_array)
                    all_points.extend(points)
                elif seg_type == TYPE_CUBIC_VAL:
                    points = Geomstr._batch_cubic_equal_distance(seg, distance, t_array)
                    all_points.extend(points)
                elif seg_type == 95:  # TYPE_ARC
                    points = Geomstr._batch_arc_equal_distance(seg, distance, t_array)
                    all_points.extend(points)
                # Now we handle all common geometry types optimally

                # Always add end point
                all_points.append(end)

            return all_points

        except Exception as e:
            # Fallback on any error
            log_message(
                f"Error in batch equal distance calculation: {e} flagging as fallback"
            )
            return None

    @staticmethod
    def _batch_line_equal_distance_expanded(segment, distance, t_array):
        """Optimized equal distance interpolation for lines with expansion."""
        start, _, _, _, end = segment

        # Calculate total length directly for lines
        total_length = abs(end - start)
        if total_length <= distance:
            return []  # Just start and end, which are handled separately

        # Calculate number of intermediate points needed (matching original logic)
        num_intervals = int(np.ceil(total_length / distance))
        if num_intervals <= 1:
            return []

        # Use endpoint=False and [1:] to match original logic
        dist_values = np.linspace(0, total_length, num_intervals, endpoint=False)[1:]
        t_values = dist_values / total_length
        points = start + t_values * (end - start)
        return points.tolist()

    @staticmethod
    def _shared_curve_equal_distance(position_func, segment, distance, t_array):
        """Shared logic for curve equal distance interpolation."""
        # Calculate positions along curve using pre-allocated t_array
        pts = position_func(segment, t_array)

        # Vectorized distance calculation
        distances = np.abs(pts[:-1] - pts[1:])
        distances = np.cumsum(distances)
        max_distance = distances[-1]

        if max_distance <= distance:
            return []  # Start and end handled separately

        # Find equal distance points using vectorized operations
        num_intervals = int(np.ceil(max_distance / distance))
        if num_intervals <= 1:
            return []

        dist_values = np.linspace(0, max_distance, num_intervals + 1)[
            1:-1
        ]  # Exclude start/end
        near_t = np.searchsorted(distances, dist_values, side="right")

        return pts[near_t].tolist()

    @staticmethod
    def _shared_curve_equal_distance_batch(position_func, segment, distance, t_array):
        """Shared logic for curve equal distance interpolation."""
        # Calculate positions along curve using pre-allocated t_array
        pts = position_func(segment, t_array)

        # Vectorized distance calculation
        distances = np.abs(pts[:-1] - pts[1:])
        distances = np.cumsum(distances)
        max_distance = distances[-1]

        if max_distance <= distance:
            return []  # Start and end handled separately

        # Find equal distance points using vectorized operations (matching original logic)
        num_intervals = int(np.ceil(max_distance / distance))
        if num_intervals <= 1:
            return []

        # Use endpoint=False and [1:] to match original logic
        dist_values = np.linspace(0, max_distance, num_intervals, endpoint=False)[1:]
        near_t = np.searchsorted(distances, dist_values, side="right")

        return pts[near_t].tolist()

    @staticmethod
    def _quad_position_batch(segment, t_array):
        """Calculate positions along a quadratic curve."""
        start, control, _, _, end = (
            segment[0],
            segment[1],
            segment[2],
            segment[3],
            segment[4],
        )
        # Quadratic Bezier: (1-t)²P₀ + 2t(1-t)P₁ + t²P₂
        t_comp = 1 - t_array
        return (
            t_comp * t_comp * start
            + 2 * t_array * t_comp * control
            + t_array * t_array * end
        )

    @staticmethod
    def _cubic_position_batch(segment, t_array):
        """Calculate positions along a cubic curve."""
        start, control1, control2, end = segment[0], segment[1], segment[3], segment[4]
        # Cubic Bezier: (1-t)³P₀ + 3t(1-t)²P₁ + 3t²(1-t)P₂ + t³P₃
        t_comp = 1 - t_array
        t2 = t_array * t_array
        t_comp2 = t_comp * t_comp
        return (
            t_comp2 * t_comp * start
            + 3 * t_array * t_comp2 * control1
            + 3 * t2 * t_comp * control2
            + t2 * t_array * end
        )

    @staticmethod
    def _arc_position_batch(segment, t_array):
        """Calculate positions along an arc."""
        start, control, end = segment[0], segment[1], segment[4]
        # Arc interpolation using start/end points and control parameters
        # This is a simplified arc calculation - the actual implementation
        # would depend on the arc representation in the segment format
        center = (start + end) / 2
        radius = abs(control - center)

        # Calculate arc angles
        start_angle = np.angle(start - center)
        end_angle = np.angle(end - center)

        # Handle angle wrapping
        if end_angle < start_angle:
            end_angle += 2 * np.pi

        angles = start_angle + t_array * (end_angle - start_angle)
        return center + radius * np.exp(1j * angles)

    @staticmethod
    def _batch_quad_equal_distance(segment, distance, t_array):
        """Optimized equal distance interpolation for quads."""
        return Geomstr._shared_curve_equal_distance_batch(
            Geomstr._quad_position_batch, segment, distance, t_array
        )

    @staticmethod
    def _batch_cubic_equal_distance(segment, distance, t_array):
        """Optimized equal distance interpolation for cubics."""
        return Geomstr._shared_curve_equal_distance_batch(
            Geomstr._cubic_position_batch, segment, distance, t_array
        )

    @staticmethod
    def _batch_arc_equal_distance(segment, distance, t_array):
        """Optimized equal distance interpolation for arcs."""
        return Geomstr._shared_curve_equal_distance_batch(
            Geomstr._arc_position_batch, segment, distance, t_array
        )

    #######################
    # Batch Processing Helpers for SVG optimization
    #######################

    @staticmethod
    def batch_svg_optimized(path_segments, estimated_capacity):
        """
        Optimized batch processing for SVG path conversion using vectorized operations.

        This function processes SVG path segments to Geomstr conversion with optimizations:
        1. Type-based dispatch optimization
        2. Memory pre-allocation
        3. Reduced isinstance() call overhead
        4. Optimized coordinate extraction

        Args:
            path_segments: list of SVG path segments
            estimated_capacity: estimated number of resulting Geomstr segments

        Returns:
            Geomstr object with converted segments, or None if optimization fails
        """
        try:
            obj = Geomstr()

            if not path_segments:
                return obj

            # Pre-allocate capacity to reduce memory reallocation overhead
            obj._ensure_capacity(estimated_capacity)

            # Cache segment type references for faster comparison
            Move_type = Move
            Line_type = Line
            Close_type = Close
            QuadraticBezier_type = QuadraticBezier
            CubicBezier_type = CubicBezier
            Arc_type = Arc

            last_point = None

            # Process segments with optimized type checking
            for seg in path_segments:
                seg_type = type(seg)

                if seg_type is Move_type:
                    # Handle move with subpath break logic
                    if (
                        last_point is not None
                        and last_point.x == seg.end.x
                        and last_point.y == seg.end.y
                    ):
                        obj.end()

                elif seg_type in (Line_type, Close_type):
                    if seg.start is not None and seg.end is not None:
                        obj.line(complex(seg.start), complex(seg.end))

                elif seg_type is QuadraticBezier_type:
                    if (
                        seg.start is not None
                        and seg.end is not None
                        and seg.control is not None
                    ):
                        obj.quad(
                            complex(seg.start), complex(seg.control), complex(seg.end)
                        )

                elif seg_type is CubicBezier_type:
                    if (
                        seg.start is not None
                        and seg.end is not None
                        and seg.control1 is not None
                        and seg.control2 is not None
                    ):
                        obj.cubic(
                            complex(seg.start),
                            complex(seg.control1),
                            complex(seg.control2),
                            complex(seg.end),
                        )

                elif seg_type is Arc_type:
                    if seg.start is not None and seg.end is not None:
                        if seg.is_circular():
                            obj.arc(
                                complex(seg.start),
                                complex(seg.point(0.5)),
                                complex(seg.end),
                            )
                        else:
                            # Optimized arc subdivision
                            quads = seg.as_quad_curves(4)
                            for q in quads:
                                obj.quad(
                                    complex(q.start), complex(q.control), complex(q.end)
                                )

                last_point = seg.end

            return obj

        except Exception as e:
            # Fallback on any error
            log_message(f"Error in svg calculation: {e} flagging as fallback")
            return None

    @staticmethod
    def batch_extract_svg_coordinates(path_segments):
        """
        Extract coordinates from SVG segments using optimized batch processing.

        Args:
            path_segments: list of SVG path segments

        Returns:
            numpy array of complex coordinates, or None if extraction fails
        """
        try:
            coords = []

            # Batch extract coordinates with minimal attribute access
            for seg in path_segments:
                if hasattr(seg, "start") and seg.start is not None:
                    coords.append((seg.start.x, seg.start.y))
                if hasattr(seg, "end") and seg.end is not None:
                    coords.append((seg.end.x, seg.end.y))
                if hasattr(seg, "control") and seg.control is not None:
                    coords.append((seg.control.x, seg.control.y))
                if hasattr(seg, "control1") and seg.control1 is not None:
                    coords.append((seg.control1.x, seg.control1.y))
                if hasattr(seg, "control2") and seg.control2 is not None:
                    coords.append((seg.control2.x, seg.control2.y))

            # Vectorized complex number creation
            if coords:
                coord_array = np.array(coords)
                return coord_array[:, 0] + 1j * coord_array[:, 1]

            return np.array([], dtype=complex)

        except Exception as e:
            log_message(
                f"Error in batch_extract_svg_coordinates: {e} flagging as fallback"
            )
            # Fallback to original implementation if extraction fails
            return None

    #######################
    # Batch Processing Helpers for as_path optimization
    #######################

    @staticmethod
    def batch_as_path_optimized(segments, segment_count):
        """
        Optimized batch processing for as_path conversion using vectorized operations.

        This function processes Geomstr segments to SVG Path conversion with optimizations:
        1. Vectorized segment type extraction
        2. Reduced conditional branching
        3. Optimized path state management

        Args:
            segments: numpy array of Geomstr segments
            segment_count: number of segments to process

        Returns:
            Path object with converted segments
        """
        try:
            if segment_count == 0:
                return Path()

            # Vectorized segment type extraction - major optimization
            segment_types = np.real(segments[:segment_count, 2]).astype(int) & 0xFF

            # Pre-allocate lists for batch operations
            path = Path()
            _open = True

            # Cache frequently used type constants to avoid repeated lookups
            TYPE_END_VAL = TYPE_END & 0xFF
            TYPE_LINE_VAL = TYPE_LINE & 0xFF
            TYPE_QUAD_VAL = TYPE_QUAD & 0xFF
            TYPE_CUBIC_VAL = TYPE_CUBIC & 0xFF
            TYPE_ARC_VAL = TYPE_ARC & 0xFF
            TYPE_POINT_VAL = TYPE_POINT & 0xFF

            # Process segments with optimized branching
            for i in range(segment_count):
                seg = segments[i]
                s, c0, info, c1, e = seg
                segtype = segment_types[i]

                if segtype == TYPE_END_VAL:
                    _open = True
                    continue

                # Optimized path state management
                if _open or len(path) == 0 or path.current_point != s:
                    path.move(s)
                    _open = False

                # Optimized conditional dispatch using early returns
                if segtype == TYPE_LINE_VAL:
                    path.line(e)
                elif segtype == TYPE_QUAD_VAL:
                    path.quad(c0, e)
                elif segtype == TYPE_CUBIC_VAL:
                    path.cubic(c0, c1, e)
                elif segtype == TYPE_ARC_VAL:
                    path.append(Arc(start=s, control=c0, end=e))
                elif segtype == TYPE_POINT_VAL:
                    path.move(s)
                    path.closed()

            return path

        except Exception as e:
            # Fallback to original implementation if batch processing fails
            log_message(f"Error in batch_as_path_optimized: {e} flagging as fallback")
            # Original implementation as fallback
            return None

    #######################
    # Geometry Window Functions
    #######################

    def as_path(self):
        # Try optimized batch processing first for better performance
        if self.index > 10:  # Use optimization for larger geometries
            try:
                optimized_path = self.batch_as_path_optimized(self.segments, self.index)
                if optimized_path is not None:
                    return optimized_path
            except Exception as e:
                log_message(
                    f"Exception in batch_as_path_optimized fallback in as_path: {e}"
                )
                # Fall back to original implementation

        # Original implementation as fallback
        _open = True
        path = Path()
        for p in self.segments[: self.index]:
            s, c0, i, c1, e = p
            segtype = self._segtype(p)
            if segtype == TYPE_END:
                _open = True
                continue

            if _open or len(path) == 0 or path.current_point != s:
                path.move(s)
                _open = False
            if segtype == TYPE_LINE:
                path.line(e)
            elif segtype == TYPE_QUAD:
                path.quad(c0, e)
            elif segtype == TYPE_CUBIC:
                path.cubic(c0, c1, e)
            elif segtype == TYPE_ARC:
                path.append(Arc(start=s, control=c0, end=e))
                # path.arc(start=s, control=c0, end=e)
            elif segtype == TYPE_POINT:
                path.move(s)
                path.closed()
        return path

    # def as_contiguous_org(self):
    #     segments = self.segments
    #     index = self.index
    #     # infos = segments[:index, 2]
    #
    #     original = self.index
    #     indexes0 = np.arange(0, original - 1)
    #     indexes1 = indexes0 + 1
    #
    #     pen_ups = segments[indexes0, -1]
    #     pen_downs = segments[indexes1, 0]
    #
    #     q = np.where(pen_ups != pen_downs)[0]
    #     last = 0
    #     for m in q:
    #         if m != last:
    #             yield Geomstr(self.segments[last:m+1])
    #         last = m + 1
    #     if last != self.index:
    #         yield Geomstr(self.segments[last: self.index])

    def as_contiguous(self):
        """
        Generate individual subpaths of contiguous segments
        Attention: this will not yield meta segments, like TYPE_NOP and others

        @return:
        """
        new_segments = []
        for idx, seg in enumerate(self.segments[: self.index]):
            segtype = self._segtype(seg)
            if segtype in META_TYPES:
                # Skip meta segments
                continue
            if segtype == TYPE_END:
                if len(new_segments) > 0:
                    yield Geomstr(new_segments)
                new_segments.clear()
            else:
                if len(new_segments) == 0:
                    new_segments.append(seg)
                elif seg[0] != new_segments[-1][-1]:
                    # If the start of the current segment is not the end of the last segment
                    yield Geomstr(new_segments)
                    new_segments.clear()
                    new_segments.append(seg)
                else:
                    # If the start of the current segment is the end of the last segment
                    new_segments.append(seg)
        if len(new_segments) > 0:
            # If there are still segments left, yield them
            yield Geomstr(new_segments)

    def ensure_proper_subpaths(self):
        """
        Will look at interrupted segments that don't have an 'end' between them
        and inserts one if necessary
        """
        idx = 1
        while idx < self.index:
            seg1 = self.segments[idx]
            segtype1 = self._segtype(seg1)
            seg2 = self.segments[idx - 1]
            segtype2 = self._segtype(seg2)
            if segtype1 in META_TYPES or segtype2 in META_TYPES:
                continue
            if segtype1 != TYPE_END and segtype2 != TYPE_END and seg1[0] != seg2[-1]:
                # This is a non-contiguous segment
                end_segment = (
                    np.nan,
                    np.nan,
                    complex(TYPE_END, 0),
                    np.nan,
                    np.nan,
                )
                # log_message (f"inserted an end at #{idx}")
                self.insert(idx, end_segment)
            idx += 1
        # And at last: we don't need an TYPE_END as very last segment
        if self.index:
            seg1 = self.segments[self.index - 1]
            if self._segtype(seg1) == TYPE_END:
                self.index -= 1

    def as_subpaths(self):
        """
        Generate individual subpaths.

        @return:
        """
        types = self.segments[: self.index, 2]
        q = np.where(types.real == TYPE_END)[0]
        last = 0
        for m in q:
            if m != last:
                yield Geomstr(self.segments[last:m])
            last = m + 1
        if last != self.index:
            yield Geomstr(self.segments[last : self.index])

    def render(self, buffer=10, scale=1):
        sb = Scanbeam(self)
        nx, ny, mx, my = self.bbox()
        px, py = np.mgrid[
            nx - buffer : mx + buffer : scale, ny - buffer : my + buffer : scale
        ]
        ppx = px + 1j * py
        pxs = ppx.ravel()
        data = sb.points_in_polygon(pxs)

        from PIL import Image

        size = ppx.shape[::-1]
        databytes = np.packbits(data)
        return Image.frombytes(mode="1", size=size, data=databytes)

    def draw(self, draw, offset_x, offset_y):
        """
        Though not a requirement, this draws with the given ImageDraw api found in Pillow.

        Currently only works with lines.
        @param draw: draw object
        @param offset_x: x offset
        @param offset_y: y offset
        @return:
        """
        types = self.segments[: self.index, 2]
        q = np.where(types.real == TYPE_LINE)
        for line in self.segments[q]:
            start, control1, info, control2, end = line
            draw.line(
                (
                    int(start.real) - offset_x,
                    int(start.imag) - offset_y,
                    int(end.real) - offset_x,
                    int(end.imag) - offset_y,
                ),
                fill="black",
            )

    @staticmethod
    def line_intersect(x1, y1, x2, y2, x3, y3, x4, y4):
        denom = (y4 - y3) * (x2 - x1) - (x4 - x3) * (y2 - y1)
        if denom == 0:
            return None  # Parallel.
        ua = ((x4 - x3) * (y1 - y3) - (y4 - y3) * (x1 - x3)) / denom
        ub = ((x2 - x1) * (y1 - y3) - (y2 - y1) * (x1 - x3)) / denom
        if 0.0 <= ua <= 1.0 and 0.0 <= ub <= 1.0:
            return (x1 + ua * (x2 - x1)), (y1 + ua * (y2 - y1))
        return None

    def simplify(self, tolerance=25, inplace=False):
        """
        Simplifies polyline sections of a geomstr by applying the Ramer-Douglas-Peucker algorithm.
        https://en.wikipedia.org/wiki/Ramer%E2%80%93Douglas%E2%80%93Peucker_algorithm

        Tolerance is the maximum distance a point might have from a line to still be considered
        collinear.
        - a value of about 25 would reduce the effective resolution to about 1/1000 mm
        - a value of 65 to about 1 mil = 1/1000 inch
        """

        def _compute_distances(points, start, end):
            """Compute the distances between all points and the line defined by start and end.

            :param points: Points to compute distance for.
            :param start: Starting point of the line
            :param end: End point of the line

            :return: Points distance to the line.
            """
            line = end - start
            line_length = np.linalg.norm(line)
            if line_length == 0:
                return np.linalg.norm(points - start, axis=-1)
            if line.size == 2:
                return abs(np.cross(line, start - points)) / line_length  # 2D case
            return (
                abs(np.linalg.norm(np.cross(line, start - points), axis=-1))
                / line_length
            )  # 3D case

        def _mask(points, epsilon: float):
            stack = [[0, len(points) - 1]]
            indices = np.ones(len(points), dtype=bool)

            while stack:
                start_index, last_index = stack.pop()

                local_points = points[indices][start_index + 1 : last_index]
                if len(local_points) == 0:
                    continue
                distances = _compute_distances(
                    local_points, points[start_index], points[last_index]
                )
                dist_max = max(distances)
                index_max = start_index + 1 + np.argmax(distances)

                if dist_max > epsilon:
                    stack.append([start_index, index_max])
                    stack.append([index_max, last_index])
                else:
                    indices[start_index + 1 : last_index] = False
            return indices

        def _rdp(points, epsilon: float):
            mask = _mask(points, epsilon)
            return points[mask]

        geoms = self.segments[: self.index]
        infos = np.real(geoms[:, 2]).astype(int)
        q = infos == TYPE_LINE
        a = np.pad(q, (0, 1), constant_values=False)
        b = np.pad(q, (1, 0), constant_values=False)
        starts = a & ~b
        ends = ~a & b
        start_pos = np.nonzero(starts)[0]
        end_pos = np.nonzero(ends)[0]
        if inplace:
            newgeometry = self
        else:
            newgeometry = Geomstr(self)
        for s, e in zip(reversed(start_pos), reversed(end_pos)):
            replace = Geomstr()
            for to_simplify, settings in self.as_contiguous_segments(s, e):
                points = [
                    (x, y) for x, y in zip(np.real(to_simplify), np.imag(to_simplify))
                ]
                simplified = _rdp(np.array(points), tolerance)
                c_simp = simplified[:, 0] + simplified[:, 1] * 1j
                replace.append(Geomstr.lines(c_simp, settings=settings))
            newsegs = replace.segments[: replace.index]
            newgeometry.replace(s, e - 1, newsegs)
        return newgeometry

    #######################
    # Global Functions
    #######################

    def raw_length(self):
        """
        Determines the raw length of the geoms. Where length is taken as the distance
        from start to end (ignoring any curving), real length could be greater than this
        but never less.

        @return:
        """
        segments = self.segments
        index = self.index
        infos = segments[:index, 2]
        q = np.where(np.real(infos).astype(int) & 0b1001)
        pen_downs = segments[q, 0]
        pen_ups = segments[q, -1]
        return np.sum(np.abs(pen_ups - pen_downs))

    def travel_distance(self):
        """
        Calculate the total travel distance for this geomstr.
        @return: distance in units for the travel
        """
        segments = self.segments
        index = self.index
        infos = segments[:index, 2]
        q = np.where(np.real(infos).astype(int) & 0b1001)
        valid_segments = segments[q]

        indexes0 = np.arange(0, len(valid_segments) - 1)
        indexes1 = indexes0 + 1
        pen_ups = valid_segments[indexes0, -1]
        pen_downs = valid_segments[indexes1, 0]
        return np.sum(np.abs(pen_ups - pen_downs))

    def remove_0_length(self):
        """
        Determines the raw length of the geoms, drops any segments which are 0 distance.

        @return:
        """
        segments = self.segments
        index = self.index
        infos = segments[:index, 2]
        pen_downs = segments[:index, 0]
        pen_ups = segments[:index, -1]
        v = np.dstack(
            ((np.real(infos).astype(int) & 0b1001), np.abs(pen_ups - pen_downs) == 0)
        ).all(axis=2)[0]
        w = np.argwhere(~v)[..., 0]
        self.segments = self.segments[w, :]
        self.index = len(self.segments)

    def greedy_distance(self, pt: complex = 0j, flips=True):
        """
        Perform greedy optimization to minimize travel distances.

        @return:
        """
        infos = self.segments[: self.index, 2]
        q = np.where(np.real(infos).astype(int) & 0b1001)[0]
        for mid in range(len(q)):
            idxs = q[mid:]
            p1 = idxs[0]
            pen_downs = self.segments[idxs, 0]
            down_dists = np.abs(pen_downs - pt)
            down_distance = np.argmin(down_dists)
            if not flips:
                # Flipping is not allowed.
                if down_distance == 0:
                    continue
                p2 = idxs[down_distance]
                c = copy(self.segments[p2])
                self.segments[p2] = self.segments[p1]
                self.segments[p1] = c
                pt = c[-1]
                continue
            pen_ups = self.segments[idxs, -1]
            up_dists = np.abs(pen_ups - pt)
            up_distance = np.argmin(up_dists)
            if down_dists[down_distance] <= up_dists[up_distance]:
                if down_distance == 0:
                    continue
                p2 = idxs[down_distance]
                c = copy(self.segments[p2])
            else:
                if up_distance == 0:
                    self.segments[p1] = self.segments[p1, ::-1]
                    continue
                p2 = idxs[up_distance]
                c = copy(self.segments[p2, ::-1])
            self.segments[p2] = self.segments[p1]
            self.segments[p1] = c
            pt = c[-1]

    def two_opt_distance(
        self, max_passes=None, chunk=0, auto_stop_threshold=None, feedback=None
    ):
        """
        Perform two-opt optimization to minimize travel distances.
        OPTIMIZED: Vectorized inner loop for significant performance gains.

        @param max_passes: Max number of passes to attempt
        @param chunk: Chunk check value
        @param auto_stop_threshold percentage value of needed gain in every pass
        @return:
        """
        self._trim()
        segments = self.segments
        max_index = self.index

        min_value = -1e-10
        current_pass = 0

        indexes0 = np.arange(0, max_index - 1)
        indexes1 = indexes0 + 1

        improved = True
        first_travel = self.travel_distance()
        last_travel = first_travel
        threshold_value = (
            None
            if auto_stop_threshold is None
            else auto_stop_threshold / 100.0 * last_travel
        )
        while improved:
            improved = False

            # Optimize first segment check
            first = segments[0][0]
            pen_ups = segments[indexes0, -1]
            pen_downs = segments[indexes1, 0]

            delta = np.abs(first - pen_downs) - np.abs(pen_ups - pen_downs)
            index = int(np.argmin(delta))
            if delta[index] < min_value:
                segments[: index + 1] = np.flip(
                    segments[: index + 1], (0, 1)
                )  # top to bottom, and right to left flips.
                improved = True

            # OPTIMIZED: Vectorized middle segment optimization
            if chunk:
                # Process in chunks for memory efficiency
                for mid in range(1, max_index - 1):
                    mid_max = min(max_index - 1, mid + chunk)
                    idxs = indexes0[mid:mid_max]
                    if len(idxs) == 0:
                        continue

                    mid_source = segments[mid - 1, -1]
                    mid_dest = segments[mid, 0]
                    pen_ups = segments[idxs, -1]
                    pen_downs = segments[idxs + 1, 0]
                    delta = (
                        np.abs(mid_source - pen_ups)
                        + np.abs(mid_dest - pen_downs)
                        - np.abs(pen_ups - pen_downs)
                        - np.abs(mid_source - mid_dest)
                    )
                    index = int(np.argmin(delta))
                    if delta[index] < min_value:
                        segments[mid : mid + index + 1] = np.flip(
                            segments[mid : mid + index + 1], (0, 1)
                        )
                        improved = True
            else:
                # Full vectorization when no chunking
                if max_index > 2:
                    # Pre-compute all mid positions at once
                    mid_range = np.arange(1, max_index - 1)

                    # Vectorized computation for all mid positions
                    mid_sources = segments[mid_range - 1, -1]  # All mid-1 endpoints
                    mid_dests = segments[mid_range, 0]  # All mid startpoints

                    # For each mid, we need to check all possible end positions
                    # This creates a 2D computation but it's still more efficient
                    best_improvement = min_value
                    best_mid = -1
                    best_end = -1

                    for i, mid in enumerate(mid_range):
                        end_range = np.arange(
                            mid, min(max_index - 1, mid + 100)
                        )  # Limit range for performance
                        if len(end_range) == 0:
                            continue

                        mid_source = mid_sources[i]
                        mid_dest = mid_dests[i]
                        pen_ups = segments[end_range, -1]
                        pen_downs = segments[end_range + 1, 0]

                        delta = (
                            np.abs(mid_source - pen_ups)
                            + np.abs(mid_dest - pen_downs)
                            - np.abs(pen_ups - pen_downs)
                            - np.abs(mid_source - mid_dest)
                        )

                        min_idx = int(np.argmin(delta))
                        min_delta = delta[min_idx]

                        if min_delta < best_improvement:
                            best_improvement = min_delta
                            best_mid = mid
                            best_end = end_range[min_idx]

                    if best_mid >= 0:
                        segments[best_mid : best_end + 1] = np.flip(
                            segments[best_mid : best_end + 1], (0, 1)
                        )
                        improved = True

            # Optimize last segment check
            last = segments[-1, -1]
            pen_ups = segments[indexes0, -1]
            pen_downs = segments[indexes1, 0]

            delta = np.abs(pen_ups - last) - np.abs(pen_ups - pen_downs)
            index = int(np.argmin(delta))
            if delta[index] < min_value:
                segments[index + 1 :] = np.flip(
                    segments[index + 1 :], (0, 1)
                )  # top to bottom, and right to left flips.
                improved = True

            this_travel = self.travel_distance()
            dt = last_travel - this_travel
            dt_total = first_travel - this_travel
            if feedback:
                msg = f"Pass {current_pass + 1}: saved {dt / first_travel * 100:.1f}%, total: {dt_total / first_travel * 100:.1f}%"
                feedback(msg)
            if max_passes and current_pass >= max_passes:
                break
            if threshold_value:
                if dt <= threshold_value:
                    break
                last_travel = this_travel
            current_pass += 1

    #######################
    # Spooler Functions
    #######################

    def generator(self):
        """
        Generate plotter code. This should generate individual x, y, power levels for each type of segment.
        The wait and dwell segments generate x, y, with a negative power (consisting of the wait time)
        @return:
        """
        segments = self.segments
        index = self.index

        for segment in segments[0:index]:
            start = segment[0]
            c0 = segment[1]
            segpow = segment[2]
            c1 = segment[3]
            end = segment[4]
            segment_type = self._segtype(segment)
            settings_index = segpow.imag
            if segment_type == TYPE_LINE:
                for x, y in ZinglPlotter.plot_line(
                    start.real, start.imag, end.real, end.imag
                ):
                    yield x, y, settings_index
            elif segment_type == TYPE_QUAD:
                for x, y in ZinglPlotter.plot_quad_bezier(
                    start.real, start.imag, c0.real, c0.imag, end.real, end.imag
                ):
                    yield x, y, settings_index
            elif segment_type == TYPE_CUBIC:
                for x, y in ZinglPlotter.plot_cubic_bezier(
                    start.real,
                    start.imag,
                    c0.real,
                    c0.imag,
                    c1.real,
                    c1.imag,
                    end.real,
                    end.imag,
                ):
                    yield x, y, settings_index
            elif segment_type == TYPE_ARC:
                raise NotImplementedError
            elif segment_type == TYPE_POINT:
                yield start.real, start.imag, settings_index
            # elif segment_type == TYPE_RAMP:
            #     pos = list(
            #         ZinglPlotter.plot_line(start.real, start.imag, end.real, end.imag)
            #     )
            #     settings_index = np.interp(float(c0), float(c1), len(pos))
            #     for i, p in enumerate(pos):
            #         x, y = p
            #         yield x, y, settings_index[i]

    def generate(self):
        yield "geometry", self

    def as_lines(self, lines=None, function_dict=None):
        if lines is None:
            lines = self.segments[: self.index]
        if function_dict is None:
            function_dict = {}
        default_dict = {}
        defining_function = 0
        function_start = 0
        for index, line in enumerate(lines):
            start, c1, info, c2, end = line

            segment_type = int(info.real)
            pure_segment_type = self._segtype(line)
            if defining_function > 0:
                if pure_segment_type != TYPE_UNTIL:
                    continue
                loop_count = segment_type >> 8
                function_dict[defining_function] = (function_start, index, loop_count)
                defining_function = 0
                continue
            if pure_segment_type == TYPE_LINE:
                segment_type = "line"
            elif pure_segment_type == TYPE_QUAD:
                segment_type = "quad"
            elif pure_segment_type == TYPE_CUBIC:
                segment_type = "cubic"
            elif pure_segment_type == TYPE_ARC:
                segment_type = "arc"
            elif pure_segment_type == TYPE_POINT:
                segment_type = "point"
            elif pure_segment_type == TYPE_END:
                segment_type = "end"
            elif pure_segment_type == TYPE_NOP:
                # Nop should be skipped.
                continue
            elif pure_segment_type == TYPE_VERTEX:
                # Vertex should be skipped.
                continue
            elif pure_segment_type == TYPE_FUNCTION:
                defining_function = segment_type >> 8
                function_start = index
                continue
            elif pure_segment_type == TYPE_CALL:
                executing_function = segment_type >> 8
                fun_start, fun_end, loops = function_dict[executing_function]

                subroutine = copy(self.segments[fun_start + 1 : fun_end])
                f = self.segments[fun_start]
                if not np.isnan(start):
                    mx = PMatrix.map(f[0], f[1], f[3], f[4], start, c1, c2, end)
                    Geomstr.transform3x3(None, mx, subroutine)
                for loop in range(loops + 1):
                    yield from self.as_lines(subroutine, function_dict=function_dict)
                continue

            sets = self._settings.get(info.imag, default_dict)
            yield segment_type, start, c1, c2, end, sets

    def simplify_geometry(self, number=None, ratio=None, threshold=None):
        geom = self
        final = Geomstr()
        for subgeom in geom.as_subpaths():
            newgeom = Geomstr()
            points = []
            closed = subgeom.is_closed()

            def processpts():
                if len(points) == 0:
                    return
                simplifier = Simplifier(points)
                """
                # Simplify by percentage of points to keep
                simplifier.simplify(ratio=0.5)

                # Simplify by giving number of points to keep
                simplifier.simplify(number=1000)

                # Simplify by giving an area threshold (in the units of the data)
                simplifier.simplify(threshold=0.01)
                """
                if number is not None:
                    newpoints = simplifier.simplify(number=number)
                elif ratio is not None:
                    newpoints = simplifier.simplify(ratio=ratio)
                elif threshold is not None:
                    newpoints = simplifier.simplify(threshold=threshold)
                else:
                    raise ValueError(
                        "You need to provide at least one parameter for simplify_geomstr"
                    )
                newgeom.append(Geomstr.lines(newpoints))
                points.clear()

            for segment in subgeom.segments[: subgeom.index]:
                start, control, info, control2, end = segment
                segtype = subgeom._segtype(segment)
                if segtype == TYPE_LINE:
                    if len(points) == 0:
                        points.append((start.real, start.imag))
                    points.append((end.real, end.imag))
                elif segtype == TYPE_END:
                    if len(points):
                        processpts()
                    newgeom.append_segment(start, control, info, control2, end)
                else:
                    if len(points):
                        processpts()
                    newgeom.append_segment(start, control, info, control2, end)
            if len(points):
                processpts()
            if closed and newgeom.index > 0:
                newgeom.close()
            final.append(newgeom)
        return final<|MERGE_RESOLUTION|>--- conflicted
+++ resolved
@@ -4995,11 +4995,7 @@
                         sqrt_safe = sqrt_disc[nonzero_mask]
 
                         # Use numpy error handling to suppress warnings during division
-<<<<<<< HEAD
-                        with np.errstate(divide="ignore", invalid="ignore"):
-                            t1_candidates = (-b_safe + sqrt_safe) / denom_safe
-                            t2_candidates = (-b_safe - sqrt_safe) / denom_safe
-=======
+
                         with np.errstate(
                             divide="ignore", invalid="ignore", over="ignore"
                         ):
@@ -5022,7 +5018,6 @@
                             else:
                                 t1_candidates = np.full_like(b_safe, 0.5)
                                 t2_candidates = np.full_like(b_safe, 0.5)
->>>>>>> 1567143a
 
                         # Filter for finite values
                         t1 = t1_candidates[np.isfinite(t1_candidates)]
