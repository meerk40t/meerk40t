import time

from meerk40t.balor.command_list import CommandList
from meerk40t.balormk.controller import BalorController
<<<<<<< HEAD
from meerk40t.core.cutcode import CubicCut, LineCut, PlotCut, QuadCut
=======
from meerk40t.core.cutcode import LineCut, QuadCut, CubicCut, PlotCut, DwellCut, WaitCut
>>>>>>> 71e22dcc
from meerk40t.core.drivers import PLOT_FINISH, PLOT_JOG, PLOT_RAPID, PLOT_SETTING
from meerk40t.core.plotplanner import PlotPlanner
from meerk40t.fill.fills import Wobble


class BalorDriver:
    def __init__(self, service):
        self.service = service
        self.native_x = 0x8000
        self.native_y = 0x8000
        self.name = str(self.service)
        self.connection = BalorController(service)
        self.service.add_service_delegate(self.connection)
        self.paused = False

        self.connected = False

        self.is_relative = False
        self.laser = False

        self._shutdown = False

        self.queue = list()
        self.plot_planner = PlotPlanner(
            dict(), single=True, smooth=False, ppi=False, shift=False, group=True
        )
        self.wobble = None
        self.value_penbox = None
        self.plot_planner.settings_then_jog = True

    def __repr__(self):
        return "BalorDriver(%s)" % self.name

    def service_attach(self):
        self._shutdown = False

    def service_detach(self):
        self._shutdown = True

    def hold_work(self):
        """
        This is checked by the spooler to see if we should hold any work from being processed from the work queue.

        For example if we pause, we don't want it trying to call some functions. Only priority jobs will execute if
        we hold the work queue. This is so that "resume" commands can be processed.

        @return:
        """
        return self.paused

    def hold_idle(self):
        """
        This is checked by the spooler to see if we should abort checking if there's any idle job after the work queue
        was found to be empty.
        @return:
        """
        return False

    def balor_job(self, job):
        self.connection.job(job)
        if self.service.redlight_preferred:
            self.connection.light_on()
        else:
            self.connection.light_off()

    def laser_off(self, *values):
        """
        This command expects to stop pulsing the laser in place.

        @param values:
        @return:
        """
        self.laser = False

    def laser_on(self, *values):
        """
        This command expects to start pulsing the laser in place.

        @param values:
        @return:
        """
        self.laser = True

    def plot(self, plot):
        """
        This command is called with bits of cutcode as they are processed through the spooler. This should be optimized
        bits of cutcode data with settings on them from paths etc.

        @param plot:
        @return:
        """
        self.queue.append(plot)

    def light(self, job):
        """
        This is not a typical meerk40t command. But, the light commands in the main balor add this as the idle job.

        self.spooler.set_idle(("light", self.driver.cutcode_to_light_job(cutcode)))
        That will the spooler's idle job be calling "light" on the driver with the light job. Which is a BalorJob.Job class
        We serialize that and hand it to the send_data routine of the connection.

        @param job:
        @return:
        """
        self.connection.light_off()
        self.connection.job(job)
        if self.service.redlight_preferred:
            self.connection.light_on()
        else:
            self.connection.light_off()

    def _set_settings(self, job, settings):
        """
        Sets the primary settings. Rapid, frequency, speed, and timings.

        @param job: The job to set these settings on
        @param settings: The current settings dictionary
        @return:
        """
<<<<<<< HEAD
        if str(settings.get("rapid_enabled", False)).lower() == "true":
            job.set_travel_speed(
                float(settings.get("rapid_speed", self.service.default_rapid_speed))
            )
=======
        if self.service.pulse_width_enabled:
            # Global Pulse Width is enabled.
            if str(settings.get("pulse_width_enabled", False)).lower() == "true":
                # Local Pulse Width value is enabled.
                # OpFiberYLPMPulseWidth

                job.set_fiber_pulse_width(int(settings.get(
                    "pulse_width", self.service.default_pulse_width
                )))
            else:
                # Only global is enabled, use global pulse width value.
                job.set_fiber_pulse_width(self.service.default_pulse_width)

        if (
                str(settings.get("rapid_enabled", False)).lower() == "true"
        ):
            job.set_travel_speed(float(settings.get(
                "rapid_speed", self.service.default_rapid_speed
            )))
>>>>>>> 71e22dcc
        else:
            job.set_travel_speed(self.service.default_rapid_speed)
        job.set_power(
            (float(settings.get("power", self.service.default_power)) / 10.0)
        )  # Convert power, out of 1000
        job.set_frequency(
            float(settings.get("frequency", self.service.default_frequency))
        )
        job.set_cut_speed(float(settings.get("speed", self.service.default_speed)))

        if str(settings.get("timing_enabled", False)).lower() == "true":
            job.set_laser_on_delay(
                settings.get("delay_laser_on", self.service.delay_laser_on)
            )
            job.set_laser_off_delay(
                settings.get("delay_laser_off", self.service.delay_laser_off)
            )
            job.set_polygon_delay(
                settings.get("delay_laser_polygon", self.service.delay_polygon)
            )
        else:
            # Use globals
            job.set_laser_on_delay(self.service.delay_laser_on)
            job.set_laser_off_delay(self.service.delay_laser_off)
            job.set_polygon_delay(self.service.delay_polygon)

    def _set_wobble(self, job, settings):
        """
        Set the wobble parameters and mark modifications routines.

        @param job: The job to set these wobble parameters on.
        @param settings: The dict setting to extract parameters from.
        @return:
        """
        wobble_enabled = str(settings.get("wobble_enabled", False)).lower() == "true"
        if not wobble_enabled:
            job._mark_modification = None
            return
        wobble_radius = settings.get("wobble_radius", "1.5mm")
        wobble_r = self.service.physical_to_device_length(wobble_radius, 0)[0]
        wobble_interval = settings.get("wobble_interval", "0.3mm")
        wobble_speed = settings.get("wobble_speed", 50.0)
        wobble_type = settings.get("wobble_type", "circle")
        wobble_interval = self.service.physical_to_device_length(wobble_interval, 0)[0]
        algorithm = self.service.lookup(f"wobble/{wobble_type}")
        if self.wobble is None:
            self.wobble = Wobble(
                algorithm=algorithm,
                radius=wobble_r,
                speed=wobble_speed,
                interval=wobble_interval,
            )
        else:
            # set our parameterizations
            self.wobble.algorithm = algorithm
            self.wobble.radius = wobble_r
            self.wobble.speed = wobble_speed
        job._mark_modification = self.wobble

    def plot_start(self):
        """
        This is called after all the cutcode objects are sent. This says it shouldn't expect more cutcode for a bit.

        @return:
        """
        job = CommandList()
        job.ready()
        job.raw_mark_end_delay(0x0320)
        job.set_write_port(self.connection.get_port())
        job.set_travel_speed(self.service.default_rapid_speed)
        job.goto(0x8000, 0x8000)
        last_on = None
        self.wobble = None
        queue = self.queue
        self.queue = list()
        for q in queue:
            settings = q.settings
            penbox = settings.get("penbox_value")
            if penbox is not None:
                try:
                    self.value_penbox = self.service.elements.penbox[penbox]
                except KeyError:
                    self.value_penbox = None
            self._set_settings(job, settings)
            self._set_wobble(job, settings)

            if isinstance(q, LineCut):
                last_x, last_y = job.get_last_xy()
                x, y = q.start
                if last_x != x or last_y != y:
                    job.goto(x, y)
                job.mark(*q.end)
            elif isinstance(q, (QuadCut, CubicCut)):
                last_x, last_y = job.get_last_xy()
                x, y = q.start
                if last_x != x or last_y != y:
                    job.goto(x, y)
                interp = self.service.interpolate
                step_size = 1.0 / float(interp)
                t = step_size
                for p in range(int(interp)):
                    while self.hold_work():
                        time.sleep(0.05)
                    p = q.point(t)
                    job.mark(*p)
                    t += step_size
            elif isinstance(q, PlotCut):
                last_x, last_y = job.get_last_xy()
                x, y = q.start
                if last_x != x or last_y != y:
                    job.goto(x, y)
                for x, y, on in q.plot[1:]:
                    # q.plot can have different on values, these are parsed
                    if last_on is None or on != last_on:
                        last_on = on
                        if self.value_penbox:
                            # There is an active value_penbox
                            settings = dict(q.settings)
                            limit = len(self.value_penbox) - 1
                            m = int(round(on * limit))
                            try:
                                pen = self.value_penbox[m]
                                settings.update(pen)
                            except IndexError:
                                pass
                            # Power scaling is exclusive to this penbox. on is used as a lookup and does not scale power.
                            self._set_settings(job, settings)
                        else:
                            # We are using traditional power-scaling
                            settings = self.plot_planner.settings
                            current_power = (
                                float(settings.get("power", self.service.default_power))
                                / 10.0
                            )
                            job.set_power(current_power * on)
                    job.mark(x, y)
            elif isinstance(q, DwellCut):
                start = q.start
                job.goto(start[0], start[1])
                dwell_time = q.dwell_time * 100  # Dwell time in ms units in 10 us
                while dwell_time > 0:
                    d = min(dwell_time, 60000)
                    job.raw_laser_on_point(int(d))
                    dwell_time -= d
                job.raw_mark_end_delay(self.service.delay_end)
            elif isinstance(q, WaitCut):
                dwell_time = q.dwell_time * 1000  # Dwell time in ms units in us
                while dwell_time > 0:
                    d = min(dwell_time, 60000)
                    job.raw_mark_end_delay(int(d))
                    dwell_time -= d
            else:
                self.plot_planner.push(q)
                for x, y, on in self.plot_planner.gen():
                    while self.hold_work():
                        time.sleep(0.05)
                    if on > 1:
                        # Special Command.
                        if on & PLOT_FINISH:  # Plot planner is ending.
                            break
                        elif on & PLOT_SETTING:  # Plot planner settings have changed.
                            settings = self.plot_planner.settings
                            penbox = settings.get("penbox_value")
                            if penbox is not None:
                                try:
                                    self.value_penbox = self.service.elements.penbox[
                                        penbox
                                    ]
                                except KeyError:
                                    self.value_penbox = None
                            self._set_settings(job, settings)
                            self._set_wobble(job, settings)
                        elif on & (
                            PLOT_RAPID | PLOT_JOG
                        ):  # Plot planner requests position change.
                            job.set_travel_speed(self.service.default_rapid_speed)
                            job.goto(x, y)
                        continue
                    if on == 0:
                        job.set_travel_speed(self.service.default_rapid_speed)
                        job.goto(x, y)
                    else:
                        # on is in range 0 exclusive and 1 inclusive.
                        # This is a regular cut position
                        if last_on is None or on != last_on:
                            last_on = on
                            if self.value_penbox:
                                # There is an active value_penbox
                                settings = dict(self.plot_planner.settings)
                                limit = len(self.value_penbox) - 1
                                m = int(round(on * limit))
                                try:
                                    pen = self.value_penbox[m]
                                    settings.update(pen)
                                except IndexError:
                                    pass
                                # Power scaling is exclusive to this penbox. on is used as a lookup and does not scale power.
                                self._set_settings(job, settings)
                            else:
                                # We are using traditional power-scaling
                                settings = self.plot_planner.settings
                                current_power = (
                                    float(
                                        settings.get(
                                            "power", self.service.default_power
                                        )
                                    )
                                    / 10.0
                                )
                                job.set_power(current_power * on)
                        job.mark(x, y)
        job.flush()
        job.raw_mark_end_delay(self.service.delay_end)

        self.connection.job(job)
        if self.service.redlight_preferred:
            self.connection.light_on()
        else:
            self.connection.light_off()

    def move_abs(self, x, y):
        """
        This is called with the actual x and y values with units. If without units we should expect to move in native
        units.

        @param x:
        @param y:
        @return:
        """
        self.native_x, self.native_y = self.service.physical_to_device_position(x, y)
        if self.native_x > 0xFFFF:
            self.native_x = 0xFFFF
        if self.native_x < 0:
            self.native_x = 0

        if self.native_y > 0xFFFF:
            self.native_y = 0xFFFF
        if self.native_y < 0:
            self.native_y = 0
        self.connection.set_xy(self.native_x, self.native_y)

    def move_rel(self, dx, dy):
        """
        This is called with dx and dy values to move a relative amount.

        @param dx:
        @param dy:
        @return:
        """
        unit_dx, unit_dy = self.service.physical_to_device_length(dx, dy)
        self.native_x += unit_dx
        self.native_y += unit_dy

        if self.native_x > 0xFFFF:
            self.native_x = 0xFFFF
        if self.native_x < 0:
            self.native_x = 0

        if self.native_y > 0xFFFF:
            self.native_y = 0xFFFF
        if self.native_y < 0:
            self.native_y = 0
        self.connection.set_xy(self.native_x, self.native_y)

    def home(self, x=None, y=None):
        """
        This is called with x, and y, to set an adjusted home or use whatever home we have.
        @param x:
        @param y:
        @return:
        """
        self.move_abs("50%", "50%")

    def blob(self, data_type, data):
        """
        This is called to give pure data to the backend. Data is assumed to be native data-type as loaded from a file.

        @param data_type:
        @param data:
        @return:
        """
        if data_type == "balor":
            self.connection.job(data)

    def set(self, attribute, value):
        """
        This is called to set particular attributes. These attributes will be set in the cutcode as well but sometimes
        there is a need to set these outside that context. This can also set the default values to be used inside
        the cutcode being processed.

        @param attribute:
        @param value:
        @return:
        """
        if attribute == "speed":
            pass
        print(attribute, value)

    def rapid_mode(self):
        """
        Expects to be in rapid jogging mode.
        @return:
        """
        pass

    def program_mode(self):
        """
        Expects to run jobs at a speed in a programmed mode.
        @return:
        """
        pass

    def raster_mode(self, *args):
        """
        Expects to run a raster job. Raster information is set in special modes to stop the laser head from moving
        too far.

        @return:
        """
        pass

    def wait_finished(self):
        """
        Expects to be caught up such that the next command will happen immediately rather than get queued.

        @return:
        """
        self.connection.wait_finished()

    def function(self, function):
        function()

    def wait(self, secs):
        time.sleep(secs)

    def console(self, value):
        self.service(value)

    def beep(self):
        """
        Wants a system beep to be issued.

        @return:
        """
        self.service("beep\n")

    def signal(self, signal, *args):
        """
        Wants a system signal to be sent.

        @param signal:
        @param args:
        @return:
        """
        self.service.signal(signal, *args)

    def pause(self):
        """
        Wants the driver to pause.
        @return:
        """
        if self.paused:
            self.resume()
            return
        self.paused = True
        self.connection.realtime_pause()

    def resume(self):
        """
        Wants the driver to resume.

        This typically issues from the realtime queue which means it will call even if we tell work_hold that we should
        hold the work.

        @return:
        """
        self.paused = False
        self.connection.realtime_resume()

    def reset(self):
        """
        Wants the job to be aborted and action to be stopped.

        @return:
        """
        self.connection.abort()

    def status(self):
        """
        Wants a status report of what the driver is doing.
        @return:
        """
        pass<|MERGE_RESOLUTION|>--- conflicted
+++ resolved
@@ -2,11 +2,7 @@
 
 from meerk40t.balor.command_list import CommandList
 from meerk40t.balormk.controller import BalorController
-<<<<<<< HEAD
-from meerk40t.core.cutcode import CubicCut, LineCut, PlotCut, QuadCut
-=======
 from meerk40t.core.cutcode import LineCut, QuadCut, CubicCut, PlotCut, DwellCut, WaitCut
->>>>>>> 71e22dcc
 from meerk40t.core.drivers import PLOT_FINISH, PLOT_JOG, PLOT_RAPID, PLOT_SETTING
 from meerk40t.core.plotplanner import PlotPlanner
 from meerk40t.fill.fills import Wobble
@@ -126,12 +122,6 @@
         @param settings: The current settings dictionary
         @return:
         """
-<<<<<<< HEAD
-        if str(settings.get("rapid_enabled", False)).lower() == "true":
-            job.set_travel_speed(
-                float(settings.get("rapid_speed", self.service.default_rapid_speed))
-            )
-=======
         if self.service.pulse_width_enabled:
             # Global Pulse Width is enabled.
             if str(settings.get("pulse_width_enabled", False)).lower() == "true":
@@ -151,27 +141,28 @@
             job.set_travel_speed(float(settings.get(
                 "rapid_speed", self.service.default_rapid_speed
             )))
->>>>>>> 71e22dcc
         else:
             job.set_travel_speed(self.service.default_rapid_speed)
-        job.set_power(
-            (float(settings.get("power", self.service.default_power)) / 10.0)
-        )  # Convert power, out of 1000
-        job.set_frequency(
-            float(settings.get("frequency", self.service.default_frequency))
-        )
+        job.set_power((
+                float(settings.get("power", self.service.default_power)) / 10.0
+        ))  # Convert power, out of 1000
+        job.set_frequency(float(settings.get(
+            "frequency", self.service.default_frequency
+        )))
         job.set_cut_speed(float(settings.get("speed", self.service.default_speed)))
 
-        if str(settings.get("timing_enabled", False)).lower() == "true":
-            job.set_laser_on_delay(
-                settings.get("delay_laser_on", self.service.delay_laser_on)
-            )
-            job.set_laser_off_delay(
-                settings.get("delay_laser_off", self.service.delay_laser_off)
-            )
-            job.set_polygon_delay(
-                settings.get("delay_laser_polygon", self.service.delay_polygon)
-            )
+        if (
+                str(settings.get("timing_enabled", False)).lower() == "true"
+        ):
+            job.set_laser_on_delay(settings.get(
+                "delay_laser_on", self.service.delay_laser_on
+            ))
+            job.set_laser_off_delay(settings.get(
+                "delay_laser_off", self.service.delay_laser_off
+            ))
+            job.set_polygon_delay(settings.get(
+                "delay_laser_polygon", self.service.delay_polygon
+            ))
         else:
             # Use globals
             job.set_laser_on_delay(self.service.delay_laser_on)
@@ -186,16 +177,22 @@
         @param settings: The dict setting to extract parameters from.
         @return:
         """
-        wobble_enabled = str(settings.get("wobble_enabled", False)).lower() == "true"
+        wobble_enabled = (
+                str(settings.get("wobble_enabled", False)).lower() == "true"
+        )
         if not wobble_enabled:
             job._mark_modification = None
             return
         wobble_radius = settings.get("wobble_radius", "1.5mm")
-        wobble_r = self.service.physical_to_device_length(wobble_radius, 0)[0]
+        wobble_r = self.service.physical_to_device_length(
+            wobble_radius, 0
+        )[0]
         wobble_interval = settings.get("wobble_interval", "0.3mm")
         wobble_speed = settings.get("wobble_speed", 50.0)
         wobble_type = settings.get("wobble_type", "circle")
-        wobble_interval = self.service.physical_to_device_length(wobble_interval, 0)[0]
+        wobble_interval = self.service.physical_to_device_length(
+            wobble_interval, 0
+        )[0]
         algorithm = self.service.lookup(f"wobble/{wobble_type}")
         if self.wobble is None:
             self.wobble = Wobble(
@@ -283,8 +280,7 @@
                             # We are using traditional power-scaling
                             settings = self.plot_planner.settings
                             current_power = (
-                                float(settings.get("power", self.service.default_power))
-                                / 10.0
+                                    float(settings.get("power", self.service.default_power)) / 10.0
                             )
                             job.set_power(current_power * on)
                     job.mark(x, y)
@@ -317,15 +313,13 @@
                             penbox = settings.get("penbox_value")
                             if penbox is not None:
                                 try:
-                                    self.value_penbox = self.service.elements.penbox[
-                                        penbox
-                                    ]
+                                    self.value_penbox = self.service.elements.penbox[penbox]
                                 except KeyError:
                                     self.value_penbox = None
                             self._set_settings(job, settings)
                             self._set_wobble(job, settings)
                         elif on & (
-                            PLOT_RAPID | PLOT_JOG
+                                PLOT_RAPID | PLOT_JOG
                         ):  # Plot planner requests position change.
                             job.set_travel_speed(self.service.default_rapid_speed)
                             job.goto(x, y)
@@ -354,12 +348,7 @@
                                 # We are using traditional power-scaling
                                 settings = self.plot_planner.settings
                                 current_power = (
-                                    float(
-                                        settings.get(
-                                            "power", self.service.default_power
-                                        )
-                                    )
-                                    / 10.0
+                                        float(settings.get("power", self.service.default_power)) / 10.0
                                 )
                                 job.set_power(current_power * on)
                         job.mark(x, y)
