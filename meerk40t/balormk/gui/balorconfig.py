import wx

from meerk40t.device.gui.warningpanel import WarningPanel
from meerk40t.gui.choicepropertypanel import ChoicePropertyPanel
from meerk40t.gui.icons import icons8_administrative_tools_50
from meerk40t.gui.mwindow import MWindow
from meerk40t.kernel import signal_listener

_ = wx.GetTranslation


class BalorConfiguration(MWindow):
    def __init__(self, *args, **kwds):
        super().__init__(420, 570, *args, **kwds)
        self.context = self.context.device
        _icon = wx.NullIcon
        _icon.CopyFromBitmap(icons8_administrative_tools_50.GetBitmap())
        self.SetIcon(_icon)
        self.SetTitle(_(_("Balor-Configuration")))

        self.notebook_main = wx.aui.AuiNotebook(
            self,
            -1,
            style=wx.aui.AUI_NB_TAB_EXTERNAL_MOVE
            | wx.aui.AUI_NB_SCROLL_BUTTONS
            | wx.aui.AUI_NB_TAB_SPLIT
            | wx.aui.AUI_NB_TAB_MOVE,
        )
<<<<<<< HEAD
=======

>>>>>>> 8b89552e
        options = (
                ("balor", "Balor"),
                ("balor-redlight", "Redlight"),
                ("balor-global", "Global"),
                ("balor-global-timing", "Timings"),
                ("balor-extra", "Extras"),
        )
        self.panels = []
        for item in options:
            section = item[0]
            pagetitle = _(item[1])
<<<<<<< HEAD
            #
=======
>>>>>>> 8b89552e
            addpanel = self.visible_choices(section)
            if addpanel:
                newpanel = ChoicePropertyPanel(
                    self, wx.ID_ANY, context=self.context, choices=section
                )
                self.panels.append(newpanel)
                self.notebook_main.AddPage(newpanel, pagetitle)
        newpanel = WarningPanel(self, id=wx.ID_ANY, context=self.context)
        self.panels.append(newpanel)
        self.notebook_main.AddPage(newpanel, _("Warning"))

        self.Layout()
<<<<<<< HEAD


    def delegates(self):
        for item in self.panels:
            yield item
=======
        for panel in self.panels:
            self.add_module_delegate(panel)

    def window_close(self):
        self.context.unlisten("flip_x", self.on_viewport_update)
        self.context.unlisten("flip_y", self.on_viewport_update)
        for panel in self.panels:
            panel.pane_hide()

    def window_open(self):
        self.context.listen("flip_x", self.on_viewport_update)
        self.context.listen("flip_y", self.on_viewport_update)
        for panel in self.panels:
            panel.pane_show()
>>>>>>> 8b89552e

    @signal_listener("flip_x")
    @signal_listener("flip_y")
    def on_viewport_update(self, origin, *args):
        self.context("viewport_update\n")

    def window_preserve(self):
        return False

    def visible_choices(self, section):
        result = False
        devmode = self.context.root.setting(bool, "developer_mode", False)
        choices = self.context.lookup("choices", section)
        if choices is not None:
            for item in choices:
                try:
                    dummy = str(item["hidden"])
                    if dummy == "" or dummy=="0":
                        hidden = False
                    else:
                        hidden = False if devmode else True
                except KeyError:
                    hidden = False
                if not hidden:
                    result = True
                    break
        return result<|MERGE_RESOLUTION|>--- conflicted
+++ resolved
@@ -26,10 +26,7 @@
             | wx.aui.AUI_NB_TAB_SPLIT
             | wx.aui.AUI_NB_TAB_MOVE,
         )
-<<<<<<< HEAD
-=======
 
->>>>>>> 8b89552e
         options = (
                 ("balor", "Balor"),
                 ("balor-redlight", "Redlight"),
@@ -41,10 +38,6 @@
         for item in options:
             section = item[0]
             pagetitle = _(item[1])
-<<<<<<< HEAD
-            #
-=======
->>>>>>> 8b89552e
             addpanel = self.visible_choices(section)
             if addpanel:
                 newpanel = ChoicePropertyPanel(
@@ -57,28 +50,11 @@
         self.notebook_main.AddPage(newpanel, _("Warning"))
 
         self.Layout()
-<<<<<<< HEAD
 
 
     def delegates(self):
         for item in self.panels:
             yield item
-=======
-        for panel in self.panels:
-            self.add_module_delegate(panel)
-
-    def window_close(self):
-        self.context.unlisten("flip_x", self.on_viewport_update)
-        self.context.unlisten("flip_y", self.on_viewport_update)
-        for panel in self.panels:
-            panel.pane_hide()
-
-    def window_open(self):
-        self.context.listen("flip_x", self.on_viewport_update)
-        self.context.listen("flip_y", self.on_viewport_update)
-        for panel in self.panels:
-            panel.pane_show()
->>>>>>> 8b89552e
 
     @signal_listener("flip_x")
     @signal_listener("flip_y")
