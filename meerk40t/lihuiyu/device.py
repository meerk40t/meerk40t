--- conflicted
+++ resolved
@@ -955,7 +955,6 @@
                     channel(_("Intepreter cannot be attached to any device."))
                 return
 
-<<<<<<< HEAD
     def update_pipe(self):
         if self.interface == "tcp":
             self.driver.out_pipe = self.tcp
@@ -963,10 +962,9 @@
             self.driver.out_pipe = self.controller
         elif self.interface == "legacy":
             self.driver.out_pipe = self.legacy_controller
-=======
+
     def service_attach(self, *args, **kwargs):
         self.realize()
->>>>>>> 3ad29c56
 
     @signal_listener("user_scale_x")
     @signal_listener("user_scale_y")
