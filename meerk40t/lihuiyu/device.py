"""
Lihuiyu Device

Registers the Device service for M2 Nano (and family), registering the relevant commands and provides the viewport for
the given device type.
"""

from hashlib import md5

from meerk40t.core.laserjob import LaserJob
from meerk40t.core.spoolers import Spooler
from meerk40t.kernel import (
    STATE_ACTIVE,
    STATE_PAUSE,
    CommandSyntaxError,
    Service,
    signal_listener,
)

from ..core.units import UNITS_PER_MIL, Length, ViewPort
from .controller import LihuiyuController
from .driver import LihuiyuDriver
from .tcp_connection import TCPOutput


class LihuiyuDevice(Service, ViewPort):
    """
    LihuiyuDevice is driver for the M2 Nano and other classes of Lihuiyu boards.
    """

    def __init__(self, kernel, path, *args, **kwargs):
        Service.__init__(self, kernel, path)
        self.name = "LihuiyuDevice"
        _ = kernel.translation
        self.extension = "egv"
        choices = [
            {
                "attr": "bedwidth",
                "object": self,
                "default": "310mm",
                "type": Length,
                "label": _("Width"),
                "tip": _("Width of the laser bed."),
                "section": _("Laser Parameters"),
                "nonzero": True,
                "subsection": _("Bed Dimensions"),
                "signals": "bedsize",
            },
            {
                "attr": "bedheight",
                "object": self,
                "default": "210mm",
                "type": Length,
                "label": _("Height"),
                "tip": _("Height of the laser bed."),
                "section": _("Laser Parameters"),
                "nonzero": True,
                "subsection": _("Bed Dimensions"),
                "signals": "bedsize",
            },
            {
                "attr": "scale_x",
                "object": self,
                "default": 1.000,
                "type": float,
                "label": _("X Scale Factor"),
                "tip": _(
                    "Scale factor for the X-axis. Board units to actual physical units."
                ),
                "section": _("Laser Parameters"),
                "subsection": _("User Scale Factor"),
                "nonzero": True,
            },
            {
                "attr": "scale_y",
                "object": self,
                "default": 1.000,
                "type": float,
                "label": _("Y Scale Factor"),
                "tip": _(
                    "Scale factor for the Y-axis. Board units to actual physical units."
                ),
                "section": _("Laser Parameters"),
                "subsection": _("User Scale Factor"),
                "nonzero": True,
            },
        ]
        self.register_choices("bed_dim", choices)

        choices = [
            {
                "attr": "label",
                "object": self,
                "default": "lihuiyu-device",
                "type": str,
                "label": _("Device Name"),
                "tip": _("The internal label to be used for this device"),
                "section": "_00_" + _("General"),
                "priority": "10",
                "signals": "device;renamed",
            },
            {
                "attr": "board",
                "object": self,
                "default": "M2",
                "type": str,
                "label": _("Board"),
                "style": "combosmall",
                "choices": ["M2", "M3", "B2", "M", "M1", "A", "B", "B1"],
                "tip": _(
                    "Select the board to use. This has an effects the speedcodes used."
                ),
                "section": "_10_" + _("Configuration"),
                "subsection": _("Board Setup"),
                "signals": "bedsize",
            },
            {
                "attr": "flip_x",
                "object": self,
                "default": False,
                "type": bool,
                "label": _("Flip X"),
                "tip": _("Flip the Right and Left commands sent to the controller"),
                "section": "_10_" + _("Configuration"),
                "subsection": _("X Axis"),
                "signals": "bedsize",
            },
            {
                "attr": "home_right",
                "object": self,
                "default": False,
                "type": bool,
                "label": _("Home Right"),
                "tip": _("Indicates the device Home is on the right"),
                "section": "_10_" + _("Configuration"),
                "subsection": _("X Axis"),
                "signals": "bedsize",
            },
            {
                "attr": "flip_y",
                "object": self,
                "default": True,
                "type": bool,
                "label": _("Flip Y"),
                "tip": _("Flip the Y axis for the Balor device"),
                "section": "_10_" + _("Configuration"),
                "subsection": _("Y Axis"),
                "signals": "bedsize",
            },
            {
                "attr": "home_bottom",
                "object": self,
                "default": False,
                "type": bool,
                "label": _("Home Bottom"),
                "tip": _("Indicates the device Home is on the bottom"),
                "section": "_10_" + _("Configuration"),
                "subsection": _("Y Axis"),
                "signals": "bedsize",
            },
            {
                "attr": "swap_xy",
                "object": self,
                "default": True,
                "type": bool,
                "label": _("Swap X and Y"),
                "tip": _(
                    "Swaps the X and Y axis. This happens before the FlipX and FlipY."
                ),
                "section": "_10_" + _("Configuration"),
                "subsection": "_10_" + _("Axis corrections"),
                "signals": "bedsize",
            },
        ]
        self.register_choices("bed_orientation", choices)

        choices = [
            {
                "attr": "autolock",
                "object": self,
                "default": True,
                "type": bool,
                "label": _("Automatically lock rail"),
                "tip": _("Lock rail after operations are finished."),
                "section": "_00_" + _("General Options"),
            },
            {
                "attr": "plot_shift",
                "object": self,
                "default": False,
                "type": bool,
                "label": _("Pulse Grouping"),
                "tip": "\n".join(
                    [
                        _(
                            "Pulse Grouping is an alternative means of reducing the incidence of stuttering, allowing you potentially to burn at higher speeds."
                        ),
                        "",
                        _(
                            "It works by swapping adjacent on or off bits to group on and off together and reduce the number of switches."
                        ),
                        "",
                        _(
                            'As an example, instead of X_X_ it will burn XX__ - because the laser beam is overlapping, and because a bit is only moved at most 1/1000", the difference should not be visible even under magnification.'
                        ),
                        _(
                            "Whilst the Pulse Grouping option in Operations are set for that operation before the job is spooled, and cannot be changed on the fly, this global Pulse Grouping option is checked as instructions are sent to the laser and can turned on and off during the burn process. Because the changes are believed to be small enough to be undetectable, you may wish to leave this permanently checked."
                        ),
                    ]
                ),
                "section": "_00_" + _("General Options"),
            },
            {
                "attr": "strict",
                "object": self,
                "default": False,
                "type": bool,
                "label": _("Strict"),
                "tip": _(
                    "Forces the device to enter and exit programmed speed mode from the same direction.\nThis may prevent devices like the M2-V4 and earlier from having issues. Not typically needed."
                ),
                "section": "_00_" + _("General Options"),
            },
            {
                "attr": "twitches",
                "object": self,
                "default": False,
                "type": bool,
                "label": _("Twitch Vectors"),
                "tip": _(
                    "Twitching is an unnecessary move in an unneeded direction at the start and end of travel moves between vector burns. "
                    "It is most noticeable when you are doing a number of small burns (e.g. stitch holes in leather). "
                    "A twitchless mode is now default in 0.7.6+ or later which results in a noticeable faster travel time. "
                    "This option allows you to turn on the previous mode if you experience problems."
                ),
                "section": "_00_" + _("General Options"),
            },
        ]
        self.register_choices("lhy-general", choices)

        choices = [
            {
                "attr": "opt_rapid_between",
                "object": self,
                "default": True,
                "type": bool,
                "label": _("Rapid Moves Between Objects"),
                "tip": _("Perform rapid moves between the objects"),
                "section": "_00_" + _("Rapid Jog"),
            },
            {
                "attr": "opt_jog_minimum",
                "object": self,
                "default": 256,
                "type": int,
                "label": _("Minimum Jog Distance"),
                "tip": _("Minimum travel distance before invoking a rapid jog move."),
                "conditional": (self, "opt_rapid_between"),
                "limited": True,
                "section": "_00_" + _("Rapid Jog"),
            },
            {
                "attr": "opt_jog_mode",
                "object": self,
                "default": 0,
                "type": int,
                "label": _("Jog Method"),
                "style": "radio",
                "choices": [_("Default"), _("Reset"), _("Finish")],
                "tip": _(
                    "Changes the method of jogging. Default are NSE jogs. Reset are @NSE jogs. Finished are @FNSE jogs followed by a wait."
                ),
                "section": "_00_" + _("Rapid Jog"),
            },
        ]
        self.register_choices("lhy-jog", choices)

        choices = [
            {
                "attr": "rapid_override",
                "object": self,
                "default": False,
                "type": bool,
                "label": _("Override Rapid Movements"),
                "tip": _("Perform rapid moves between the objects"),
                "section": "_00_" + _("Rapid Override"),
            },
            {
                "attr": "rapid_override_speed_x",
                "object": self,
                "default": 50.0,
                "type": float,
                "label": _("X Travel Speed:"),
                "tip": _("Minimum travel distance before invoking a rapid jog move."),
                "trailer": "mm/s",
                "conditional": (self, "rapid_override"),
                "section": "_00_" + _("Rapid Override"),
            },
            {
                "attr": "rapid_override_speed_y",
                "object": self,
                "default": 50.0,
                "type": float,
                "label": _("Y Travel Speed:"),
                "tip": _("Minimum travel distance before invoking a rapid jog move."),
                "trailer": "mm/s",
                "conditional": (self, "rapid_override"),
                "section": "_00_" + _("Rapid Override"),
            },
        ]
        self.register_choices("lhy-rapid-override", choices)

        # Tuple contains 4 value pairs: Speed Low, Speed High, Power Low, Power High, each with enabled, value
        self.setting(
            list, "dangerlevel_op_cut", (False, 0, False, 0, False, 0, False, 0)
        )
        self.setting(
            list, "dangerlevel_op_engrave", (False, 0, False, 0, False, 0, False, 0)
        )
        self.setting(
            list, "dangerlevel_op_hatch", (False, 0, False, 0, False, 0, False, 0)
        )
        self.setting(
            list, "dangerlevel_op_raster", (False, 0, False, 0, False, 0, False, 0)
        )
        self.setting(
            list, "dangerlevel_op_image", (False, 0, False, 0, False, 0, False, 0)
        )
        self.setting(
            list, "dangerlevel_op_dots", (False, 0, False, 0, False, 0, False, 0)
        )
        width = float(Length(self.bedwidth))
        height = float(Length(self.bedheight))
        ViewPort.__init__(
            self,
            scene1=(width, 0),
            scene2=(0, 0),
            scene3=(0, height),
            scene4=(width, height),
            laser1=(UNITS_PER_MIL / width, 0),
            laser2=(0, 0),
            laser3=(0, UNITS_PER_MIL / height),
            laser4=(UNITS_PER_MIL / width, UNITS_PER_MIL / height),
        )
<<<<<<< HEAD

=======
>>>>>>> 45efa76d
        self.setting(int, "buffer_max", 900)
        self.setting(bool, "buffer_limit", True)

        self.setting(bool, "fix_speeds", False)

        self.setting(int, "usb_index", -1)
        self.setting(int, "usb_bus", -1)
        self.setting(int, "usb_address", -1)
        self.setting(int, "usb_version", -1)
        self.setting(bool, "mock", False)
        self.setting(bool, "show_usb_log", False)

        self.setting(bool, "networked", False)
        self.setting(int, "packet_count", 0)
        self.setting(int, "rejected_count", 0)
        self.setting(str, "serial", None)
        self.setting(bool, "serial_enable", False)

        self.setting(int, "port", 1022)
        self.setting(str, "address", "localhost")

        self.driver = LihuiyuDriver(self)
        self.spooler = Spooler(self, driver=self.driver)
        self.add_service_delegate(self.spooler)

        self.tcp = TCPOutput(self)
        self.add_service_delegate(self.tcp)

        self.controller = LihuiyuController(self)
        self.add_service_delegate(self.controller)

        self.driver.out_pipe = self.controller if not self.networked else self.tcp

        _ = self.kernel.translation

        @self.console_option(
            "idonotlovemyhouse",
            type=bool,
            action="store_true",
            help=_("override one second laser fire pulse duration"),
        )
        @self.console_argument("time", type=float, help=_("laser fire pulse duration"))
        @self.console_command(
            "pulse",
            help=_("pulse <time>: Pulse the laser in place."),
        )
        def pulse(command, channel, _, time=None, idonotlovemyhouse=False, **kwargs):
            if time is None:
                channel(_("Must specify a pulse time in milliseconds."))
                return
            if time > 1000.0:
                channel(
                    _(
                        '"{time}ms" exceeds 1 second limit to fire a standing laser.'
                    ).format(time=time)
                )
                try:
                    if not idonotlovemyhouse:
                        return
                except IndexError:
                    return

            def timed_fire():
                yield "wait_finish"
                yield "laser_on"
                yield "wait", time
                yield "laser_off"

            if self.spooler.is_idle:
                label = _("Pulse laser for {time}ms").format(time=time)
                self.spooler.laserjob(list(timed_fire()), label=label, helper=True)
                channel(label)
            else:
                channel(_("Pulse laser failed: Busy"))
            return

        @self.console_argument("speed", type=float, help=_("Set the movement speed"))
        @self.console_argument("dx", type=Length, help=_("change in x"))
        @self.console_argument("dy", type=Length, help=_("change in y"))
        @self.console_command(
            "move_at_speed",
            help=_("move_at_speed <speed> <dx> <dy>"),
            all_arguments_required=True,
        )
        def move_speed(channel, _, speed, dx, dy, **kwgs):
            def move_at_speed():
                yield "set", "speed", speed
                yield "program_mode"
                yield "move_rel", dx.length_mil, dy.length_mil
                yield "rapid_mode"

            if self.spooler.is_idle:
                self.spooler.laserjob(
                    list(move_at_speed()),
                    label=f"move {dx} {dy} at {speed}",
                    helper=True,
                )
            else:
                channel(_("Busy"))
            return

        @self.console_option(
            "difference",
            "d",
            type=bool,
            action="store_true",
            help=_("Change speed by this amount."),
        )
        @self.console_argument("speed", type=str, help=_("Set the driver speed."))
        @self.console_command(
            "speed", input_type="lihuiyu", help=_("Set current speed of driver.")
        )
        def speed(
            command, channel, _, data=None, speed=None, difference=False, **kwargs
        ):
            spooler, driver, output = data
            if speed is None:
                current_speed = driver.speed
                if current_speed is None:
                    channel(_("Speed is unset."))
                else:
                    channel(
                        _("Speed set at: {speed} mm/s").format(
                            speed=driver.settings.speed
                        )
                    )
                return
            if speed.endswith("%"):
                speed = speed[:-1]
                percent = True
            else:
                percent = False
            try:
                s = float(speed)
            except ValueError:
                channel(_("Not a valid speed or percent."))
                return
            if percent and difference:
                s = driver.speed + driver.speed * (s / 100.0)
            elif difference:
                s += driver.speed
            elif percent:
                s = driver.speed * (s / 100.0)
            driver.set("speed", s)
            channel(_("Speed set at: {speed} mm/s").format(speed=driver.speed))

        @self.console_argument("ppi", type=int, help=_("pulses per inch [0-1000]"))
        @self.console_command("power", help=_("Set Driver Power"))
        def power(command, channel, _, ppi=None, **kwargs):
            original_power = self.driver.power
            if ppi is None:
                if original_power is None:
                    channel(_("Power is not set."))
                else:
                    channel(
                        _("Power set at: {power} pulses per inch").format(
                            power=original_power
                        )
                    )
            else:
                self.driver.set("power", ppi)

        @self.console_argument("accel", type=int, help=_("Acceleration amount [1-4]"))
        @self.console_command(
            "acceleration",
            help=_("Set Driver Acceleration [1-4]"),
        )
        def acceleration(channel, _, accel=None, **kwargs):
            """
            Lhymicro-gl speedcodes have a single character of either 1,2,3,4 which indicates
            the acceleration value of the laser. This is typically 1 below 25.4, 2 below 60,
            3 below 127, and 4 at any value greater than that. Manually setting this on the
            fly can be used to check the various properties of that mode.
            """
            if accel is None:
                if self.driver.acceleration is None:
                    channel(_("Acceleration is set to default."))
                else:
                    channel(
                        _("Acceleration: {acceleration}").format(
                            acceleration=self.driver.acceleration
                        )
                    )

            else:
                try:
                    v = accel
                    if v not in (1, 2, 3, 4):
                        self.driver.set("acceleration", None)
                        channel(_("Acceleration is set to default."))
                        return
                    self.driver.set("acceleration", v)
                    channel(
                        _("Acceleration: {acceleration}").format(
                            acceleration=self.driver.acceleration
                        )
                    )
                except ValueError:
                    channel(_("Invalid Acceleration [1-4]."))
                    return

        @self.console_command(
            "viewport_update",
            hidden=True,
            help=_("Update m2nano codes for movement"),
        )
        def codes_update(**kwargs):
            self.realize()

        @self.console_command(
            "network_update",
            hidden=True,
            help=_("Updates network state for m2nano networked."),
        )
        def network_update(**kwargs):
            self.driver.out_pipe = self.controller if not self.networked else self.tcp

        @self.console_command(
            "status",
            help=_("abort waiting process on the controller."),
        )
        def realtime_status(channel, _, **kwargs):
            try:
                self.controller.update_status()
                channel(str(self.controller._status))
            except ConnectionError:
                channel(_("Could not check status, usb not connected."))

        @self.console_command(
            "continue",
            help=_("abort waiting process on the controller."),
        )
        def realtime_continue(**kwargs):
            self.controller.abort_waiting = True

        @self.console_command(
            "pause",
            help=_("realtime pause/resume of the machine"),
        )
        def realtime_pause(**kwargs):
            if self.driver.paused:
                self.driver.resume()
            else:
                self.driver.pause()
            self.signal("pause")

        @self.console_command(("estop", "abort"), help=_("Abort Job"))
        def pipe_abort(channel, _, **kwargs):
            self.driver.reset()
            channel(_("Lihuiyu Channel Aborted."))
            self.signal("pipe;running", False)

        @self.console_argument(
            "rapid_x", type=float, help=_("limit x speed for rapid.")
        )
        @self.console_argument(
            "rapid_y", type=float, help=_("limit y speed for rapid.")
        )
        @self.console_command(
            "rapid_override",
            help=_("limit speed of typical rapid moves."),
        )
        def rapid_override(channel, _, rapid_x=None, rapid_y=None, **kwargs):
            if rapid_x is not None:
                if rapid_y is None:
                    rapid_y = rapid_x
                self.rapid_override = True
                self.rapid_override_speed_x = rapid_x
                self.rapid_override_speed_y = rapid_y
                channel(
                    _("Rapid Limit: {max_x}, {max_y}").format(
                        max_x=self.rapid_override_speed_x,
                        max_y=self.rapid_override_speed_y,
                    )
                )
            else:
                self.rapid_override = False
                channel(_("Rapid Limit Off"))

        @self.console_argument("filename", type=str)
        @self.console_command("save_job", help=_("save job export"), input_type="plan")
        def egv_save(channel, _, filename, data=None, **kwargs):
            if filename is None:
                raise CommandSyntaxError
            try:
                with open(filename, "wb") as f:
                    f.write(b"Document type : LHYMICRO-GL file\n")
                    f.write(b"File version: 1.0.01\n")
                    f.write(b"Copyright: Unknown\n")
                    f.write(
                        bytes(
                            f"Creator-Software: {self.kernel.name} v{self.kernel.version}\n",
                            "utf-8",
                        )
                    )
                    f.write(b"\n")
                    f.write(b"%0%0%0%0%\n")
                    driver = LihuiyuDriver(self)
                    job = LaserJob(filename, list(data.plan), driver=driver)
                    driver.out_pipe = f
                    job.execute()

            except (PermissionError, OSError):
                channel(_("Could not save: {filename}").format(filename=filename))

        @self.console_argument("filename", type=str)
        @self.console_command(
            "egv_import",
            help=_("Lihuiyu Engrave Buffer Import. egv_import <egv_file>"),
        )
        def egv_import(channel, _, filename, **kwargs):
            if filename is None:
                raise CommandSyntaxError

            def skip(read, byte, count):
                """Skips forward in the file until we find <count> instances of <byte>"""
                pos = read.tell()
                while count > 0:
                    char = read.read(1)
                    if char == byte:
                        count -= 1
                    if char is None or len(char) == 0:
                        read.seek(pos, 0)
                        # If we didn't skip the right stuff, reset the position.
                        break

            def skip_header(file):
                skip(file, "\n", 3)
                skip(file, "%", 5)

            try:
                with open(filename) as f:
                    skip_header(f)
                    while True:
                        data = f.read(1024)
                        if not data:
                            break
                        buffer = bytes(data, "utf8")
                        self.output.write(buffer)
                    self.output.write(b"\n")
            except (PermissionError, OSError, FileNotFoundError):
                channel(_("Could not load: {filename}").format(filename=filename))

        @self.console_argument("filename", type=str)
        @self.console_command(
            "egv_export",
            help=_("Lihuiyu Engrave Buffer Export. egv_export <egv_file>"),
        )
        def egv_export(channel, _, filename, **kwargs):
            if filename is None:
                raise CommandSyntaxError
            try:
                with open(filename, "w") as f:
                    f.write("Document type : LHYMICRO-GL file\n")
                    f.write("File version: 1.0.01\n")
                    f.write("Copyright: Unknown\n")
                    f.write(
                        f"Creator-Software: {self.kernel.name} v{self.kernel.version}\n"
                    )
                    f.write("\n")
                    f.write("%0%0%0%0%\n")
                    buffer = bytes(self.controller._buffer)
                    buffer += bytes(self.controller._queue)
                    f.write(buffer.decode("utf-8"))
            except (PermissionError, OSError):
                channel(_("Could not save: {filename}").format(filename=filename))

        @self.console_command(
            "egv",
            help=_("Lihuiyu Engrave Code Sender. egv <lhymicro-gl>"),
        )
        def egv(command, channel, _, remainder=None, **kwargs):
            if not remainder:
                channel("Lihuiyu Engrave Code Sender. egv <lhymicro-gl>")
            else:
                self.output.write(
                    bytes(remainder.replace("$", "\n").replace(" ", "\n"), "utf8")
                )

        @self.console_command(
            "challenge",
            help=_("Challenge code, challenge <serial number>"),
        )
        def challenge_egv(command, channel, _, remainder=None, **kwargs):
            if not remainder:
                raise CommandSyntaxError
            else:
                challenge = bytearray.fromhex(
                    md5(bytes(remainder.upper(), "utf8")).hexdigest()
                )
                code = b"A%s\n" % challenge
                self.output.write(code)

        @self.console_command("start", help=_("Start Pipe to Controller"))
        def pipe_start(command, channel, _, **kwargs):
            self.controller.update_state(STATE_ACTIVE)
            self.controller.start()
            channel(_("Lihuiyu Channel Started."))

        @self.console_command("hold", help=_("Hold Controller"))
        def pipe_pause(command, channel, _, **kwargs):
            self.controller.update_state(STATE_PAUSE)
            self.controller.pause()
            channel("Lihuiyu Channel Paused.")

        @self.console_command("resume", help=_("Resume Controller"))
        def pipe_resume(command, channel, _, **kwargs):
            self.controller.update_state(STATE_ACTIVE)
            self.controller.start()
            channel(_("Lihuiyu Channel Resumed."))

        @self.console_command("usb_connect", help=_("Connects USB"))
        def usb_connect(command, channel, _, **kwargs):
            try:
                self.controller.open()
                channel(_("Usb Connection Opened."))
            except ConnectionRefusedError:
                channel(_("Usb Connection Refused"))

        @self.console_command("usb_disconnect", help=_("Disconnects USB"))
        def usb_disconnect(command, channel, _, **kwargs):
            try:
                self.controller.close()
                channel(_("CH341 Closed."))
            except ConnectionError:
                channel(_("Usb Connection Error"))

        @self.console_command("usb_reset", help=_("Reset USB device"))
        def usb_reset(command, channel, _, **kwargs):
            try:
                self.controller.usb_reset()
                channel(_("Usb Connection Reset"))
            except ConnectionError:
                channel(_("Usb Connection Error"))

        @self.console_command("usb_release", help=_("Release USB device"))
        def usb_release(command, channel, _, **kwargs):
            try:
                self.controller.usb_release()
                channel(_("Usb Connection Released"))
            except ConnectionError:
                channel(_("Usb Connection Error"))

        @self.console_command("usb_abort", help=_("Stops USB retries"))
        def usb_abort(command, channel, _, **kwargs):
            self.controller.abort_retry()

        @self.console_command("usb_continue", help=_("Continues USB retries"))
        def usb_continue(command, channel, _, **kwargs):
            self.controller.continue_retry()

        @self.console_option(
            "port", "p", type=int, default=23, help=_("port to listen on.")
        )
        @kernel.console_option(
            "verbose",
            "v",
            type=bool,
            action="store_true",
            help=_("watch server channels"),
        )
        @self.console_option(
            "watch", "w", type=bool, action="store_true", help=_("watch send/recv data")
        )
        @self.console_option(
            "quit",
            "q",
            type=bool,
            action="store_true",
            help=_("shutdown current lhyserver"),
        )
        @self.console_command("lhyserver", help=_("activate the lhyserver."))
        def lhyserver(
            channel, _, port=23, verbose=False, watch=False, quit=False, **kwargs
        ):
            """
            The lhyserver provides for an open TCP on a specific port. Any data sent to this port will be sent directly
            to the lihuiyu laser. This is how the tcp-connection sends data to the laser if that option is used. This
            requires an additional computer such a raspberry pi doing the interfacing.
            """
            try:
                server_name = f"lhyserver{self.path}"
                output = self.controller
                server = self.open_as("module/TCPServer", server_name, port=port)
                if quit:
                    self.close(server_name)
                    return
                channel(_("TCP Server for lihuiyu on port: {port}").format(port=port))
                if verbose:
                    console = kernel.channel("console")
                    server.events_channel.watch(console)
                    if watch:
                        server.data_channel.watch(console)
                channel(_("Watching Channel: {channel}").format(channel="server"))
                self.channel(f"{server_name}/recv").watch(output.write)
                channel(_("Attached: {output}").format(output=repr(output)))

            except OSError:
                channel(_("Server failed on port: {port}").format(port=port))
            except KeyError:
                channel(_("Server cannot be attached to any device."))
            return

        if self.has_feature("interpreter/lihuiyu"):

            @self.console_command(
                "lhyinterpreter", help=_("activate the lhyinterpreter.")
            )
            def lhyinterpreter(channel, _, **kwargs):
                try:
                    self.open_as("interpreter/lihuiyu", "lhyinterpreter")
                    channel(
                        _("Lihuiyu interpreter attached to {device}").format(
                            device=str(self)
                        )
                    )
                except KeyError:
                    channel(_("Intepreter cannot be attached to any device."))
                return

    @signal_listener("bedwidth")
    @signal_listener("bedheight")
    def realize(self, origin=None, *args):
        bedwidth = float(Length(self.bedwidth))
        bedheight = float(Length(self.bedheight))
        x0, y0, x1, y1 = 0, 0, float(bedwidth), float(bedheight)
        width = x1 - x0
        height = y1 - y0
        scene1 = (x1, y0)
        scene2 = (x0, y0)
        scene3 = (x0, y1)
        scene4 = (x1, y1)
        self.update_scene(scene1, scene2, scene3, scene4)
        laser1 = (UNITS_PER_MIL / width, 0)
        laser2 = (0, 0)
        laser3 = (0, UNITS_PER_MIL / height)
        laser4 = (UNITS_PER_MIL / width, UNITS_PER_MIL / height)
        self.update_laser(laser1, laser2, laser3, laser4)

    @property
    def viewbuffer(self):
        return self.driver.out_pipe.viewbuffer

    @property
    def current(self):
        """
        @return: the location in scene units for the current known position.
        """
        return self.device_to_scene_position(self.driver.native_x, self.driver.native_y)

    @property
    def speed(self):
        return self.driver.speed

    @property
    def power(self):
        return self.driver.power

    @property
    def state(self):
        return self.driver.state

    @property
    def native(self):
        """
        @return: the location in device native units for the current known position.
        """
        return self.driver.native_x, self.driver.native_y

    @property
    def output(self):
        """
        This is the controller in controller mode and the tcp in network mode.
        @return:
        """
        if self.networked:
            return self.tcp
        else:
            return self.controller<|MERGE_RESOLUTION|>--- conflicted
+++ resolved
@@ -9,13 +9,7 @@
 
 from meerk40t.core.laserjob import LaserJob
 from meerk40t.core.spoolers import Spooler
-from meerk40t.kernel import (
-    STATE_ACTIVE,
-    STATE_PAUSE,
-    CommandSyntaxError,
-    Service,
-    signal_listener,
-)
+from meerk40t.kernel import STATE_ACTIVE, STATE_PAUSE, CommandSyntaxError, Service
 
 from ..core.units import UNITS_PER_MIL, Length, ViewPort
 from .controller import LihuiyuController
@@ -342,10 +336,7 @@
             laser3=(0, UNITS_PER_MIL / height),
             laser4=(UNITS_PER_MIL / width, UNITS_PER_MIL / height),
         )
-<<<<<<< HEAD
-
-=======
->>>>>>> 45efa76d
+
         self.setting(int, "buffer_max", 900)
         self.setting(bool, "buffer_limit", True)
 
@@ -866,25 +857,6 @@
                     channel(_("Intepreter cannot be attached to any device."))
                 return
 
-    @signal_listener("bedwidth")
-    @signal_listener("bedheight")
-    def realize(self, origin=None, *args):
-        bedwidth = float(Length(self.bedwidth))
-        bedheight = float(Length(self.bedheight))
-        x0, y0, x1, y1 = 0, 0, float(bedwidth), float(bedheight)
-        width = x1 - x0
-        height = y1 - y0
-        scene1 = (x1, y0)
-        scene2 = (x0, y0)
-        scene3 = (x0, y1)
-        scene4 = (x1, y1)
-        self.update_scene(scene1, scene2, scene3, scene4)
-        laser1 = (UNITS_PER_MIL / width, 0)
-        laser2 = (0, 0)
-        laser3 = (0, UNITS_PER_MIL / height)
-        laser4 = (UNITS_PER_MIL / width, UNITS_PER_MIL / height)
-        self.update_laser(laser1, laser2, laser3, laser4)
-
     @property
     def viewbuffer(self):
         return self.driver.out_pipe.viewbuffer
